use crate::{metrics, service::NetworkMessage, sync::SyncMessage};

use beacon_chain::blob_verification::{AsBlock, BlobError, BlockWrapper, GossipVerifiedBlob};
use beacon_chain::store::Error;
use beacon_chain::{
    attestation_verification::{self, Error as AttnError, VerifiedAttestation},
    light_client_finality_update_verification::Error as LightClientFinalityUpdateError,
    light_client_optimistic_update_verification::Error as LightClientOptimisticUpdateError,
    observed_operations::ObservationOutcome,
    sync_committee_verification::{self, Error as SyncCommitteeError},
    validator_monitor::get_block_delay_ms,
    AvailabilityProcessingStatus, BeaconChainError, BeaconChainTypes, BlockError, CountUnrealized,
    ForkChoiceError, GossipVerifiedBlock, NotifyExecutionLayer,
};
use lighthouse_network::{Client, MessageAcceptance, MessageId, PeerAction, PeerId, ReportSource};
use operation_pool::ReceivedPreCapella;
use slog::{crit, debug, error, info, trace, warn, Logger};
use slot_clock::SlotClock;
use ssz::Encode;
<<<<<<< HEAD
=======
use std::fs;
use std::io::Write;
use std::path::PathBuf;
use std::sync::Arc;
>>>>>>> c547a11b
use std::time::{Duration, SystemTime, UNIX_EPOCH};
use store::hot_cold_store::HotColdDBError;
use tokio::sync::mpsc;
use types::{
    Attestation, AttesterSlashing, EthSpec, Hash256, IndexedAttestation, LightClientFinalityUpdate,
    LightClientOptimisticUpdate, ProposerSlashing, SignedAggregateAndProof, SignedBlobSidecar,
    SignedBlsToExecutionChange, SignedContributionAndProof, SignedVoluntaryExit, Slot, SubnetId,
    SyncCommitteeMessage, SyncSubnetId,
};

use super::{
    super::work_reprocessing_queue::{
        QueuedAggregate, QueuedGossipBlock, QueuedLightClientUpdate, QueuedUnaggregate,
        ReprocessQueueMessage,
    },
    Worker,
};
use crate::beacon_processor::{DuplicateCache, InvalidBlockStorage};

/// Set to `true` to introduce stricter penalties for peers who send some types of late consensus
/// messages.
const STRICT_LATE_MESSAGE_PENALTIES: bool = false;

/// An attestation that has been validated by the `BeaconChain`.
///
/// Since this struct implements `beacon_chain::VerifiedAttestation`, it would be a logic error to
/// construct this from components which have not passed `BeaconChain` validation.
struct VerifiedUnaggregate<T: BeaconChainTypes> {
    attestation: Box<Attestation<T::EthSpec>>,
    indexed_attestation: IndexedAttestation<T::EthSpec>,
}

/// This implementation allows `Self` to be imported to fork choice and other functions on the
/// `BeaconChain`.
impl<T: BeaconChainTypes> VerifiedAttestation<T> for VerifiedUnaggregate<T> {
    fn attestation(&self) -> &Attestation<T::EthSpec> {
        &self.attestation
    }

    fn indexed_attestation(&self) -> &IndexedAttestation<T::EthSpec> {
        &self.indexed_attestation
    }

    fn into_attestation_and_indices(self) -> (Attestation<T::EthSpec>, Vec<u64>) {
        let attestation = *self.attestation;
        let attesting_indices = self.indexed_attestation.attesting_indices.into();
        (attestation, attesting_indices)
    }
}

/// An attestation that failed validation by the `BeaconChain`.
struct RejectedUnaggregate<T: EthSpec> {
    attestation: Box<Attestation<T>>,
    error: AttnError,
}

/// An aggregate that has been validated by the `BeaconChain`.
///
/// Since this struct implements `beacon_chain::VerifiedAttestation`, it would be a logic error to
/// construct this from components which have not passed `BeaconChain` validation.
struct VerifiedAggregate<T: BeaconChainTypes> {
    signed_aggregate: Box<SignedAggregateAndProof<T::EthSpec>>,
    indexed_attestation: IndexedAttestation<T::EthSpec>,
}

/// This implementation allows `Self` to be imported to fork choice and other functions on the
/// `BeaconChain`.
impl<T: BeaconChainTypes> VerifiedAttestation<T> for VerifiedAggregate<T> {
    fn attestation(&self) -> &Attestation<T::EthSpec> {
        &self.signed_aggregate.message.aggregate
    }

    fn indexed_attestation(&self) -> &IndexedAttestation<T::EthSpec> {
        &self.indexed_attestation
    }

    /// Efficient clone-free implementation that moves out of the `Box`.
    fn into_attestation_and_indices(self) -> (Attestation<T::EthSpec>, Vec<u64>) {
        let attestation = self.signed_aggregate.message.aggregate;
        let attesting_indices = self.indexed_attestation.attesting_indices.into();
        (attestation, attesting_indices)
    }
}

/// An attestation that failed validation by the `BeaconChain`.
struct RejectedAggregate<T: EthSpec> {
    signed_aggregate: Box<SignedAggregateAndProof<T>>,
    error: AttnError,
}

/// Data for an aggregated or unaggregated attestation that failed verification.
enum FailedAtt<T: EthSpec> {
    Unaggregate {
        attestation: Box<Attestation<T>>,
        subnet_id: SubnetId,
        should_import: bool,
        seen_timestamp: Duration,
    },
    Aggregate {
        attestation: Box<SignedAggregateAndProof<T>>,
        seen_timestamp: Duration,
    },
}

impl<T: EthSpec> FailedAtt<T> {
    pub fn beacon_block_root(&self) -> &Hash256 {
        &self.attestation().data.beacon_block_root
    }

    pub fn kind(&self) -> &'static str {
        match self {
            FailedAtt::Unaggregate { .. } => "unaggregated",
            FailedAtt::Aggregate { .. } => "aggregated",
        }
    }

    pub fn attestation(&self) -> &Attestation<T> {
        match self {
            FailedAtt::Unaggregate { attestation, .. } => attestation,
            FailedAtt::Aggregate { attestation, .. } => &attestation.message.aggregate,
        }
    }
}

/// Items required to verify a batch of unaggregated gossip attestations.
#[derive(Debug)]
pub struct GossipAttestationPackage<E: EthSpec> {
    message_id: MessageId,
    peer_id: PeerId,
    attestation: Box<Attestation<E>>,
    subnet_id: SubnetId,
    should_import: bool,
    seen_timestamp: Duration,
}

impl<E: EthSpec> GossipAttestationPackage<E> {
    pub fn new(
        message_id: MessageId,
        peer_id: PeerId,
        attestation: Box<Attestation<E>>,
        subnet_id: SubnetId,
        should_import: bool,
        seen_timestamp: Duration,
    ) -> Self {
        Self {
            message_id,
            peer_id,
            attestation,
            subnet_id,
            should_import,
            seen_timestamp,
        }
    }
}

/// Items required to verify a batch of aggregated gossip attestations.
#[derive(Debug)]
pub struct GossipAggregatePackage<E: EthSpec> {
    message_id: MessageId,
    peer_id: PeerId,
    aggregate: Box<SignedAggregateAndProof<E>>,
    beacon_block_root: Hash256,
    seen_timestamp: Duration,
}

impl<E: EthSpec> GossipAggregatePackage<E> {
    pub fn new(
        message_id: MessageId,
        peer_id: PeerId,
        aggregate: Box<SignedAggregateAndProof<E>>,
        seen_timestamp: Duration,
    ) -> Self {
        Self {
            message_id,
            peer_id,
            beacon_block_root: aggregate.message.aggregate.data.beacon_block_root,
            aggregate,
            seen_timestamp,
        }
    }
}

impl<T: BeaconChainTypes> Worker<T> {
    /* Auxiliary functions */

    /// Penalizes a peer for misbehaviour.
    fn gossip_penalize_peer(&self, peer_id: PeerId, action: PeerAction, msg: &'static str) {
        self.send_network_message(NetworkMessage::ReportPeer {
            peer_id,
            action,
            source: ReportSource::Gossipsub,
            msg,
        })
    }

    /// Send a message on `message_tx` that the `message_id` sent by `peer_id` should be propagated on
    /// the gossip network.
    ///
    /// Creates a log if there is an internal error.
    /// Propagates the result of the validation for the given message to the network. If the result
    /// is valid the message gets forwarded to other peers.
    pub(crate) fn propagate_validation_result(
        &self,
        message_id: MessageId,
        propagation_source: PeerId,
        validation_result: MessageAcceptance,
    ) {
        self.send_network_message(NetworkMessage::ValidationResult {
            propagation_source,
            message_id,
            validation_result,
        })
    }

    /* Processing functions */

    /// Process the unaggregated attestation received from the gossip network and:
    ///
    /// - If it passes gossip propagation criteria, tell the network thread to forward it.
    /// - Attempt to apply it to fork choice.
    /// - Attempt to add it to the naive aggregation pool.
    ///
    /// Raises a log if there are errors.
    #[allow(clippy::too_many_arguments)]
    pub fn process_gossip_attestation(
        self,
        message_id: MessageId,
        peer_id: PeerId,
        attestation: Box<Attestation<T::EthSpec>>,
        subnet_id: SubnetId,
        should_import: bool,
        reprocess_tx: Option<mpsc::Sender<ReprocessQueueMessage<T>>>,
        seen_timestamp: Duration,
    ) {
        let result = match self
            .chain
            .verify_unaggregated_attestation_for_gossip(&attestation, Some(subnet_id))
        {
            Ok(verified_attestation) => Ok(VerifiedUnaggregate {
                indexed_attestation: verified_attestation.into_indexed_attestation(),
                attestation,
            }),
            Err(error) => Err(RejectedUnaggregate { attestation, error }),
        };

        self.process_gossip_attestation_result(
            result,
            message_id,
            peer_id,
            subnet_id,
            reprocess_tx,
            should_import,
            seen_timestamp,
        );
    }

    pub fn process_gossip_attestation_batch(
        self,
        packages: Vec<GossipAttestationPackage<T::EthSpec>>,
        reprocess_tx: Option<mpsc::Sender<ReprocessQueueMessage<T>>>,
    ) {
        let attestations_and_subnets = packages
            .iter()
            .map(|package| (package.attestation.as_ref(), Some(package.subnet_id)));

        let results = match self
            .chain
            .batch_verify_unaggregated_attestations_for_gossip(attestations_and_subnets)
        {
            Ok(results) => results,
            Err(e) => {
                error!(
                    self.log,
                    "Batch unagg. attn verification failed";
                    "error" => ?e
                );
                return;
            }
        };

        // Sanity check.
        if results.len() != packages.len() {
            // The log is `crit` since in this scenario we might be penalizing/rewarding the wrong
            // peer.
            crit!(
                self.log,
                "Batch attestation result mismatch";
                "results" => results.len(),
                "packages" => packages.len(),
            )
        }

        // Map the results into a new `Vec` so that `results` no longer holds a reference to
        // `packages`.
        #[allow(clippy::needless_collect)] // The clippy suggestion fails the borrow checker.
        let results = results
            .into_iter()
            .map(|result| result.map(|verified| verified.into_indexed_attestation()))
            .collect::<Vec<_>>();

        for (result, package) in results.into_iter().zip(packages.into_iter()) {
            let result = match result {
                Ok(indexed_attestation) => Ok(VerifiedUnaggregate {
                    indexed_attestation,
                    attestation: package.attestation,
                }),
                Err(error) => Err(RejectedUnaggregate {
                    attestation: package.attestation,
                    error,
                }),
            };

            self.process_gossip_attestation_result(
                result,
                package.message_id,
                package.peer_id,
                package.subnet_id,
                reprocess_tx.clone(),
                package.should_import,
                package.seen_timestamp,
            );
        }
    }

    // Clippy warning is is ignored since the arguments are all of a different type (i.e., they
    // cant' be mixed-up) and creating a struct would result in more complexity.
    #[allow(clippy::too_many_arguments)]
    fn process_gossip_attestation_result(
        &self,
        result: Result<VerifiedUnaggregate<T>, RejectedUnaggregate<T::EthSpec>>,
        message_id: MessageId,
        peer_id: PeerId,
        subnet_id: SubnetId,
        reprocess_tx: Option<mpsc::Sender<ReprocessQueueMessage<T>>>,
        should_import: bool,
        seen_timestamp: Duration,
    ) {
        match result {
            Ok(verified_attestation) => {
                let indexed_attestation = &verified_attestation.indexed_attestation;
                let beacon_block_root = indexed_attestation.data.beacon_block_root;

                // Register the attestation with any monitored validators.
                self.chain
                    .validator_monitor
                    .read()
                    .register_gossip_unaggregated_attestation(
                        seen_timestamp,
                        indexed_attestation,
                        &self.chain.slot_clock,
                    );

                // If the attestation is still timely, propagate it.
                self.propagate_attestation_if_timely(
                    verified_attestation.attestation(),
                    message_id,
                    peer_id,
                );

                if !should_import {
                    return;
                }

                metrics::inc_counter(
                    &metrics::BEACON_PROCESSOR_UNAGGREGATED_ATTESTATION_VERIFIED_TOTAL,
                );

                if let Err(e) = self
                    .chain
                    .apply_attestation_to_fork_choice(&verified_attestation)
                {
                    match e {
                        BeaconChainError::ForkChoiceError(ForkChoiceError::InvalidAttestation(
                            e,
                        )) => {
                            debug!(
                                self.log,
                                "Attestation invalid for fork choice";
                                "reason" => ?e,
                                "peer" => %peer_id,
                                "beacon_block_root" => ?beacon_block_root
                            )
                        }
                        e => error!(
                            self.log,
                            "Error applying attestation to fork choice";
                            "reason" => ?e,
                            "peer" => %peer_id,
                            "beacon_block_root" => ?beacon_block_root
                        ),
                    }
                }

                if let Err(e) = self
                    .chain
                    .add_to_naive_aggregation_pool(&verified_attestation)
                {
                    debug!(
                        self.log,
                        "Attestation invalid for agg pool";
                        "reason" => ?e,
                        "peer" => %peer_id,
                        "beacon_block_root" => ?beacon_block_root
                    )
                }

                metrics::inc_counter(
                    &metrics::BEACON_PROCESSOR_UNAGGREGATED_ATTESTATION_IMPORTED_TOTAL,
                );
            }
            Err(RejectedUnaggregate { attestation, error }) => {
                self.handle_attestation_verification_failure(
                    peer_id,
                    message_id,
                    FailedAtt::Unaggregate {
                        attestation,
                        subnet_id,
                        should_import,
                        seen_timestamp,
                    },
                    reprocess_tx,
                    error,
                    seen_timestamp,
                );
            }
        }
    }

    /// Process the aggregated attestation received from the gossip network and:
    ///
    /// - If it passes gossip propagation criteria, tell the network thread to forward it.
    /// - Attempt to apply it to fork choice.
    /// - Attempt to add it to the block inclusion pool.
    ///
    /// Raises a log if there are errors.
    pub fn process_gossip_aggregate(
        self,
        message_id: MessageId,
        peer_id: PeerId,
        aggregate: Box<SignedAggregateAndProof<T::EthSpec>>,
        reprocess_tx: Option<mpsc::Sender<ReprocessQueueMessage<T>>>,
        seen_timestamp: Duration,
    ) {
        let beacon_block_root = aggregate.message.aggregate.data.beacon_block_root;

        let result = match self
            .chain
            .verify_aggregated_attestation_for_gossip(&aggregate)
        {
            Ok(verified_aggregate) => Ok(VerifiedAggregate {
                indexed_attestation: verified_aggregate.into_indexed_attestation(),
                signed_aggregate: aggregate,
            }),
            Err(error) => Err(RejectedAggregate {
                signed_aggregate: aggregate,
                error,
            }),
        };

        self.process_gossip_aggregate_result(
            result,
            beacon_block_root,
            message_id,
            peer_id,
            reprocess_tx,
            seen_timestamp,
        );
    }

    pub fn process_gossip_aggregate_batch(
        self,
        packages: Vec<GossipAggregatePackage<T::EthSpec>>,
        reprocess_tx: Option<mpsc::Sender<ReprocessQueueMessage<T>>>,
    ) {
        let aggregates = packages.iter().map(|package| package.aggregate.as_ref());

        let results = match self
            .chain
            .batch_verify_aggregated_attestations_for_gossip(aggregates)
        {
            Ok(results) => results,
            Err(e) => {
                error!(
                    self.log,
                    "Batch agg. attn verification failed";
                    "error" => ?e
                );
                return;
            }
        };

        // Sanity check.
        if results.len() != packages.len() {
            // The log is `crit` since in this scenario we might be penalizing/rewarding the wrong
            // peer.
            crit!(
                self.log,
                "Batch agg. attestation result mismatch";
                "results" => results.len(),
                "packages" => packages.len(),
            )
        }

        // Map the results into a new `Vec` so that `results` no longer holds a reference to
        // `packages`.
        #[allow(clippy::needless_collect)] // The clippy suggestion fails the borrow checker.
        let results = results
            .into_iter()
            .map(|result| result.map(|verified| verified.into_indexed_attestation()))
            .collect::<Vec<_>>();

        for (result, package) in results.into_iter().zip(packages.into_iter()) {
            let result = match result {
                Ok(indexed_attestation) => Ok(VerifiedAggregate {
                    indexed_attestation,
                    signed_aggregate: package.aggregate,
                }),
                Err(error) => Err(RejectedAggregate {
                    signed_aggregate: package.aggregate,
                    error,
                }),
            };

            self.process_gossip_aggregate_result(
                result,
                package.beacon_block_root,
                package.message_id,
                package.peer_id,
                reprocess_tx.clone(),
                package.seen_timestamp,
            );
        }
    }

    fn process_gossip_aggregate_result(
        &self,
        result: Result<VerifiedAggregate<T>, RejectedAggregate<T::EthSpec>>,
        beacon_block_root: Hash256,
        message_id: MessageId,
        peer_id: PeerId,
        reprocess_tx: Option<mpsc::Sender<ReprocessQueueMessage<T>>>,
        seen_timestamp: Duration,
    ) {
        match result {
            Ok(verified_aggregate) => {
                let aggregate = &verified_aggregate.signed_aggregate;
                let indexed_attestation = &verified_aggregate.indexed_attestation;

                // If the attestation is still timely, propagate it.
                self.propagate_attestation_if_timely(
                    verified_aggregate.attestation(),
                    message_id,
                    peer_id,
                );

                // Register the attestation with any monitored validators.
                self.chain
                    .validator_monitor
                    .read()
                    .register_gossip_aggregated_attestation(
                        seen_timestamp,
                        aggregate,
                        indexed_attestation,
                        &self.chain.slot_clock,
                    );

                metrics::inc_counter(
                    &metrics::BEACON_PROCESSOR_AGGREGATED_ATTESTATION_VERIFIED_TOTAL,
                );

                if let Err(e) = self
                    .chain
                    .apply_attestation_to_fork_choice(&verified_aggregate)
                {
                    match e {
                        BeaconChainError::ForkChoiceError(ForkChoiceError::InvalidAttestation(
                            e,
                        )) => {
                            debug!(
                                self.log,
                                "Aggregate invalid for fork choice";
                                "reason" => ?e,
                                "peer" => %peer_id,
                                "beacon_block_root" => ?beacon_block_root
                            )
                        }
                        e => error!(
                            self.log,
                            "Error applying aggregate to fork choice";
                            "reason" => ?e,
                            "peer" => %peer_id,
                            "beacon_block_root" => ?beacon_block_root
                        ),
                    }
                }

                if let Err(e) = self.chain.add_to_block_inclusion_pool(verified_aggregate) {
                    debug!(
                        self.log,
                        "Attestation invalid for op pool";
                        "reason" => ?e,
                        "peer" => %peer_id,
                        "beacon_block_root" => ?beacon_block_root
                    )
                }

                metrics::inc_counter(
                    &metrics::BEACON_PROCESSOR_AGGREGATED_ATTESTATION_IMPORTED_TOTAL,
                );
            }
            Err(RejectedAggregate {
                signed_aggregate,
                error,
            }) => {
                // Report the failure to gossipsub
                self.handle_attestation_verification_failure(
                    peer_id,
                    message_id,
                    FailedAtt::Aggregate {
                        attestation: signed_aggregate,
                        seen_timestamp,
                    },
                    reprocess_tx,
                    error,
                    seen_timestamp,
                );
            }
        }
    }

    // TODO: docs
    #[allow(clippy::too_many_arguments)]
    pub async fn process_gossip_blob(
        self,
        message_id: MessageId,
        peer_id: PeerId,
        _peer_client: Client,
        blob_index: u64,
        signed_blob: SignedBlobSidecar<T::EthSpec>,
        _seen_duration: Duration,
    ) {
        let slot = signed_blob.message.slot;
        let root = signed_blob.message.block_root;
        let index = signed_blob.message.index;
        match self
            .chain
            .verify_blob_sidecar_for_gossip(signed_blob, blob_index)
        {
            Ok(gossip_verified_blob) => {
                debug!(
                    self.log,
                    "Successfully verified gossip blob";
                    "slot" => %slot,
                            "root" => %root,
                            "index" => %index
                );
                self.propagate_validation_result(message_id, peer_id, MessageAcceptance::Accept);
                self.process_gossip_verified_blob(peer_id, gossip_verified_blob, _seen_duration)
                    .await
            }
            Err(err) => {
                match err {
                    BlobError::BlobParentUnknown {
                        blob_root,
                        blob_parent_root,
                    } => {
                        debug!(
                            self.log,
                            "Unknown parent hash for blob";
                            "action" => "requesting parent",
                            "blob_root" => %blob_root,
                            "parent_root" => %blob_parent_root
                        );
                        // TODO: send blob to reprocessing queue and queue a sync request for the blob.
                        todo!();
                    }
                    BlobError::ProposerSignatureInvalid
                    | BlobError::UnknownValidator(_)
                    | BlobError::ProposerIndexMismatch { .. }
                    | BlobError::BlobIsNotLaterThanParent { .. }
                    | BlobError::InvalidSubnet { .. } => {
                        warn!(
                            self.log,
                            "Could not verify blob sidecar for gossip. Rejecting the blob sidecar";
                            "error" => ?err,
                            "slot" => %slot,
                            "root" => %root,
                            "index" => %index
                        );
                        // Prevent recurring behaviour by penalizing the peer slightly.
                        self.gossip_penalize_peer(
                            peer_id,
                            PeerAction::LowToleranceError,
                            "gossip_blob_low",
                        );
                        self.propagate_validation_result(
                            message_id,
                            peer_id,
                            MessageAcceptance::Reject,
                        );
                    }
                    BlobError::FutureSlot { .. }
                    | BlobError::BeaconChainError(_)
                    | BlobError::RepeatBlob { .. }
                    | BlobError::PastFinalizedSlot { .. } => {
                        warn!(
                            self.log,
                            "Could not verify blob sidecar for gossip. Ignoring the blob sidecar";
                            "error" => ?err,
                            "slot" => %slot,
                            "root" => %root,
                            "index" => %index
                        );
                        // Prevent recurring behaviour by penalizing the peer slightly.
                        self.gossip_penalize_peer(
                            peer_id,
                            PeerAction::HighToleranceError,
                            "gossip_blob_high",
                        );
                        self.propagate_validation_result(
                            message_id,
                            peer_id,
                            MessageAcceptance::Ignore,
                        );
                    }
                }
            }
        }
    }

    pub async fn process_gossip_verified_blob(
        self,
        peer_id: PeerId,
        verified_blob: GossipVerifiedBlob<T::EthSpec>,
        // This value is not used presently, but it might come in handy for debugging.
        _seen_duration: Duration,
    ) {
        // TODO
        match self
            .chain
            .process_blob(verified_blob, CountUnrealized::True)
            .await
        {
            Ok(AvailabilityProcessingStatus::Imported(_hash)) => {
                todo!()
                // add to metrics
                // logging
            }
            Ok(AvailabilityProcessingStatus::PendingBlobs(pending_blobs)) => self
                .send_sync_message(SyncMessage::UnknownBlobHash {
                    peer_id,
                    pending_blobs,
                }),
            Ok(AvailabilityProcessingStatus::PendingBlock(block_hash)) => {
                self.send_sync_message(SyncMessage::UnknownBlockHash(peer_id, block_hash));
            }
            Err(_err) => {
                // handle errors
                todo!()
            }
        }
    }

    /// Process the beacon block received from the gossip network and:
    ///
    /// - If it passes gossip propagation criteria, tell the network thread to forward it.
    /// - Attempt to add it to the beacon chain, informing the sync thread if more blocks need to
    ///   be downloaded.
    ///
    /// Raises a log if there are errors.
    #[allow(clippy::too_many_arguments)]
    pub async fn process_gossip_block(
        self,
        message_id: MessageId,
        peer_id: PeerId,
        peer_client: Client,
        block: BlockWrapper<T::EthSpec>,
        reprocess_tx: mpsc::Sender<ReprocessQueueMessage<T>>,
        duplicate_cache: DuplicateCache,
        invalid_block_storage: InvalidBlockStorage,
        seen_duration: Duration,
    ) {
        if let Some(gossip_verified_block) = self
            .process_gossip_unverified_block(
                message_id,
                peer_id,
                peer_client,
                block,
                reprocess_tx.clone(),
                seen_duration,
            )
            .await
        {
            let block_root = gossip_verified_block.block_root;

            if let Some(handle) = duplicate_cache.check_and_insert(block_root) {
                self.process_gossip_verified_block(
                    peer_id,
                    gossip_verified_block,
                    reprocess_tx,
                    invalid_block_storage,
                    seen_duration,
                )
                .await;
                // Drop the handle to remove the entry from the cache
                drop(handle);
            } else {
                debug!(
                    self.log,
                    "RPC block is being imported";
                    "block_root" => %block_root,
                );
            }
        }
    }

    /// Process the beacon block received from the gossip network and
    /// if it passes gossip propagation criteria, tell the network thread to forward it.
    ///
    /// Returns the `GossipVerifiedBlock` if verification passes and raises a log if there are errors.
    pub async fn process_gossip_unverified_block(
        &self,
        message_id: MessageId,
        peer_id: PeerId,
        peer_client: Client,
        block: BlockWrapper<T::EthSpec>,
        reprocess_tx: mpsc::Sender<ReprocessQueueMessage<T>>,
        seen_duration: Duration,
    ) -> Option<GossipVerifiedBlock<T>> {
        let block_delay =
            get_block_delay_ms(seen_duration, block.message(), &self.chain.slot_clock);
        // Log metrics to track delay from other nodes on the network.
        metrics::observe_duration(
            &metrics::BEACON_BLOCK_GOSSIP_SLOT_START_DELAY_TIME,
            block_delay,
        );
        metrics::set_gauge(
            &metrics::BEACON_BLOCK_LAST_DELAY,
            block_delay.as_millis() as i64,
        );

        let verification_result = self
            .chain
            .clone()
            .verify_block_for_gossip(block.clone())
            .await;

        let block_root = if let Ok(verified_block) = &verification_result {
            verified_block.block_root
        } else {
            block.as_block().canonical_root()
        };

        // Write the time the block was observed into delay cache.
        self.chain.block_times_cache.write().set_time_observed(
            block_root,
            block.slot(),
            seen_duration,
            Some(peer_id.to_string()),
            Some(peer_client.to_string()),
        );

        let verified_block = match verification_result {
            Ok(verified_block) => {
                if block_delay >= self.chain.slot_clock.unagg_attestation_production_delay() {
                    metrics::inc_counter(&metrics::BEACON_BLOCK_GOSSIP_ARRIVED_LATE_TOTAL);
                    debug!(
                        self.log,
                        "Gossip block arrived late";
                        "block_root" => ?verified_block.block_root,
                        "proposer_index" => verified_block.block.message().proposer_index(),
                        "slot" => verified_block.block.slot(),
                        "block_delay" => ?block_delay,
                    );
                }

                info!(
                    self.log,
                    "New block received";
                    "slot" => verified_block.block.slot(),
                    "root" => ?verified_block.block_root
                );
                self.propagate_validation_result(message_id, peer_id, MessageAcceptance::Accept);

                // Log metrics to keep track of propagation delay times.
                if let Some(duration) = SystemTime::now()
                    .duration_since(UNIX_EPOCH)
                    .ok()
                    .and_then(|now| now.checked_sub(seen_duration))
                {
                    metrics::observe_duration(
                        &metrics::BEACON_BLOCK_GOSSIP_PROPAGATION_VERIFICATION_DELAY_TIME,
                        duration,
                    );
                }

                verified_block
            }
            Err(BlockError::AvailabilityCheck(_err)) => {
                todo!()
            }
            Err(BlockError::ParentUnknown(block)) => {
                debug!(
                    self.log,
                    "Unknown parent for gossip block";
                    "root" => ?block_root
                );
                self.send_sync_message(SyncMessage::UnknownBlock(peer_id, block, block_root));
                return None;
            }
            Err(e @ BlockError::BeaconChainError(_)) => {
                debug!(
                    self.log,
                    "Gossip block beacon chain error";
                    "error" => ?e,
                );
                self.propagate_validation_result(message_id, peer_id, MessageAcceptance::Ignore);
                return None;
            }
            Err(e @ BlockError::FutureSlot { .. })
            | Err(e @ BlockError::WouldRevertFinalizedSlot { .. })
            | Err(e @ BlockError::BlockIsAlreadyKnown)
            | Err(e @ BlockError::RepeatProposal { .. })
            | Err(e @ BlockError::NotFinalizedDescendant { .. }) => {
                debug!(self.log, "Could not verify block for gossip. Ignoring the block";
                            "error" => %e);
                // Prevent recurring behaviour by penalizing the peer slightly.
                self.gossip_penalize_peer(
                    peer_id,
                    PeerAction::HighToleranceError,
                    "gossip_block_high",
                );
                self.propagate_validation_result(message_id, peer_id, MessageAcceptance::Ignore);
                return None;
            }
            Err(ref e @ BlockError::ExecutionPayloadError(ref epe)) if !epe.penalize_peer() => {
                debug!(self.log, "Could not verify block for gossip. Ignoring the block";
                            "error" => %e);
                self.propagate_validation_result(message_id, peer_id, MessageAcceptance::Ignore);
                return None;
            }
            Err(e @ BlockError::StateRootMismatch { .. })
            | Err(e @ BlockError::IncorrectBlockProposer { .. })
            | Err(e @ BlockError::BlockSlotLimitReached)
            | Err(e @ BlockError::ProposalSignatureInvalid)
            | Err(e @ BlockError::NonLinearSlots)
            | Err(e @ BlockError::UnknownValidator(_))
            | Err(e @ BlockError::PerBlockProcessingError(_))
            | Err(e @ BlockError::NonLinearParentRoots)
            | Err(e @ BlockError::BlockIsNotLaterThanParent { .. })
            | Err(e @ BlockError::InvalidSignature)
            | Err(e @ BlockError::TooManySkippedSlots { .. })
            | Err(e @ BlockError::WeakSubjectivityConflict)
            | Err(e @ BlockError::InconsistentFork(_))
            | Err(e @ BlockError::ExecutionPayloadError(_))
            | Err(e @ BlockError::ParentExecutionPayloadInvalid { .. })
            | Err(e @ BlockError::GenesisBlock) => {
                warn!(self.log, "Could not verify block for gossip. Rejecting the block";
                            "error" => %e);
                self.propagate_validation_result(message_id, peer_id, MessageAcceptance::Reject);
                self.gossip_penalize_peer(
                    peer_id,
                    PeerAction::LowToleranceError,
                    "gossip_block_low",
                );
                return None;
            }
            Err(e @ BlockError::BlobValidation(_)) => {
                warn!(self.log, "Could not verify blob for gossip. Rejecting the block and blob";
                            "error" => %e);
                self.propagate_validation_result(message_id, peer_id, MessageAcceptance::Reject);
                self.gossip_penalize_peer(
                    peer_id,
                    PeerAction::LowToleranceError,
                    "gossip_blob_low",
                );
                return None;
            }
        };

        metrics::inc_counter(&metrics::BEACON_PROCESSOR_GOSSIP_BLOCK_VERIFIED_TOTAL);

        // Register the block with any monitored validators.
        //
        // Run this event *prior* to importing the block, where the block is only partially
        // verified.
        self.chain.validator_monitor.read().register_gossip_block(
            seen_duration,
            verified_block.block.message(),
            verified_block.block_root,
            &self.chain.slot_clock,
        );

        let block_slot = verified_block.block.slot();
        let block_root = verified_block.block_root;

        // Try read the current slot to determine if this block should be imported now or after some
        // delay.
        match self.chain.slot() {
            // We only need to do a simple check about the block slot and the current slot since the
            // `verify_block_for_gossip` function already ensures that the block is within the
            // tolerance for block imports.
            Ok(current_slot) if block_slot > current_slot => {
                warn!(
                    self.log,
                    "Block arrived early";
                    "block_slot" => %block_slot,
                    "block_root" => ?block_root,
                    "msg" => "if this happens consistently, check system clock"
                );

                // Take note of how early this block arrived.
                if let Some(duration) = self
                    .chain
                    .slot_clock
                    .start_of(block_slot)
                    .and_then(|start| start.checked_sub(seen_duration))
                {
                    metrics::observe_duration(
                        &metrics::BEACON_PROCESSOR_GOSSIP_BLOCK_EARLY_SECONDS,
                        duration,
                    );
                }

                metrics::inc_counter(&metrics::BEACON_PROCESSOR_GOSSIP_BLOCK_REQUEUED_TOTAL);

                if reprocess_tx
                    .try_send(ReprocessQueueMessage::EarlyBlock(QueuedGossipBlock {
                        peer_id,
                        block: Box::new(verified_block),
                        seen_timestamp: seen_duration,
                    }))
                    .is_err()
                {
                    error!(
                        self.log,
                        "Failed to defer block import";
                        "block_slot" => %block_slot,
                        "block_root" => ?block_root,
                        "location" => "block gossip"
                    )
                }
                None
            }
            Ok(_) => Some(verified_block),
            Err(e) => {
                error!(
                    self.log,
                    "Failed to defer block import";
                    "error" => ?e,
                    "block_slot" => %block_slot,
                    "block_root" => ?block_root,
                    "location" => "block gossip"
                );
                None
            }
        }
    }

    /// Process the beacon block that has already passed gossip verification.
    ///
    /// Raises a log if there are errors.
    pub async fn process_gossip_verified_block(
        self,
        peer_id: PeerId,
        verified_block: GossipVerifiedBlock<T>,
        reprocess_tx: mpsc::Sender<ReprocessQueueMessage<T>>,
        invalid_block_storage: InvalidBlockStorage,
        // This value is not used presently, but it might come in handy for debugging.
        _seen_duration: Duration,
    ) {
        let block = verified_block.block.block_cloned();
        let block_root = verified_block.block_root;

        let result = self
            .chain
            .process_block(
                block_root,
                verified_block,
                CountUnrealized::True,
                NotifyExecutionLayer::Yes,
            )
<<<<<<< HEAD
            .await
        {
            Ok(AvailabilityProcessingStatus::Imported(block_root)) => {
=======
            .await;

        match &result {
            Ok(block_root) => {
>>>>>>> c547a11b
                metrics::inc_counter(&metrics::BEACON_PROCESSOR_GOSSIP_BLOCK_IMPORTED_TOTAL);

                if reprocess_tx
                    .try_send(ReprocessQueueMessage::BlockImported {
                        block_root: *block_root,
                        parent_root: block.message().parent_root(),
                    })
                    .is_err()
                {
                    error!(
                        self.log,
                        "Failed to inform block import";
                        "source" => "gossip",
                        "block_root" => ?block_root,
                    )
                };

                debug!(
                    self.log,
                    "Gossipsub block processed";
                    "block" => ?block_root,
                    "peer_id" => %peer_id
                );

                self.chain.recompute_head_at_current_slot().await;
            }
            Ok(AvailabilityProcessingStatus::PendingBlock(block_root)) => {
                // This error variant doesn't make any sense in this context
                crit!(
                    self.log,
                    "Internal error. Cannot get AvailabilityProcessingStatus::PendingBlock on processing block";
                    "block_root" => %block_root
                );
            }
            Ok(AvailabilityProcessingStatus::PendingBlobs(pending_blobs)) => {
                // make rpc request for blob
                self.send_sync_message(SyncMessage::UnknownBlobHash {
                    peer_id,
                    pending_blobs,
                });
            }
            Err(BlockError::AvailabilityCheck(_)) => {
                todo!()
            }
            Err(BlockError::ParentUnknown(block)) => {
                // Inform the sync manager to find parents for this block
                // This should not occur. It should be checked by `should_forward_block`
                error!(
                    self.log,
                    "Block with unknown parent attempted to be processed";
                    "peer_id" => %peer_id
                );
                self.send_sync_message(SyncMessage::UnknownBlock(
                    peer_id,
                    block.clone(),
                    block_root,
                ));
            }
            Err(ref e @ BlockError::ExecutionPayloadError(ref epe)) if !epe.penalize_peer() => {
                debug!(
                    self.log,
                    "Failed to verify execution payload";
                    "error" => %e
                );
            }
            other => {
                debug!(
                    self.log,
                    "Invalid gossip beacon block";
                    "outcome" => ?other,
                    "block root" => ?block_root,
                    "block slot" => block.slot()
                );
                self.gossip_penalize_peer(
                    peer_id,
                    PeerAction::MidToleranceError,
                    "bad_gossip_block_ssz",
                );
                trace!(
                    self.log,
                    "Invalid gossip beacon block ssz";
                    "ssz" => format_args!("0x{}", hex::encode(block.as_ssz_bytes())),
                );
            }
        };

        if let Err(e) = &result {
            self.maybe_store_invalid_block(
                &invalid_block_storage,
                block_root,
                &block,
                e,
                &self.log,
            );
        }
    }

    pub fn process_gossip_voluntary_exit(
        self,
        message_id: MessageId,
        peer_id: PeerId,
        voluntary_exit: SignedVoluntaryExit,
    ) {
        let validator_index = voluntary_exit.message.validator_index;

        let exit = match self.chain.verify_voluntary_exit_for_gossip(voluntary_exit) {
            Ok(ObservationOutcome::New(exit)) => exit,
            Ok(ObservationOutcome::AlreadyKnown) => {
                self.propagate_validation_result(message_id, peer_id, MessageAcceptance::Ignore);
                debug!(
                    self.log,
                    "Dropping exit for already exiting validator";
                    "validator_index" => validator_index,
                    "peer" => %peer_id
                );
                return;
            }
            Err(e) => {
                debug!(
                    self.log,
                    "Dropping invalid exit";
                    "validator_index" => validator_index,
                    "peer" => %peer_id,
                    "error" => ?e
                );
                // These errors occur due to a fault in the beacon chain. It is not necessarily
                // the fault on the peer.
                self.propagate_validation_result(message_id, peer_id, MessageAcceptance::Ignore);
                // We still penalize a peer slightly to prevent overuse of invalids.
                self.gossip_penalize_peer(
                    peer_id,
                    PeerAction::HighToleranceError,
                    "invalid_gossip_exit",
                );
                return;
            }
        };

        metrics::inc_counter(&metrics::BEACON_PROCESSOR_EXIT_VERIFIED_TOTAL);

        self.propagate_validation_result(message_id, peer_id, MessageAcceptance::Accept);

        // Register the exit with any monitored validators.
        self.chain
            .validator_monitor
            .read()
            .register_gossip_voluntary_exit(&exit.as_inner().message);

        self.chain.import_voluntary_exit(exit);

        debug!(self.log, "Successfully imported voluntary exit");

        metrics::inc_counter(&metrics::BEACON_PROCESSOR_EXIT_IMPORTED_TOTAL);
    }

    pub fn process_gossip_proposer_slashing(
        self,
        message_id: MessageId,
        peer_id: PeerId,
        proposer_slashing: ProposerSlashing,
    ) {
        let validator_index = proposer_slashing.signed_header_1.message.proposer_index;

        let slashing = match self
            .chain
            .verify_proposer_slashing_for_gossip(proposer_slashing)
        {
            Ok(ObservationOutcome::New(slashing)) => slashing,
            Ok(ObservationOutcome::AlreadyKnown) => {
                debug!(
                    self.log,
                    "Dropping proposer slashing";
                    "reason" => "Already seen a proposer slashing for that validator",
                    "validator_index" => validator_index,
                    "peer" => %peer_id
                );
                self.propagate_validation_result(message_id, peer_id, MessageAcceptance::Ignore);
                return;
            }
            Err(e) => {
                // This is likely a fault with the beacon chain and not necessarily a
                // malicious message from the peer.
                debug!(
                    self.log,
                    "Dropping invalid proposer slashing";
                    "validator_index" => validator_index,
                    "peer" => %peer_id,
                    "error" => ?e
                );
                self.propagate_validation_result(message_id, peer_id, MessageAcceptance::Ignore);

                // Penalize peer slightly for invalids.
                self.gossip_penalize_peer(
                    peer_id,
                    PeerAction::HighToleranceError,
                    "invalid_gossip_proposer_slashing",
                );
                return;
            }
        };

        metrics::inc_counter(&metrics::BEACON_PROCESSOR_PROPOSER_SLASHING_VERIFIED_TOTAL);

        self.propagate_validation_result(message_id, peer_id, MessageAcceptance::Accept);

        // Register the slashing with any monitored validators.
        self.chain
            .validator_monitor
            .read()
            .register_gossip_proposer_slashing(slashing.as_inner());

        self.chain.import_proposer_slashing(slashing);
        debug!(self.log, "Successfully imported proposer slashing");

        metrics::inc_counter(&metrics::BEACON_PROCESSOR_PROPOSER_SLASHING_IMPORTED_TOTAL);
    }

    pub fn process_gossip_attester_slashing(
        self,
        message_id: MessageId,
        peer_id: PeerId,
        attester_slashing: AttesterSlashing<T::EthSpec>,
    ) {
        let slashing = match self
            .chain
            .verify_attester_slashing_for_gossip(attester_slashing)
        {
            Ok(ObservationOutcome::New(slashing)) => slashing,
            Ok(ObservationOutcome::AlreadyKnown) => {
                debug!(
                    self.log,
                    "Dropping attester slashing";
                    "reason" => "Slashings already known for all slashed validators",
                    "peer" => %peer_id
                );
                self.propagate_validation_result(message_id, peer_id, MessageAcceptance::Ignore);
                return;
            }
            Err(e) => {
                debug!(
                    self.log,
                    "Dropping invalid attester slashing";
                    "peer" => %peer_id,
                    "error" => ?e
                );
                self.propagate_validation_result(message_id, peer_id, MessageAcceptance::Ignore);
                // Penalize peer slightly for invalids.
                self.gossip_penalize_peer(
                    peer_id,
                    PeerAction::HighToleranceError,
                    "invalid_gossip_attester_slashing",
                );
                return;
            }
        };

        metrics::inc_counter(&metrics::BEACON_PROCESSOR_ATTESTER_SLASHING_VERIFIED_TOTAL);

        self.propagate_validation_result(message_id, peer_id, MessageAcceptance::Accept);

        // Register the slashing with any monitored validators.
        self.chain
            .validator_monitor
            .read()
            .register_gossip_attester_slashing(slashing.as_inner());

        self.chain.import_attester_slashing(slashing);
        debug!(self.log, "Successfully imported attester slashing");
        metrics::inc_counter(&metrics::BEACON_PROCESSOR_ATTESTER_SLASHING_IMPORTED_TOTAL);
    }

    pub fn process_gossip_bls_to_execution_change(
        self,
        message_id: MessageId,
        peer_id: PeerId,
        bls_to_execution_change: SignedBlsToExecutionChange,
    ) {
        let validator_index = bls_to_execution_change.message.validator_index;
        let address = bls_to_execution_change.message.to_execution_address;

        let change = match self
            .chain
            .verify_bls_to_execution_change_for_gossip(bls_to_execution_change)
        {
            Ok(ObservationOutcome::New(change)) => change,
            Ok(ObservationOutcome::AlreadyKnown) => {
                self.propagate_validation_result(message_id, peer_id, MessageAcceptance::Ignore);
                debug!(
                    self.log,
                    "Dropping BLS to execution change";
                    "validator_index" => validator_index,
                    "peer" => %peer_id
                );
                return;
            }
            Err(e) => {
                debug!(
                    self.log,
                    "Dropping invalid BLS to execution change";
                    "validator_index" => validator_index,
                    "peer" => %peer_id,
                    "error" => ?e
                );
                // We ignore pre-capella messages without penalizing peers.
                if matches!(e, BeaconChainError::BlsToExecutionPriorToCapella) {
                    self.propagate_validation_result(
                        message_id,
                        peer_id,
                        MessageAcceptance::Ignore,
                    );
                } else {
                    // We penalize the peer slightly to prevent overuse of invalids.
                    self.propagate_validation_result(
                        message_id,
                        peer_id,
                        MessageAcceptance::Reject,
                    );
                    self.gossip_penalize_peer(
                        peer_id,
                        PeerAction::HighToleranceError,
                        "invalid_bls_to_execution_change",
                    );
                }
                return;
            }
        };

        metrics::inc_counter(&metrics::BEACON_PROCESSOR_BLS_TO_EXECUTION_CHANGE_VERIFIED_TOTAL);

        self.propagate_validation_result(message_id, peer_id, MessageAcceptance::Accept);

        // Address change messages from gossip are only processed *after* the
        // Capella fork epoch.
        let received_pre_capella = ReceivedPreCapella::No;

        self.chain
            .import_bls_to_execution_change(change, received_pre_capella);

        debug!(
            self.log,
            "Successfully imported BLS to execution change";
            "validator_index" => validator_index,
            "address" => ?address,
        );

        metrics::inc_counter(&metrics::BEACON_PROCESSOR_BLS_TO_EXECUTION_CHANGE_IMPORTED_TOTAL);
    }

    /// Process the sync committee signature received from the gossip network and:
    ///
    /// - If it passes gossip propagation criteria, tell the network thread to forward it.
    /// - Attempt to add it to the naive aggregation pool.
    ///
    /// Raises a log if there are errors.
    pub fn process_gossip_sync_committee_signature(
        self,
        message_id: MessageId,
        peer_id: PeerId,
        sync_signature: SyncCommitteeMessage,
        subnet_id: SyncSubnetId,
        seen_timestamp: Duration,
    ) {
        let message_slot = sync_signature.slot;
        let sync_signature = match self
            .chain
            .verify_sync_committee_message_for_gossip(sync_signature, subnet_id)
        {
            Ok(sync_signature) => sync_signature,
            Err(e) => {
                self.handle_sync_committee_message_failure(
                    peer_id,
                    message_id,
                    "sync_signature",
                    e,
                    message_slot,
                    seen_timestamp,
                );
                return;
            }
        };

        // If the message is still timely, propagate it.
        self.propagate_sync_message_if_timely(message_slot, message_id, peer_id);

        // Register the sync signature with any monitored validators.
        self.chain
            .validator_monitor
            .read()
            .register_gossip_sync_committee_message(
                seen_timestamp,
                sync_signature.sync_message(),
                &self.chain.slot_clock,
            );

        metrics::inc_counter(&metrics::BEACON_PROCESSOR_SYNC_MESSAGE_VERIFIED_TOTAL);

        if let Err(e) = self
            .chain
            .add_to_naive_sync_aggregation_pool(sync_signature)
        {
            debug!(
                self.log,
                "Sync committee signature invalid for agg pool";
                "reason" => ?e,
                "peer" => %peer_id,
            )
        }

        metrics::inc_counter(&metrics::BEACON_PROCESSOR_SYNC_MESSAGE_IMPORTED_TOTAL);
    }

    /// Process the sync committee contribution received from the gossip network and:
    ///
    /// - If it passes gossip propagation criteria, tell the network thread to forward it.
    /// - Attempt to add it to the block inclusion pool.
    ///
    /// Raises a log if there are errors.
    pub fn process_sync_committee_contribution(
        self,
        message_id: MessageId,
        peer_id: PeerId,
        sync_contribution: SignedContributionAndProof<T::EthSpec>,
        seen_timestamp: Duration,
    ) {
        let contribution_slot = sync_contribution.message.contribution.slot;
        let sync_contribution = match self
            .chain
            .verify_sync_contribution_for_gossip(sync_contribution)
        {
            Ok(sync_contribution) => sync_contribution,
            Err(e) => {
                // Report the failure to gossipsub
                self.handle_sync_committee_message_failure(
                    peer_id,
                    message_id,
                    "sync_contribution",
                    e,
                    contribution_slot,
                    seen_timestamp,
                );
                return;
            }
        };

        // If the message is still timely, propagate it.
        self.propagate_sync_message_if_timely(contribution_slot, message_id, peer_id);

        self.chain
            .validator_monitor
            .read()
            .register_gossip_sync_committee_contribution(
                seen_timestamp,
                sync_contribution.aggregate(),
                sync_contribution.participant_pubkeys(),
                &self.chain.slot_clock,
            );
        metrics::inc_counter(&metrics::BEACON_PROCESSOR_SYNC_CONTRIBUTION_VERIFIED_TOTAL);

        if let Err(e) = self
            .chain
            .add_contribution_to_block_inclusion_pool(sync_contribution)
        {
            debug!(
                self.log,
                "Sync contribution invalid for op pool";
                "reason" => ?e,
                "peer" => %peer_id,
            )
        }
        metrics::inc_counter(&metrics::BEACON_PROCESSOR_SYNC_CONTRIBUTION_IMPORTED_TOTAL);
    }

    pub fn process_gossip_finality_update(
        self,
        message_id: MessageId,
        peer_id: PeerId,
        light_client_finality_update: LightClientFinalityUpdate<T::EthSpec>,
        seen_timestamp: Duration,
    ) {
        match self
            .chain
            .verify_finality_update_for_gossip(light_client_finality_update, seen_timestamp)
        {
            Ok(_verified_light_client_finality_update) => {
                self.propagate_validation_result(message_id, peer_id, MessageAcceptance::Accept);
            }
            Err(e) => {
                metrics::register_finality_update_error(&e);
                match e {
                    LightClientFinalityUpdateError::InvalidLightClientFinalityUpdate => {
                        debug!(
                            self.log,
                            "Light client invalid finality update";
                            "peer" => %peer_id,
                            "error" => ?e,
                        );

                        self.gossip_penalize_peer(
                            peer_id,
                            PeerAction::LowToleranceError,
                            "light_client_gossip_error",
                        );
                    }
                    LightClientFinalityUpdateError::TooEarly => {
                        debug!(
                            self.log,
                            "Light client finality update too early";
                            "peer" => %peer_id,
                            "error" => ?e,
                        );

                        self.gossip_penalize_peer(
                            peer_id,
                            PeerAction::HighToleranceError,
                            "light_client_gossip_error",
                        );
                    }
                    LightClientFinalityUpdateError::FinalityUpdateAlreadySeen => debug!(
                        self.log,
                        "Light client finality update already seen";
                        "peer" => %peer_id,
                        "error" => ?e,
                    ),
                    LightClientFinalityUpdateError::BeaconChainError(_)
                    | LightClientFinalityUpdateError::LightClientUpdateError(_)
                    | LightClientFinalityUpdateError::SigSlotStartIsNone
                    | LightClientFinalityUpdateError::FailedConstructingUpdate => debug!(
                        self.log,
                        "Light client error constructing finality update";
                        "peer" => %peer_id,
                        "error" => ?e,
                    ),
                }
                self.propagate_validation_result(message_id, peer_id, MessageAcceptance::Ignore);
            }
        };
    }

    pub fn process_gossip_optimistic_update(
        self,
        message_id: MessageId,
        peer_id: PeerId,
        light_client_optimistic_update: LightClientOptimisticUpdate<T::EthSpec>,
        reprocess_tx: Option<mpsc::Sender<ReprocessQueueMessage<T>>>,
        seen_timestamp: Duration,
    ) {
        match self.chain.verify_optimistic_update_for_gossip(
            light_client_optimistic_update.clone(),
            seen_timestamp,
        ) {
            Ok(verified_light_client_optimistic_update) => {
                debug!(
                    self.log,
                    "Light client successful optimistic update";
                    "peer" => %peer_id,
                    "parent_root" => %verified_light_client_optimistic_update.parent_root,
                );

                self.propagate_validation_result(message_id, peer_id, MessageAcceptance::Accept);
            }
            Err(e) => {
                match e {
                    LightClientOptimisticUpdateError::UnknownBlockParentRoot(parent_root) => {
                        metrics::inc_counter(
                            &metrics::BEACON_PROCESSOR_REPROCESSING_QUEUE_SENT_OPTIMISTIC_UPDATES,
                        );
                        debug!(
                            self.log,
                            "Optimistic update for unknown block";
                            "peer_id" => %peer_id,
                            "parent_root" => ?parent_root
                        );

                        if let Some(sender) = reprocess_tx {
                            let msg = ReprocessQueueMessage::UnknownLightClientOptimisticUpdate(
                                QueuedLightClientUpdate {
                                    peer_id,
                                    message_id,
                                    light_client_optimistic_update: Box::new(
                                        light_client_optimistic_update,
                                    ),
                                    parent_root,
                                    seen_timestamp,
                                },
                            );

                            if sender.try_send(msg).is_err() {
                                error!(
                                    self.log,
                                    "Failed to send optimistic update for re-processing";
                                )
                            }
                        } else {
                            debug!(
                                self.log,
                                "Not sending light client update because it had been reprocessed";
                                "peer_id" => %peer_id,
                                "parent_root" => ?parent_root
                            );

                            self.propagate_validation_result(
                                message_id,
                                peer_id,
                                MessageAcceptance::Ignore,
                            );
                        }
                        return;
                    }
                    LightClientOptimisticUpdateError::InvalidLightClientOptimisticUpdate => {
                        metrics::register_optimistic_update_error(&e);

                        debug!(
                            self.log,
                            "Light client invalid optimistic update";
                            "peer" => %peer_id,
                            "error" => ?e,
                        );

                        self.gossip_penalize_peer(
                            peer_id,
                            PeerAction::HighToleranceError,
                            "light_client_gossip_error",
                        )
                    }
                    LightClientOptimisticUpdateError::TooEarly => {
                        metrics::register_optimistic_update_error(&e);
                        debug!(
                            self.log,
                            "Light client optimistic update too early";
                            "peer" => %peer_id,
                            "error" => ?e,
                        );

                        self.gossip_penalize_peer(
                            peer_id,
                            PeerAction::HighToleranceError,
                            "light_client_gossip_error",
                        );
                    }
                    LightClientOptimisticUpdateError::OptimisticUpdateAlreadySeen => {
                        metrics::register_optimistic_update_error(&e);

                        debug!(
                            self.log,
                            "Light client optimistic update already seen";
                            "peer" => %peer_id,
                            "error" => ?e,
                        )
                    }
                    LightClientOptimisticUpdateError::BeaconChainError(_)
                    | LightClientOptimisticUpdateError::LightClientUpdateError(_)
                    | LightClientOptimisticUpdateError::SigSlotStartIsNone
                    | LightClientOptimisticUpdateError::FailedConstructingUpdate => {
                        metrics::register_optimistic_update_error(&e);

                        debug!(
                            self.log,
                            "Light client error constructing optimistic update";
                            "peer" => %peer_id,
                            "error" => ?e,
                        )
                    }
                }
                self.propagate_validation_result(message_id, peer_id, MessageAcceptance::Ignore);
            }
        };
    }

    /// Handle an error whilst verifying an `Attestation` or `SignedAggregateAndProof` from the
    /// network.
    fn handle_attestation_verification_failure(
        &self,
        peer_id: PeerId,
        message_id: MessageId,
        failed_att: FailedAtt<T::EthSpec>,
        reprocess_tx: Option<mpsc::Sender<ReprocessQueueMessage<T>>>,
        error: AttnError,
        seen_timestamp: Duration,
    ) {
        let beacon_block_root = failed_att.beacon_block_root();
        let attestation_type = failed_att.kind();
        metrics::register_attestation_error(&error);
        match &error {
            AttnError::FutureSlot { .. } => {
                /*
                 * These errors can be triggered by a mismatch between our slot and the peer.
                 *
                 *
                 * The peer has published an invalid consensus message, _only_ if we trust our own clock.
                 */
                trace!(
                    self.log,
                    "Attestation is not within the last ATTESTATION_PROPAGATION_SLOT_RANGE slots";
                    "peer_id" => %peer_id,
                    "block" => ?beacon_block_root,
                    "type" => ?attestation_type,
                );

                // Peers that are slow or not to spec can spam us with these messages draining our
                // bandwidth. We therefore penalize these peers when they do this.
                self.gossip_penalize_peer(
                    peer_id,
                    PeerAction::LowToleranceError,
                    "attn_future_slot",
                );

                // Do not propagate these messages.
                self.propagate_validation_result(message_id, peer_id, MessageAcceptance::Ignore);
            }
            AttnError::PastSlot { .. } => {
                // Produce a slot clock frozen at the time we received the message from the
                // network.
                let seen_clock = &self.chain.slot_clock.freeze_at(seen_timestamp);
                let hindsight_verification =
                    attestation_verification::verify_propagation_slot_range(
                        seen_clock,
                        failed_att.attestation(),
                    );

                // Only penalize the peer if it would have been invalid at the moment we received
                // it.
                if STRICT_LATE_MESSAGE_PENALTIES && hindsight_verification.is_err() {
                    self.gossip_penalize_peer(
                        peer_id,
                        PeerAction::LowToleranceError,
                        "attn_past_slot",
                    );
                }

                self.propagate_validation_result(message_id, peer_id, MessageAcceptance::Ignore);
            }
            AttnError::InvalidSelectionProof { .. } | AttnError::InvalidSignature => {
                /*
                 * These errors are caused by invalid signatures.
                 *
                 * The peer has published an invalid consensus message.
                 */
                self.propagate_validation_result(message_id, peer_id, MessageAcceptance::Reject);
                self.gossip_penalize_peer(
                    peer_id,
                    PeerAction::LowToleranceError,
                    "attn_selection_proof",
                );
            }
            AttnError::EmptyAggregationBitfield => {
                /*
                 * The aggregate had no signatures and is therefore worthless.
                 *
                 * This is forbidden by the p2p spec. Reject the message.
                 *
                 */
                self.propagate_validation_result(message_id, peer_id, MessageAcceptance::Reject);
                self.gossip_penalize_peer(
                    peer_id,
                    PeerAction::LowToleranceError,
                    "attn_empty_agg_bitfield",
                );
            }
            AttnError::AggregatorPubkeyUnknown(_) => {
                /*
                 * The aggregator index was higher than any known validator index. This is
                 * possible in two cases:
                 *
                 * 1. The attestation is malformed
                 * 2. The attestation attests to a beacon_block_root that we do not know.
                 *
                 * It should be impossible to reach (2) without triggering
                 * `AttnError::UnknownHeadBlock`, so we can safely assume the peer is
                 * faulty.
                 *
                 * The peer has published an invalid consensus message.
                 */
                self.propagate_validation_result(message_id, peer_id, MessageAcceptance::Reject);
                self.gossip_penalize_peer(
                    peer_id,
                    PeerAction::LowToleranceError,
                    "attn_agg_pubkey",
                );
            }
            AttnError::AggregatorNotInCommittee { .. } => {
                /*
                 * The aggregator index was higher than any known validator index. This is
                 * possible in two cases:
                 *
                 * 1. The attestation is malformed
                 * 2. The attestation attests to a beacon_block_root that we do not know.
                 *
                 * It should be impossible to reach (2) without triggering
                 * `AttnError::UnknownHeadBlock`, so we can safely assume the peer is
                 * faulty.
                 *
                 * The peer has published an invalid consensus message.
                 */
                self.propagate_validation_result(message_id, peer_id, MessageAcceptance::Reject);
                self.gossip_penalize_peer(
                    peer_id,
                    PeerAction::LowToleranceError,
                    "attn_agg_not_in_committee",
                );
            }
            AttnError::AttestationAlreadyKnown { .. } => {
                /*
                 * The aggregate attestation has already been observed on the network or in
                 * a block.
                 *
                 * The peer is not necessarily faulty.
                 */
                trace!(
                    self.log,
                    "Attestation already known";
                    "peer_id" => %peer_id,
                    "block" => ?beacon_block_root,
                    "type" => ?attestation_type,
                );
                self.propagate_validation_result(message_id, peer_id, MessageAcceptance::Ignore);
                return;
            }
            AttnError::AggregatorAlreadyKnown(_) => {
                /*
                 * There has already been an aggregate attestation seen from this
                 * aggregator index.
                 *
                 * The peer is not necessarily faulty.
                 */
                trace!(
                    self.log,
                    "Aggregator already known";
                    "peer_id" => %peer_id,
                    "block" => ?beacon_block_root,
                    "type" => ?attestation_type,
                );
                // This is an allowed behaviour.
                self.propagate_validation_result(message_id, peer_id, MessageAcceptance::Ignore);

                return;
            }
            AttnError::PriorAttestationKnown {
                validator_index,
                epoch,
            } => {
                /*
                 * We have already seen an attestation from this validator for this epoch.
                 *
                 * The peer is not necessarily faulty.
                 */
                debug!(
                    self.log,
                    "Prior attestation known";
                    "peer_id" => %peer_id,
                    "block" => ?beacon_block_root,
                    "epoch" => %epoch,
                    "validator_index" => validator_index,
                    "type" => ?attestation_type,
                );

                self.propagate_validation_result(message_id, peer_id, MessageAcceptance::Ignore);

                return;
            }
            AttnError::ValidatorIndexTooHigh(_) => {
                /*
                 * The aggregator index (or similar field) was higher than the maximum
                 * possible number of validators.
                 *
                 * The peer has published an invalid consensus message.
                 */
                debug!(
                    self.log,
                    "Validation Index too high";
                    "peer_id" => %peer_id,
                    "block" => ?beacon_block_root,
                    "type" => ?attestation_type,
                );
                self.propagate_validation_result(message_id, peer_id, MessageAcceptance::Reject);
                self.gossip_penalize_peer(
                    peer_id,
                    PeerAction::LowToleranceError,
                    "attn_val_index_too_high",
                );
            }
            AttnError::UnknownHeadBlock { beacon_block_root } => {
                trace!(
                    self.log,
                    "Attestation for unknown block";
                    "peer_id" => %peer_id,
                    "block" => ?beacon_block_root
                );
                if let Some(sender) = reprocess_tx {
                    // We don't know the block, get the sync manager to handle the block lookup, and
                    // send the attestation to be scheduled for re-processing.
                    self.sync_tx
                        .send(SyncMessage::UnknownBlockHash(peer_id, *beacon_block_root))
                        .unwrap_or_else(|_| {
                            warn!(
                                self.log,
                                "Failed to send to sync service";
                                "msg" => "UnknownBlockHash"
                            )
                        });
                    let msg = match failed_att {
                        FailedAtt::Aggregate {
                            attestation,
                            seen_timestamp,
                        } => {
                            metrics::inc_counter(
                                &metrics::BEACON_PROCESSOR_AGGREGATED_ATTESTATION_REQUEUED_TOTAL,
                            );
                            ReprocessQueueMessage::UnknownBlockAggregate(QueuedAggregate {
                                peer_id,
                                message_id,
                                attestation,
                                seen_timestamp,
                            })
                        }
                        FailedAtt::Unaggregate {
                            attestation,
                            subnet_id,
                            should_import,
                            seen_timestamp,
                        } => {
                            metrics::inc_counter(
                                &metrics::BEACON_PROCESSOR_UNAGGREGATED_ATTESTATION_REQUEUED_TOTAL,
                            );
                            ReprocessQueueMessage::UnknownBlockUnaggregate(QueuedUnaggregate {
                                peer_id,
                                message_id,
                                attestation,
                                subnet_id,
                                should_import,
                                seen_timestamp,
                            })
                        }
                    };

                    if sender.try_send(msg).is_err() {
                        error!(
                            self.log,
                            "Failed to send attestation for re-processing";
                        )
                    }
                } else {
                    // We shouldn't make any further attempts to process this attestation.
                    //
                    // Don't downscore the peer since it's not clear if we requested this head
                    // block from them or not.
                    self.propagate_validation_result(
                        message_id,
                        peer_id,
                        MessageAcceptance::Ignore,
                    );
                }

                return;
            }
            AttnError::UnknownTargetRoot(_) => {
                /*
                 * The block indicated by the target root is not known to us.
                 *
                 * We should always get `AttnError::UnknownHeadBlock` before we get this
                 * error, so this means we can get this error if:
                 *
                 * 1. The target root does not represent a valid block.
                 * 2. We do not have the target root in our DB.
                 *
                 * For (2), we should only be processing attestations when we should have
                 * all the available information. Note: if we do a weak-subjectivity sync
                 * it's possible that this situation could occur, but I think it's
                 * unlikely. For now, we will declare this to be an invalid message.
                 *
                 * The peer has published an invalid consensus message.
                 */
                self.propagate_validation_result(message_id, peer_id, MessageAcceptance::Reject);
                self.gossip_penalize_peer(
                    peer_id,
                    PeerAction::LowToleranceError,
                    "attn_unknown_target",
                );
            }
            AttnError::BadTargetEpoch => {
                /*
                 * The aggregator index (or similar field) was higher than the maximum
                 * possible number of validators.
                 *
                 * The peer has published an invalid consensus message.
                 */
                self.propagate_validation_result(message_id, peer_id, MessageAcceptance::Reject);
                self.gossip_penalize_peer(
                    peer_id,
                    PeerAction::LowToleranceError,
                    "attn_bad_target",
                );
            }
            AttnError::NoCommitteeForSlotAndIndex { .. } => {
                /*
                 * It is not possible to attest this the given committee in the given slot.
                 *
                 * The peer has published an invalid consensus message.
                 */
                self.propagate_validation_result(message_id, peer_id, MessageAcceptance::Reject);
                self.gossip_penalize_peer(
                    peer_id,
                    PeerAction::LowToleranceError,
                    "attn_no_committee",
                );
            }
            AttnError::NotExactlyOneAggregationBitSet(_) => {
                /*
                 * The unaggregated attestation doesn't have only one signature.
                 *
                 * The peer has published an invalid consensus message.
                 */
                self.propagate_validation_result(message_id, peer_id, MessageAcceptance::Reject);
                self.gossip_penalize_peer(
                    peer_id,
                    PeerAction::LowToleranceError,
                    "attn_too_many_agg_bits",
                );
            }
            AttnError::AttestsToFutureBlock { .. } => {
                /*
                 * The beacon_block_root is from a higher slot than the attestation.
                 *
                 * The peer has published an invalid consensus message.
                 */
                self.propagate_validation_result(message_id, peer_id, MessageAcceptance::Reject);
                self.gossip_penalize_peer(
                    peer_id,
                    PeerAction::LowToleranceError,
                    "attn_future_block",
                );
            }
            AttnError::InvalidSubnetId { received, expected } => {
                /*
                 * The attestation was received on an incorrect subnet id.
                 */
                debug!(
                    self.log,
                    "Received attestation on incorrect subnet";
                    "expected" => ?expected,
                    "received" => ?received,
                );
                self.propagate_validation_result(message_id, peer_id, MessageAcceptance::Reject);
                self.gossip_penalize_peer(
                    peer_id,
                    PeerAction::LowToleranceError,
                    "attn_invalid_subnet_id",
                );
            }
            AttnError::Invalid(_) => {
                /*
                 * The attestation failed the state_processing verification.
                 *
                 * The peer has published an invalid consensus message.
                 */
                self.propagate_validation_result(message_id, peer_id, MessageAcceptance::Reject);
                self.gossip_penalize_peer(
                    peer_id,
                    PeerAction::LowToleranceError,
                    "attn_invalid_state_processing",
                );
            }
            AttnError::InvalidTargetEpoch { .. } => {
                /*
                 * The attestation is malformed.
                 *
                 * The peer has published an invalid consensus message.
                 */
                self.propagate_validation_result(message_id, peer_id, MessageAcceptance::Reject);
                self.gossip_penalize_peer(
                    peer_id,
                    PeerAction::LowToleranceError,
                    "attn_invalid_target_epoch",
                );
            }
            AttnError::InvalidTargetRoot { .. } => {
                /*
                 * The attestation is malformed.
                 *
                 * The peer has published an invalid consensus message.
                 */
                self.propagate_validation_result(message_id, peer_id, MessageAcceptance::Reject);
                self.gossip_penalize_peer(
                    peer_id,
                    PeerAction::LowToleranceError,
                    "attn_invalid_target_root",
                );
            }
            AttnError::TooManySkippedSlots {
                head_block_slot,
                attestation_slot,
            } => {
                /*
                 * The attestation references a head block that is too far behind the attestation slot.
                 *
                 * The message is not necessarily invalid, but we choose to ignore it.
                 */
                debug!(
                    self.log,
                    "Rejected long skip slot attestation";
                    "head_block_slot" => head_block_slot,
                    "attestation_slot" => attestation_slot,
                );
                // In this case we wish to penalize gossipsub peers that do this to avoid future
                // attestations that have too many skip slots.
                self.propagate_validation_result(message_id, peer_id, MessageAcceptance::Reject);
                self.gossip_penalize_peer(
                    peer_id,
                    PeerAction::MidToleranceError,
                    "attn_too_many_skipped_slots",
                );
            }
            AttnError::HeadBlockFinalized { beacon_block_root } => {
                debug!(
                    self.log,
                    "Ignored attestation to finalized block";
                    "block_root" => ?beacon_block_root,
                    "attestation_slot" => failed_att.attestation().data.slot,
                );

                self.propagate_validation_result(message_id, peer_id, MessageAcceptance::Ignore);

                // The peer that sent us this could be a lagger, or a spammer, or this failure could
                // be due to us processing attestations extremely slowly. Don't be too harsh.
                self.gossip_penalize_peer(
                    peer_id,
                    PeerAction::HighToleranceError,
                    "attn_to_finalized_block",
                );
            }
            AttnError::BeaconChainError(BeaconChainError::DBError(Error::HotColdDBError(
                HotColdDBError::AttestationStateIsFinalized { .. },
            ))) => {
                debug!(self.log, "Attestation for finalized state"; "peer_id" => % peer_id);
                self.propagate_validation_result(message_id, peer_id, MessageAcceptance::Ignore);
            }
            e @ AttnError::BeaconChainError(BeaconChainError::MaxCommitteePromises(_)) => {
                debug!(
                    self.log,
                    "Dropping attestation";
                    "target_root" => ?failed_att.attestation().data.target.root,
                    "beacon_block_root" => ?beacon_block_root,
                    "slot" => ?failed_att.attestation().data.slot,
                    "type" => ?attestation_type,
                    "error" => ?e,
                    "peer_id" => % peer_id
                );
                self.propagate_validation_result(message_id, peer_id, MessageAcceptance::Ignore);
            }
            AttnError::BeaconChainError(e) => {
                /*
                 * Lighthouse hit an unexpected error whilst processing the attestation. It
                 * should be impossible to trigger a `BeaconChainError` from the network,
                 * so we have a bug.
                 *
                 * It's not clear if the message is invalid/malicious.
                 */
                error!(
                    self.log,
                    "Unable to validate attestation";
                    "beacon_block_root" => ?beacon_block_root,
                    "slot" => ?failed_att.attestation().data.slot,
                    "type" => ?attestation_type,
                    "peer_id" => %peer_id,
                    "error" => ?e,
                );
                self.propagate_validation_result(message_id, peer_id, MessageAcceptance::Ignore);
            }
        }

        debug!(
            self.log,
            "Invalid attestation from network";
            "reason" => ?error,
            "block" => ?beacon_block_root,
            "peer_id" => %peer_id,
            "type" => ?attestation_type,
        );
    }

    /// Handle an error whilst verifying a `SyncCommitteeMessage` or `SignedContributionAndProof` from the
    /// network.
    pub fn handle_sync_committee_message_failure(
        &self,
        peer_id: PeerId,
        message_id: MessageId,
        message_type: &str,
        error: SyncCommitteeError,
        sync_committee_message_slot: Slot,
        seen_timestamp: Duration,
    ) {
        metrics::register_sync_committee_error(&error);

        match &error {
            SyncCommitteeError::FutureSlot { .. } => {
                /*
                 * This error can be triggered by a mismatch between our slot and the peer.
                 *
                 *
                 * The peer has published an invalid consensus message, _only_ if we trust our own clock.
                 */
                trace!(
                    self.log,
                    "Sync committee message is not within the last MAXIMUM_GOSSIP_CLOCK_DISPARITY slots";
                    "peer_id" => %peer_id,
                    "type" => ?message_type,
                );

                // Unlike attestations, we have a zero slot buffer in case of sync committee messages,
                // so we don't penalize heavily.
                self.gossip_penalize_peer(
                    peer_id,
                    PeerAction::HighToleranceError,
                    "sync_future_slot",
                );

                // Do not propagate these messages.
                self.propagate_validation_result(message_id, peer_id, MessageAcceptance::Ignore);
            }
            SyncCommitteeError::PastSlot { .. } => {
                /*
                 * This error can be triggered by a mismatch between our slot and the peer.
                 *
                 *
                 * The peer has published an invalid consensus message, _only_ if we trust our own clock.
                 */
                trace!(
                    self.log,
                    "Sync committee message is not within the last MAXIMUM_GOSSIP_CLOCK_DISPARITY slots";
                    "peer_id" => %peer_id,
                    "type" => ?message_type,
                );

                // Compute the slot when we received the message.
                let received_slot = self
                    .chain
                    .slot_clock
                    .slot_of(seen_timestamp)
                    .unwrap_or_else(|| self.chain.slot_clock.genesis_slot());

                // The message is "excessively" late if it was more than one slot late.
                let excessively_late = received_slot > sync_committee_message_slot + 1;

                // This closure will lazily produce a slot clock frozen at the time we received the
                // message from the network and return a bool indicating if the message was invalid
                // at the time of receipt too.
                let invalid_in_hindsight = || {
                    let seen_clock = &self.chain.slot_clock.freeze_at(seen_timestamp);
                    let hindsight_verification =
                        sync_committee_verification::verify_propagation_slot_range(
                            seen_clock,
                            &sync_committee_message_slot,
                        );
                    hindsight_verification.is_err()
                };

                // Penalize the peer if the message was more than one slot late
                if STRICT_LATE_MESSAGE_PENALTIES && excessively_late && invalid_in_hindsight() {
                    self.gossip_penalize_peer(
                        peer_id,
                        PeerAction::HighToleranceError,
                        "sync_past_slot",
                    );
                }

                self.propagate_validation_result(message_id, peer_id, MessageAcceptance::Ignore);
            }
            SyncCommitteeError::EmptyAggregationBitfield => {
                /*
                 * The aggregate had no signatures and is therefore worthless.
                 *
                 * This is forbidden by the p2p spec. Reject the message.
                 *
                 */
                self.propagate_validation_result(message_id, peer_id, MessageAcceptance::Reject);
                self.gossip_penalize_peer(
                    peer_id,
                    PeerAction::LowToleranceError,
                    "sync_empty_agg_bitfield",
                );
            }
            SyncCommitteeError::InvalidSelectionProof { .. }
            | SyncCommitteeError::InvalidSignature => {
                /*
                 * These errors are caused by invalid signatures.
                 *
                 * The peer has published an invalid consensus message.
                 */
                self.propagate_validation_result(message_id, peer_id, MessageAcceptance::Reject);
                self.gossip_penalize_peer(
                    peer_id,
                    PeerAction::LowToleranceError,
                    "sync_invalid_proof_or_sig",
                );
            }
            SyncCommitteeError::AggregatorNotInCommittee { .. }
            | SyncCommitteeError::AggregatorPubkeyUnknown(_) => {
                /*
                * The aggregator is not in the committee for the given `ContributionAndSync` OR
                  The aggregator index was higher than any known validator index
                *
                * The peer has published an invalid consensus message.
                */
                self.propagate_validation_result(message_id, peer_id, MessageAcceptance::Reject);
                self.gossip_penalize_peer(
                    peer_id,
                    PeerAction::LowToleranceError,
                    "sync_bad_aggregator",
                );
            }
            SyncCommitteeError::SyncContributionAlreadyKnown(_)
            | SyncCommitteeError::AggregatorAlreadyKnown(_) => {
                /*
                 * The sync committee message already been observed on the network or in
                 * a block.
                 *
                 * The peer is not necessarily faulty.
                 */
                trace!(
                    self.log,
                    "Sync committee message is already known";
                    "peer_id" => %peer_id,
                    "type" => ?message_type,
                );
                self.propagate_validation_result(message_id, peer_id, MessageAcceptance::Ignore);
                return;
            }
            SyncCommitteeError::UnknownValidatorIndex(_) => {
                /*
                 * The aggregator index (or similar field) was higher than the maximum
                 * possible number of validators.
                 *
                 * The peer has published an invalid consensus message.
                 */
                debug!(
                    self.log,
                    "Validation Index too high";
                    "peer_id" => %peer_id,
                    "type" => ?message_type,
                );
                self.propagate_validation_result(message_id, peer_id, MessageAcceptance::Reject);
                self.gossip_penalize_peer(
                    peer_id,
                    PeerAction::LowToleranceError,
                    "sync_unknown_validator",
                );
            }
            SyncCommitteeError::UnknownValidatorPubkey(_) => {
                debug!(
                    self.log,
                    "Validator pubkey is unknown";
                    "peer_id" => %peer_id,
                    "type" => ?message_type,
                );
                self.propagate_validation_result(message_id, peer_id, MessageAcceptance::Reject);
                self.gossip_penalize_peer(
                    peer_id,
                    PeerAction::LowToleranceError,
                    "sync_unknown_validator_pubkey",
                );
            }
            SyncCommitteeError::InvalidSubnetId { received, expected } => {
                /*
                 * The sync committee message was received on an incorrect subnet id.
                 */
                debug!(
                    self.log,
                    "Received sync committee message on incorrect subnet";
                    "expected" => ?expected,
                    "received" => ?received,
                );
                self.propagate_validation_result(message_id, peer_id, MessageAcceptance::Reject);
                self.gossip_penalize_peer(
                    peer_id,
                    PeerAction::LowToleranceError,
                    "sync_invalid_subnet_id",
                );
            }
            SyncCommitteeError::Invalid(_) => {
                /*
                 * The sync committee message failed the state_processing verification.
                 *
                 * The peer has published an invalid consensus message.
                 */
                self.propagate_validation_result(message_id, peer_id, MessageAcceptance::Reject);
                self.gossip_penalize_peer(
                    peer_id,
                    PeerAction::LowToleranceError,
                    "sync_invalid_state_processing",
                );
            }
            SyncCommitteeError::PriorSyncCommitteeMessageKnown { .. } => {
                /*
                 * We have already seen a sync committee message from this validator for this epoch.
                 *
                 * The peer is not necessarily faulty.
                 */
                debug!(
                    self.log,
                    "Prior sync committee message known";
                    "peer_id" => %peer_id,
                    "type" => ?message_type,
                );

                // Do not penalize the peer.

                self.propagate_validation_result(message_id, peer_id, MessageAcceptance::Ignore);

                return;
            }
            SyncCommitteeError::PriorSyncContributionMessageKnown { .. } => {
                /*
                 * We have already seen a sync contribution message from this validator for this epoch.
                 *
                 * The peer is not necessarily faulty.
                 */
                debug!(
                    self.log,
                    "Prior sync contribution message known";
                    "peer_id" => %peer_id,
                    "type" => ?message_type,
                );
                // We still penalize the peer slightly. We don't want this to be a recurring
                // behaviour.
                self.gossip_penalize_peer(
                    peer_id,
                    PeerAction::HighToleranceError,
                    "sync_prior_known",
                );

                self.propagate_validation_result(message_id, peer_id, MessageAcceptance::Ignore);

                return;
            }
            SyncCommitteeError::BeaconChainError(e) => {
                /*
                 * Lighthouse hit an unexpected error whilst processing the sync committee message. It
                 * should be impossible to trigger a `BeaconChainError` from the network,
                 * so we have a bug.
                 *
                 * It's not clear if the message is invalid/malicious.
                 */
                error!(
                    self.log,
                    "Unable to validate sync committee message";
                    "peer_id" => %peer_id,
                    "error" => ?e,
                );
                self.propagate_validation_result(message_id, peer_id, MessageAcceptance::Ignore);
            }
            SyncCommitteeError::BeaconStateError(e) => {
                /*
                 * Lighthouse hit an unexpected error whilst processing the sync committee message. It
                 * should be impossible to trigger a `BeaconStateError` from the network,
                 * so we have a bug.
                 *
                 * It's not clear if the message is invalid/malicious.
                 */
                error!(
                    self.log,
                    "Unable to validate sync committee message";
                    "peer_id" => %peer_id,
                    "error" => ?e,
                );
                self.propagate_validation_result(message_id, peer_id, MessageAcceptance::Ignore);
                // Penalize the peer slightly
                self.gossip_penalize_peer(
                    peer_id,
                    PeerAction::HighToleranceError,
                    "sync_beacon_state_error",
                );
            }
            SyncCommitteeError::ContributionError(e) => {
                error!(
                    self.log,
                    "Error while processing sync contribution";
                    "peer_id" => %peer_id,
                    "error" => ?e,
                );
                self.propagate_validation_result(message_id, peer_id, MessageAcceptance::Ignore);
                // Penalize the peer slightly
                self.gossip_penalize_peer(
                    peer_id,
                    PeerAction::HighToleranceError,
                    "sync_contribution_error",
                );
            }
            SyncCommitteeError::SyncCommitteeError(e) => {
                error!(
                    self.log,
                    "Error while processing sync committee message";
                    "peer_id" => %peer_id,
                    "error" => ?e,
                );
                self.propagate_validation_result(message_id, peer_id, MessageAcceptance::Ignore);
                // Penalize the peer slightly
                self.gossip_penalize_peer(
                    peer_id,
                    PeerAction::HighToleranceError,
                    "sync_committee_error",
                );
            }
            SyncCommitteeError::ArithError(e) => {
                /*
                This would most likely imply incompatible configs or an invalid message.
                */
                error!(
                    self.log,
                    "Arithematic error while processing sync committee message";
                    "peer_id" => %peer_id,
                    "error" => ?e,
                );
                self.propagate_validation_result(message_id, peer_id, MessageAcceptance::Ignore);
                self.gossip_penalize_peer(
                    peer_id,
                    PeerAction::LowToleranceError,
                    "sync_arith_error",
                );
            }
            SyncCommitteeError::InvalidSubcommittee { .. } => {
                /*
                The subcommittee index is higher than `SYNC_COMMITTEE_SUBNET_COUNT`. This would imply
                an invalid message.
                */
                self.propagate_validation_result(message_id, peer_id, MessageAcceptance::Reject);
                self.gossip_penalize_peer(
                    peer_id,
                    PeerAction::LowToleranceError,
                    "sync_invalid_subcommittee",
                );
            }
        }
        debug!(
            self.log,
            "Invalid sync committee message from network";
            "reason" => ?error,
            "peer_id" => %peer_id,
            "type" => ?message_type,
        );
    }

    /// Propagate (accept) if `is_timely == true`, otherwise ignore.
    fn propagate_if_timely(&self, is_timely: bool, message_id: MessageId, peer_id: PeerId) {
        if is_timely {
            // The message is still relevant, propagate.
            self.propagate_validation_result(message_id, peer_id, MessageAcceptance::Accept);
        } else {
            // The message is not relevant, ignore. It might be that this message became irrelevant
            // during the time it took to process it, or it was received invalid.
            self.propagate_validation_result(message_id, peer_id, MessageAcceptance::Ignore);
        }
    }

    /// If an attestation (agg. or unagg.) is still valid with respect to the current time (i.e.,
    /// timely), propagate it on gossip. Otherwise, ignore it.
    fn propagate_attestation_if_timely(
        &self,
        attestation: &Attestation<T::EthSpec>,
        message_id: MessageId,
        peer_id: PeerId,
    ) {
        let is_timely = attestation_verification::verify_propagation_slot_range(
            &self.chain.slot_clock,
            attestation,
        )
        .is_ok();

        self.propagate_if_timely(is_timely, message_id, peer_id)
    }

    /// If a sync committee signature or sync committee contribution is still valid with respect to
    /// the current time (i.e., timely), propagate it on gossip. Otherwise, ignore it.
    fn propagate_sync_message_if_timely(
        &self,
        sync_message_slot: Slot,
        message_id: MessageId,
        peer_id: PeerId,
    ) {
        let is_timely = self
            .chain
            .slot_clock
            .now()
            .map_or(false, |current_slot| sync_message_slot == current_slot);

        self.propagate_if_timely(is_timely, message_id, peer_id)
    }

    /// Stores a block as a SSZ file, if and where `invalid_block_storage` dictates.
    fn maybe_store_invalid_block(
        &self,
        invalid_block_storage: &InvalidBlockStorage,
        block_root: Hash256,
        block: &SignedBeaconBlock<T::EthSpec>,
        error: &BlockError<T::EthSpec>,
        log: &Logger,
    ) {
        if let InvalidBlockStorage::Enabled(base_dir) = invalid_block_storage {
            let block_path = base_dir.join(format!("{}_{:?}.ssz", block.slot(), block_root));
            let error_path = base_dir.join(format!("{}_{:?}.error", block.slot(), block_root));

            let write_file = |path: PathBuf, bytes: &[u8]| {
                // No need to write the same file twice. For the error file,
                // this means that we'll remember the first error message but
                // forget the rest.
                if path.exists() {
                    return;
                }

                // Write to the file.
                let write_result = fs::OpenOptions::new()
                    // Only succeed if the file doesn't already exist. We should
                    // have checked for this earlier.
                    .create_new(true)
                    .write(true)
                    .open(&path)
                    .map_err(|e| format!("Failed to open file: {:?}", e))
                    .map(|mut file| {
                        file.write_all(bytes)
                            .map_err(|e| format!("Failed to write file: {:?}", e))
                    });
                if let Err(e) = write_result {
                    error!(
                        log,
                        "Failed to store invalid block/error";
                        "error" => e,
                        "path" => ?path,
                        "root" => ?block_root,
                        "slot" => block.slot(),
                    )
                } else {
                    info!(
                        log,
                        "Stored invalid block/error ";
                        "path" => ?path,
                        "root" => ?block_root,
                        "slot" => block.slot(),
                    )
                }
            };

            write_file(block_path, &block.as_ssz_bytes());
            write_file(error_path, error.to_string().as_bytes());
        }
    }
}<|MERGE_RESOLUTION|>--- conflicted
+++ resolved
@@ -17,21 +17,17 @@
 use slog::{crit, debug, error, info, trace, warn, Logger};
 use slot_clock::SlotClock;
 use ssz::Encode;
-<<<<<<< HEAD
-=======
 use std::fs;
 use std::io::Write;
 use std::path::PathBuf;
-use std::sync::Arc;
->>>>>>> c547a11b
 use std::time::{Duration, SystemTime, UNIX_EPOCH};
 use store::hot_cold_store::HotColdDBError;
 use tokio::sync::mpsc;
 use types::{
     Attestation, AttesterSlashing, EthSpec, Hash256, IndexedAttestation, LightClientFinalityUpdate,
-    LightClientOptimisticUpdate, ProposerSlashing, SignedAggregateAndProof, SignedBlobSidecar,
-    SignedBlsToExecutionChange, SignedContributionAndProof, SignedVoluntaryExit, Slot, SubnetId,
-    SyncCommitteeMessage, SyncSubnetId,
+    LightClientOptimisticUpdate, ProposerSlashing, SignedAggregateAndProof, SignedBeaconBlock,
+    SignedBlobSidecar, SignedBlsToExecutionChange, SignedContributionAndProof, SignedVoluntaryExit,
+    Slot, SubnetId, SyncCommitteeMessage, SyncSubnetId,
 };
 
 use super::{
@@ -1106,16 +1102,10 @@
                 CountUnrealized::True,
                 NotifyExecutionLayer::Yes,
             )
-<<<<<<< HEAD
-            .await
-        {
+            .await;
+
+        match &result {
             Ok(AvailabilityProcessingStatus::Imported(block_root)) => {
-=======
-            .await;
-
-        match &result {
-            Ok(block_root) => {
->>>>>>> c547a11b
                 metrics::inc_counter(&metrics::BEACON_PROCESSOR_GOSSIP_BLOCK_IMPORTED_TOTAL);
 
                 if reprocess_tx
@@ -1154,7 +1144,7 @@
                 // make rpc request for blob
                 self.send_sync_message(SyncMessage::UnknownBlobHash {
                     peer_id,
-                    pending_blobs,
+                    pending_blobs: pending_blobs.to_vec(),
                 });
             }
             Err(BlockError::AvailabilityCheck(_)) => {
