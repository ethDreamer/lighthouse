--- conflicted
+++ resolved
@@ -24,16 +24,11 @@
     ExecutionPayloadRef, FixedVector, ForkName, Hash256, Transactions, Uint256, VariableList,
     Withdrawal, Withdrawals,
 };
-<<<<<<< HEAD
-use types::{ExecutionPayloadCapella, ExecutionPayloadDeneb, ExecutionPayloadMerge, KzgProofs};
-use types::{Graffiti, GRAFFITI_BYTES_LEN};
-=======
-
 use types::{
     ExecutionPayloadCapella, ExecutionPayloadDeneb, ExecutionPayloadElectra, ExecutionPayloadMerge,
     KzgProofs,
 };
->>>>>>> f6898981
+use types::{Graffiti, GRAFFITI_BYTES_LEN};
 
 pub mod auth;
 pub mod http;
