--- conflicted
+++ resolved
@@ -211,7 +211,6 @@
     SSZSnappy,
 }
 
-<<<<<<< HEAD
 impl Protocol {
     pub(crate) fn terminator(self) -> Option<ResponseTermination> {
         match self {
@@ -228,25 +227,6 @@
     }
 }
 
-impl std::fmt::Display for Protocol {
-    fn fmt(&self, f: &mut std::fmt::Formatter<'_>) -> std::fmt::Result {
-        let repr = match self {
-            Protocol::Status => "status",
-            Protocol::Goodbye => "goodbye",
-            Protocol::BlocksByRange => "beacon_blocks_by_range",
-            Protocol::BlocksByRoot => "beacon_blocks_by_root",
-            Protocol::BlobsByRange => "blobs_sidecars_by_range",
-            Protocol::BlobsByRoot => "beacon_block_and_blobs_sidecar_by_root",
-            Protocol::Ping => "ping",
-            Protocol::MetaData => "metadata",
-            Protocol::LightClientBootstrap => "light_client_bootstrap",
-        };
-        f.write_str(repr)
-    }
-}
-
-=======
->>>>>>> 918b688f
 impl std::fmt::Display for Encoding {
     fn fmt(&self, f: &mut std::fmt::Formatter<'_>) -> std::fmt::Result {
         let repr = match self {
