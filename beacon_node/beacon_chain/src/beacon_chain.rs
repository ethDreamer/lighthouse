use crate::attestation_verification::{
    batch_verify_aggregated_attestations, batch_verify_unaggregated_attestations,
    Error as AttestationError, VerifiedAggregatedAttestation, VerifiedAttestation,
    VerifiedUnaggregatedAttestation,
};
use crate::attester_cache::{AttesterCache, AttesterCacheKey};
use crate::beacon_block_streamer::{BeaconBlockStreamer, CheckEarlyAttesterCache};
use crate::beacon_proposer_cache::compute_proposer_duties_from_head;
use crate::beacon_proposer_cache::BeaconProposerCache;
use crate::blob_cache::BlobCache;
use crate::blob_verification::{self, AsBlock, BlobError, BlockWrapper, GossipVerifiedBlob};
use crate::block_times_cache::BlockTimesCache;
use crate::block_verification::POS_PANDA_BANNER;
use crate::block_verification::{
    check_block_is_finalized_checkpoint_or_descendant, check_block_relevancy, get_block_root,
    signature_verify_chain_segment, AvailableExecutedBlock, BlockError, BlockImportData,
    ExecutedBlock, ExecutionPendingBlock, GossipVerifiedBlock, IntoExecutionPendingBlock,
};
pub use crate::canonical_head::{CanonicalHead, CanonicalHeadRwLock};
use crate::chain_config::ChainConfig;
use crate::data_availability_checker::{
    Availability, AvailabilityCheckError, AvailableBlock, DataAvailabilityChecker,
};
use crate::early_attester_cache::EarlyAttesterCache;
use crate::errors::{BeaconChainError as Error, BlockProductionError};
use crate::eth1_chain::{Eth1Chain, Eth1ChainBackend};
use crate::eth1_finalization_cache::{Eth1FinalizationCache, Eth1FinalizationData};
use crate::events::ServerSentEventHandler;
use crate::execution_payload::{get_execution_payload, NotifyExecutionLayer, PreparePayloadHandle};
use crate::fork_choice_signal::{ForkChoiceSignalRx, ForkChoiceSignalTx, ForkChoiceWaitResult};
use crate::head_tracker::HeadTracker;
use crate::historical_blocks::HistoricalBlockError;
use crate::kzg_utils;
use crate::light_client_finality_update_verification::{
    Error as LightClientFinalityUpdateError, VerifiedLightClientFinalityUpdate,
};
use crate::light_client_optimistic_update_verification::{
    Error as LightClientOptimisticUpdateError, VerifiedLightClientOptimisticUpdate,
};
use crate::migrate::BackgroundMigrator;
use crate::naive_aggregation_pool::{
    AggregatedAttestationMap, Error as NaiveAggregationError, NaiveAggregationPool,
    SyncContributionAggregateMap,
};
use crate::observed_aggregates::{
    Error as AttestationObservationError, ObservedAggregateAttestations, ObservedSyncContributions,
};
use crate::observed_attesters::{
    ObservedAggregators, ObservedAttesters, ObservedSyncAggregators, ObservedSyncContributors,
};
use crate::observed_blob_sidecars::ObservedBlobSidecars;
use crate::observed_block_producers::ObservedBlockProducers;
use crate::observed_operations::{ObservationOutcome, ObservedOperations};
use crate::persisted_beacon_chain::{PersistedBeaconChain, DUMMY_CANONICAL_HEAD_BLOCK_ROOT};
use crate::persisted_fork_choice::PersistedForkChoice;
use crate::pre_finalization_cache::PreFinalizationBlockCache;
use crate::shuffling_cache::{BlockShufflingIds, ShufflingCache};
use crate::snapshot_cache::{BlockProductionPreState, SnapshotCache};
use crate::sync_committee_verification::{
    Error as SyncCommitteeError, VerifiedSyncCommitteeMessage, VerifiedSyncContribution,
};
use crate::timeout_rw_lock::TimeoutRwLock;
use crate::validator_monitor::{
    get_slot_delay_ms, timestamp_now, ValidatorMonitor,
    HISTORIC_EPOCHS as VALIDATOR_MONITOR_HISTORIC_EPOCHS,
};
use crate::validator_pubkey_cache::ValidatorPubkeyCache;
use crate::{metrics, BeaconChainError, BeaconForkChoiceStore, BeaconSnapshot, CachedHead};
use eth2::types::{EventKind, SseBlock, SseExtendedPayloadAttributes, SyncDuty};
use execution_layer::{
    BlockProposalContents, BuilderParams, ChainHealth, ExecutionLayer, FailedCondition,
    PayloadAttributes, PayloadStatus,
};
pub use fork_choice::CountUnrealized;
use fork_choice::{
    AttestationFromBlock, ExecutionStatus, ForkChoice, ForkchoiceUpdateParameters,
    InvalidationOperation, PayloadVerificationStatus, ResetPayloadStatuses,
};
use futures::channel::mpsc::Sender;
use itertools::process_results;
use itertools::Itertools;
use kzg::Kzg;
use operation_pool::{AttestationRef, OperationPool, PersistedOperationPool, ReceivedPreCapella};
use parking_lot::{Mutex, RwLock};
use proto_array::{DoNotReOrg, ProposerHeadError};
use safe_arith::SafeArith;
use slasher::Slasher;
use slog::{crit, debug, error, info, trace, warn, Logger};
use slot_clock::SlotClock;
use ssz::Encode;
use state_processing::{
    common::get_attesting_indices_from_state,
    per_block_processing,
    per_block_processing::{
        errors::AttestationValidationError, get_expected_withdrawals,
        verify_attestation_for_block_inclusion, VerifySignatures,
    },
    per_slot_processing,
    state_advance::{complete_state_advance, partial_state_advance},
    BlockSignatureStrategy, ConsensusContext, SigVerifiedOp, StateProcessingStrategy,
    VerifyBlockRoot, VerifyOperation,
};
use std::borrow::Cow;
use std::cmp::Ordering;
use std::collections::HashMap;
use std::collections::HashSet;
use std::io::prelude::*;
use std::marker::PhantomData;
use std::sync::Arc;
use std::time::{Duration, Instant};
use store::iter::{BlockRootsIterator, ParentRootBlockIterator, StateRootsIterator};
use store::{
    DatabaseBlock, Error as DBError, HotColdDB, KeyValueStore, KeyValueStoreOp, StoreItem, StoreOp,
};
use task_executor::{ShutdownReason, TaskExecutor};
use tokio_stream::Stream;
use tree_hash::TreeHash;
use types::beacon_block_body::KzgCommitments;
use types::beacon_state::CloneConfig;
use types::blob_sidecar::{BlobSidecarList, Blobs};
use types::consts::deneb::MIN_EPOCHS_FOR_BLOB_SIDECARS_REQUESTS;
use types::*;

pub type ForkChoiceError = fork_choice::Error<crate::ForkChoiceStoreError>;

/// Alias to appease clippy.
type HashBlockTuple<E> = (Hash256, BlockWrapper<E>);

/// The time-out before failure during an operation to take a read/write RwLock on the block
/// processing cache.
pub const BLOCK_PROCESSING_CACHE_LOCK_TIMEOUT: Duration = Duration::from_secs(1);
/// The time-out before failure during an operation to take a read/write RwLock on the
/// attestation cache.
pub const ATTESTATION_CACHE_LOCK_TIMEOUT: Duration = Duration::from_secs(1);

/// The time-out before failure during an operation to take a read/write RwLock on the
/// validator pubkey cache.
pub const VALIDATOR_PUBKEY_CACHE_LOCK_TIMEOUT: Duration = Duration::from_secs(1);

/// The timeout for the eth1 finalization cache
pub const ETH1_FINALIZATION_CACHE_LOCK_TIMEOUT: Duration = Duration::from_millis(200);

// These keys are all zero because they get stored in different columns, see `DBColumn` type.
pub const BEACON_CHAIN_DB_KEY: Hash256 = Hash256::zero();
pub const OP_POOL_DB_KEY: Hash256 = Hash256::zero();
pub const ETH1_CACHE_DB_KEY: Hash256 = Hash256::zero();
pub const FORK_CHOICE_DB_KEY: Hash256 = Hash256::zero();

/// Defines how old a block can be before it's no longer a candidate for the early attester cache.
const EARLY_ATTESTER_CACHE_HISTORIC_SLOTS: u64 = 4;

/// Defines a distance between the head block slot and the current slot.
///
/// If the head block is older than this value, don't bother preparing beacon proposers.
const PREPARE_PROPOSER_HISTORIC_EPOCHS: u64 = 4;

/// If the head is more than `MAX_PER_SLOT_FORK_CHOICE_DISTANCE` slots behind the wall-clock slot, DO NOT
/// run the per-slot tasks (primarily fork choice).
///
/// This prevents unnecessary work during sync.
///
/// The value is set to 256 since this would be just over one slot (12.8s) when syncing at
/// 20 slots/second. Having a single fork-choice run interrupt syncing would have very little
/// impact whilst having 8 epochs without a block is a comfortable grace period.
const MAX_PER_SLOT_FORK_CHOICE_DISTANCE: u64 = 256;

/// Reported to the user when the justified block has an invalid execution payload.
pub const INVALID_JUSTIFIED_PAYLOAD_SHUTDOWN_REASON: &str =
    "Justified block has an invalid execution payload.";

pub const INVALID_FINALIZED_MERGE_TRANSITION_BLOCK_SHUTDOWN_REASON: &str =
    "Finalized merge transition block is invalid.";

/// Defines the behaviour when a block/block-root for a skipped slot is requested.
pub enum WhenSlotSkipped {
    /// If the slot is a skip slot, return `None`.
    ///
    /// This is how the HTTP API behaves.
    None,
    /// If the slot it a skip slot, return the previous non-skipped block.
    ///
    /// This is generally how the specification behaves.
    Prev,
}

#[derive(Debug, PartialEq)]
pub enum AvailabilityProcessingStatus {
    MissingComponents(Slot, Hash256),
    Imported(Hash256),
}

impl TryInto<SignedBeaconBlockHash> for AvailabilityProcessingStatus {
    type Error = ();

    fn try_into(self) -> Result<SignedBeaconBlockHash, Self::Error> {
        match self {
            AvailabilityProcessingStatus::Imported(hash) => Ok(hash.into()),
            _ => Err(()),
        }
    }
}

impl TryInto<Hash256> for AvailabilityProcessingStatus {
    type Error = ();

    fn try_into(self) -> Result<Hash256, Self::Error> {
        match self {
            AvailabilityProcessingStatus::Imported(hash) => Ok(hash),
            _ => Err(()),
        }
    }
}

/// The result of a chain segment processing.
pub enum ChainSegmentResult<T: EthSpec> {
    /// Processing this chain segment finished successfully.
    Successful { imported_blocks: usize },
    /// There was an error processing this chain segment. Before the error, some blocks could
    /// have been imported.
    Failed {
        imported_blocks: usize,
        error: BlockError<T>,
    },
}

/// Configure the signature verification of produced blocks.
pub enum ProduceBlockVerification {
    VerifyRandao,
    NoVerification,
}

/// Payload attributes for which the `beacon_chain` crate is responsible.
pub struct PrePayloadAttributes {
    pub proposer_index: u64,
    pub prev_randao: Hash256,
    /// The parent block number is not part of the payload attributes sent to the EL, but *is*
    /// sent to builders via SSE.
    pub parent_block_number: u64,
}

/// Define whether a forkchoiceUpdate needs to be checked for an override (`Yes`) or has already
/// been checked (`AlreadyApplied`). It is safe to specify `Yes` even if re-orgs are disabled.
#[derive(Debug, Default, Clone, Copy, PartialEq, Eq)]
pub enum OverrideForkchoiceUpdate {
    #[default]
    Yes,
    AlreadyApplied,
}

/// The accepted clock drift for nodes gossiping blocks and attestations. See:
///
/// https://github.com/ethereum/eth2.0-specs/blob/v0.12.1/specs/phase0/p2p-interface.md#configuration
pub const MAXIMUM_GOSSIP_CLOCK_DISPARITY: Duration = Duration::from_millis(500);

#[derive(Debug, PartialEq)]
pub enum AttestationProcessingOutcome {
    Processed,
    EmptyAggregationBitfield,
    UnknownHeadBlock {
        beacon_block_root: Hash256,
    },
    /// The attestation is attesting to a state that is later than itself. (Viz., attesting to the
    /// future).
    AttestsToFutureBlock {
        block: Slot,
        attestation: Slot,
    },
    /// The slot is finalized, no need to import.
    FinalizedSlot {
        attestation: Slot,
        finalized: Slot,
    },
    FutureEpoch {
        attestation_epoch: Epoch,
        current_epoch: Epoch,
    },
    PastEpoch {
        attestation_epoch: Epoch,
        current_epoch: Epoch,
    },
    BadTargetEpoch,
    UnknownTargetRoot(Hash256),
    InvalidSignature,
    NoCommitteeForSlotAndIndex {
        slot: Slot,
        index: CommitteeIndex,
    },
    Invalid(AttestationValidationError),
}

/// Defines how a `BeaconState` should be "skipped" through skip-slots.
pub enum StateSkipConfig {
    /// Calculate the state root during each skip slot, producing a fully-valid `BeaconState`.
    WithStateRoots,
    /// Don't calculate the state root at each slot, instead just use the zero hash. This is orders
    /// of magnitude faster, however it produces a partially invalid state.
    ///
    /// This state is useful for operations that don't use the state roots; e.g., for calculating
    /// the shuffling.
    WithoutStateRoots,
}

pub trait BeaconChainTypes: Send + Sync + 'static {
    type HotStore: store::ItemStore<Self::EthSpec>;
    type ColdStore: store::ItemStore<Self::EthSpec>;
    type SlotClock: slot_clock::SlotClock;
    type Eth1Chain: Eth1ChainBackend<Self::EthSpec>;
    type EthSpec: types::EthSpec;
}

/// Used internally to split block production into discrete functions.
struct PartialBeaconBlock<E: EthSpec, Payload: AbstractExecPayload<E>> {
    state: BeaconState<E>,
    slot: Slot,
    proposer_index: u64,
    parent_root: Hash256,
    randao_reveal: Signature,
    eth1_data: Eth1Data,
    graffiti: Graffiti,
    proposer_slashings: Vec<ProposerSlashing>,
    attester_slashings: Vec<AttesterSlashing<E>>,
    attestations: Vec<Attestation<E>>,
    deposits: Vec<Deposit>,
    voluntary_exits: Vec<SignedVoluntaryExit>,
    sync_aggregate: Option<SyncAggregate<E>>,
    prepare_payload_handle: Option<PreparePayloadHandle<E, Payload>>,
    bls_to_execution_changes: Vec<SignedBlsToExecutionChange>,
}

pub type BeaconForkChoice<T> = ForkChoice<
    BeaconForkChoiceStore<
        <T as BeaconChainTypes>::EthSpec,
        <T as BeaconChainTypes>::HotStore,
        <T as BeaconChainTypes>::ColdStore,
    >,
    <T as BeaconChainTypes>::EthSpec,
>;

pub type BeaconStore<T> = Arc<
    HotColdDB<
        <T as BeaconChainTypes>::EthSpec,
        <T as BeaconChainTypes>::HotStore,
        <T as BeaconChainTypes>::ColdStore,
    >,
>;

/// Represents the "Beacon Chain" component of Ethereum 2.0. Allows import of blocks and block
/// operations and chooses a canonical head.
pub struct BeaconChain<T: BeaconChainTypes> {
    pub spec: ChainSpec,
    /// Configuration for `BeaconChain` runtime behaviour.
    pub config: ChainConfig,
    /// Persistent storage for blocks, states, etc. Typically an on-disk store, such as LevelDB.
    pub store: BeaconStore<T>,
    /// Used for spawning async and blocking tasks.
    pub task_executor: TaskExecutor,
    /// Database migrator for running background maintenance on the store.
    pub store_migrator: BackgroundMigrator<T::EthSpec, T::HotStore, T::ColdStore>,
    /// Reports the current slot, typically based upon the system clock.
    pub slot_clock: T::SlotClock,
    /// Stores all operations (e.g., `Attestation`, `Deposit`, etc) that are candidates for
    /// inclusion in a block.
    pub op_pool: OperationPool<T::EthSpec>,
    /// A pool of attestations dedicated to the "naive aggregation strategy" defined in the eth2
    /// specs.
    ///
    /// This pool accepts `Attestation` objects that only have one aggregation bit set and provides
    /// a method to get an aggregated `Attestation` for some `AttestationData`.
    pub naive_aggregation_pool: RwLock<NaiveAggregationPool<AggregatedAttestationMap<T::EthSpec>>>,
    /// A pool of `SyncCommitteeContribution` dedicated to the "naive aggregation strategy" defined in the eth2
    /// specs.
    ///
    /// This pool accepts `SyncCommitteeContribution` objects that only have one aggregation bit set and provides
    /// a method to get an aggregated `SyncCommitteeContribution` for some `SyncCommitteeContributionData`.
    pub naive_sync_aggregation_pool:
        RwLock<NaiveAggregationPool<SyncContributionAggregateMap<T::EthSpec>>>,
    /// Contains a store of attestations which have been observed by the beacon chain.
    pub(crate) observed_attestations: RwLock<ObservedAggregateAttestations<T::EthSpec>>,
    /// Contains a store of sync contributions which have been observed by the beacon chain.
    pub(crate) observed_sync_contributions: RwLock<ObservedSyncContributions<T::EthSpec>>,
    /// Maintains a record of which validators have been seen to publish gossip attestations in
    /// recent epochs.
    pub observed_gossip_attesters: RwLock<ObservedAttesters<T::EthSpec>>,
    /// Maintains a record of which validators have been seen to have attestations included in
    /// blocks in recent epochs.
    pub observed_block_attesters: RwLock<ObservedAttesters<T::EthSpec>>,
    /// Maintains a record of which validators have been seen sending sync messages in recent epochs.
    pub(crate) observed_sync_contributors: RwLock<ObservedSyncContributors<T::EthSpec>>,
    /// Maintains a record of which validators have been seen to create `SignedAggregateAndProofs`
    /// in recent epochs.
    pub observed_aggregators: RwLock<ObservedAggregators<T::EthSpec>>,
    /// Maintains a record of which validators have been seen to create `SignedContributionAndProofs`
    /// in recent epochs.
    pub(crate) observed_sync_aggregators: RwLock<ObservedSyncAggregators<T::EthSpec>>,
    /// Maintains a record of which validators have proposed blocks for each slot.
    pub observed_block_producers: RwLock<ObservedBlockProducers<T::EthSpec>>,
    /// Maintains a record of blob sidecars seen over the gossip network.
    pub(crate) observed_blob_sidecars: RwLock<ObservedBlobSidecars<T::EthSpec>>,
    /// Maintains a record of which validators have submitted voluntary exits.
    pub(crate) observed_voluntary_exits: Mutex<ObservedOperations<SignedVoluntaryExit, T::EthSpec>>,
    /// Maintains a record of which validators we've seen proposer slashings for.
    pub(crate) observed_proposer_slashings: Mutex<ObservedOperations<ProposerSlashing, T::EthSpec>>,
    /// Maintains a record of which validators we've seen attester slashings for.
    pub(crate) observed_attester_slashings:
        Mutex<ObservedOperations<AttesterSlashing<T::EthSpec>, T::EthSpec>>,
    /// Maintains a record of which validators we've seen BLS to execution changes for.
    pub(crate) observed_bls_to_execution_changes:
        Mutex<ObservedOperations<SignedBlsToExecutionChange, T::EthSpec>>,
    /// The most recently validated light client finality update received on gossip.
    pub latest_seen_finality_update: Mutex<Option<LightClientFinalityUpdate<T::EthSpec>>>,
    /// The most recently validated light client optimistic update received on gossip.
    pub latest_seen_optimistic_update: Mutex<Option<LightClientOptimisticUpdate<T::EthSpec>>>,
    /// Provides information from the Ethereum 1 (PoW) chain.
    pub eth1_chain: Option<Eth1Chain<T::Eth1Chain, T::EthSpec>>,
    /// Interfaces with the execution client.
    pub execution_layer: Option<ExecutionLayer<T::EthSpec>>,
    /// Stores information about the canonical head and finalized/justified checkpoints of the
    /// chain. Also contains the fork choice struct, for computing the canonical head.
    pub canonical_head: CanonicalHead<T>,
    /// The root of the genesis block.
    pub genesis_block_root: Hash256,
    /// The root of the genesis state.
    pub genesis_state_root: Hash256,
    /// The root of the list of genesis validators, used during syncing.
    pub genesis_validators_root: Hash256,
    /// Transmitter used to indicate that slot-start fork choice has completed running.
    pub fork_choice_signal_tx: Option<ForkChoiceSignalTx>,
    /// Receiver used by block production to wait on slot-start fork choice.
    pub fork_choice_signal_rx: Option<ForkChoiceSignalRx>,
    /// The genesis time of this `BeaconChain` (seconds since UNIX epoch).
    pub genesis_time: u64,
    /// A handler for events generated by the beacon chain. This is only initialized when the
    /// HTTP server is enabled.
    pub event_handler: Option<ServerSentEventHandler<T::EthSpec>>,
    /// Used to track the heads of the beacon chain.
    pub(crate) head_tracker: Arc<HeadTracker>,
    /// A cache dedicated to block processing.
    pub(crate) snapshot_cache: TimeoutRwLock<SnapshotCache<T::EthSpec>>,
    /// Caches the attester shuffling for a given epoch and shuffling key root.
    pub shuffling_cache: TimeoutRwLock<ShufflingCache>,
    /// A cache of eth1 deposit data at epoch boundaries for deposit finalization
    pub eth1_finalization_cache: TimeoutRwLock<Eth1FinalizationCache>,
    /// Caches the beacon block proposer shuffling for a given epoch and shuffling key root.
    pub beacon_proposer_cache: Mutex<BeaconProposerCache>,
    /// Caches a map of `validator_index -> validator_pubkey`.
    pub(crate) validator_pubkey_cache: TimeoutRwLock<ValidatorPubkeyCache<T>>,
    /// A cache used when producing attestations.
    pub(crate) attester_cache: Arc<AttesterCache>,
    /// A cache used when producing attestations whilst the head block is still being imported.
    pub early_attester_cache: EarlyAttesterCache<T::EthSpec>,
    /// A cache used to keep track of various block timings.
    pub block_times_cache: Arc<RwLock<BlockTimesCache>>,
    /// A cache used to track pre-finalization block roots for quick rejection.
    pub pre_finalization_block_cache: PreFinalizationBlockCache,
    /// Sender given to tasks, so that if they encounter a state in which execution cannot
    /// continue they can request that everything shuts down.
    pub shutdown_sender: Sender<ShutdownReason>,
    /// Logging to CLI, etc.
    pub(crate) log: Logger,
    /// Arbitrary bytes included in the blocks.
    pub(crate) graffiti: Graffiti,
    /// Optional slasher.
    pub slasher: Option<Arc<Slasher<T::EthSpec>>>,
    /// Provides monitoring of a set of explicitly defined validators.
    pub validator_monitor: RwLock<ValidatorMonitor<T::EthSpec>>,
    /// The slot at which blocks are downloaded back to.
    pub genesis_backfill_slot: Slot,
    pub proposal_blob_cache: BlobCache<T::EthSpec>,
    pub data_availability_checker: Arc<DataAvailabilityChecker<T>>,
    pub kzg: Option<Arc<Kzg>>,
}

type BeaconBlockAndState<T, Payload> = (BeaconBlock<T, Payload>, BeaconState<T>);

impl<T: BeaconChainTypes> BeaconChain<T> {
    /// Checks if a block is finalized.
    /// The finalization check is done with the block slot. The block root is used to verify that
    /// the finalized slot is in the canonical chain.
    pub fn is_finalized_block(
        &self,
        block_root: &Hash256,
        block_slot: Slot,
    ) -> Result<bool, Error> {
        let finalized_slot = self
            .canonical_head
            .cached_head()
            .finalized_checkpoint()
            .epoch
            .start_slot(T::EthSpec::slots_per_epoch());
        let is_canonical = self
            .block_root_at_slot(block_slot, WhenSlotSkipped::None)?
            .map_or(false, |canonical_root| block_root == &canonical_root);
        Ok(block_slot <= finalized_slot && is_canonical)
    }

    /// Checks if a state is finalized.
    /// The finalization check is done with the slot. The state root is used to verify that
    /// the finalized state is in the canonical chain.
    pub fn is_finalized_state(
        &self,
        state_root: &Hash256,
        state_slot: Slot,
    ) -> Result<bool, Error> {
        let finalized_slot = self
            .canonical_head
            .cached_head()
            .finalized_checkpoint()
            .epoch
            .start_slot(T::EthSpec::slots_per_epoch());
        let is_canonical = self
            .state_root_at_slot(state_slot)?
            .map_or(false, |canonical_root| state_root == &canonical_root);
        Ok(state_slot <= finalized_slot && is_canonical)
    }

    /// Persists the head tracker and fork choice.
    ///
    /// We do it atomically even though no guarantees need to be made about blocks from
    /// the head tracker also being present in fork choice.
    pub fn persist_head_and_fork_choice(&self) -> Result<(), Error> {
        let mut batch = vec![];

        let _head_timer = metrics::start_timer(&metrics::PERSIST_HEAD);
        batch.push(self.persist_head_in_batch());

        let _fork_choice_timer = metrics::start_timer(&metrics::PERSIST_FORK_CHOICE);
        batch.push(self.persist_fork_choice_in_batch());

        self.store.hot_db.do_atomically(batch)?;

        Ok(())
    }

    /// Return a `PersistedBeaconChain` without reference to a `BeaconChain`.
    pub fn make_persisted_head(
        genesis_block_root: Hash256,
        head_tracker: &HeadTracker,
    ) -> PersistedBeaconChain {
        PersistedBeaconChain {
            _canonical_head_block_root: DUMMY_CANONICAL_HEAD_BLOCK_ROOT,
            genesis_block_root,
            ssz_head_tracker: head_tracker.to_ssz_container(),
        }
    }

    /// Return a database operation for writing the beacon chain head to disk.
    pub fn persist_head_in_batch(&self) -> KeyValueStoreOp {
        Self::persist_head_in_batch_standalone(self.genesis_block_root, &self.head_tracker)
    }

    pub fn persist_head_in_batch_standalone(
        genesis_block_root: Hash256,
        head_tracker: &HeadTracker,
    ) -> KeyValueStoreOp {
        Self::make_persisted_head(genesis_block_root, head_tracker)
            .as_kv_store_op(BEACON_CHAIN_DB_KEY)
    }

    /// Load fork choice from disk, returning `None` if it isn't found.
    pub fn load_fork_choice(
        store: BeaconStore<T>,
        reset_payload_statuses: ResetPayloadStatuses,
        spec: &ChainSpec,
        log: &Logger,
    ) -> Result<Option<BeaconForkChoice<T>>, Error> {
        let persisted_fork_choice =
            match store.get_item::<PersistedForkChoice>(&FORK_CHOICE_DB_KEY)? {
                Some(fc) => fc,
                None => return Ok(None),
            };

        let fc_store =
            BeaconForkChoiceStore::from_persisted(persisted_fork_choice.fork_choice_store, store)?;

        Ok(Some(ForkChoice::from_persisted(
            persisted_fork_choice.fork_choice,
            reset_payload_statuses,
            fc_store,
            spec,
            log,
        )?))
    }

    /// Persists `self.op_pool` to disk.
    ///
    /// ## Notes
    ///
    /// This operation is typically slow and causes a lot of allocations. It should be used
    /// sparingly.
    pub fn persist_op_pool(&self) -> Result<(), Error> {
        let _timer = metrics::start_timer(&metrics::PERSIST_OP_POOL);

        self.store.put_item(
            &OP_POOL_DB_KEY,
            &PersistedOperationPool::from_operation_pool(&self.op_pool),
        )?;

        Ok(())
    }

    /// Persists `self.eth1_chain` and its caches to disk.
    pub fn persist_eth1_cache(&self) -> Result<(), Error> {
        let _timer = metrics::start_timer(&metrics::PERSIST_ETH1_CACHE);

        if let Some(eth1_chain) = self.eth1_chain.as_ref() {
            self.store
                .put_item(&ETH1_CACHE_DB_KEY, &eth1_chain.as_ssz_container())?;
        }

        Ok(())
    }

    pub fn persist_data_availabilty_checker(&self) -> Result<(), Error> {
        let _timer = metrics::start_timer(&metrics::PERSIST_DATA_AVAILABILITY_CHECKER);
        self.data_availability_checker.persist_all()?;

        Ok(())
    }

    /// Returns the slot _right now_ according to `self.slot_clock`. Returns `Err` if the slot is
    /// unavailable.
    ///
    /// The slot might be unavailable due to an error with the system clock, or if the present time
    /// is before genesis (i.e., a negative slot).
    pub fn slot(&self) -> Result<Slot, Error> {
        self.slot_clock.now().ok_or(Error::UnableToReadSlot)
    }

    /// Returns the epoch _right now_ according to `self.slot_clock`. Returns `Err` if the epoch is
    /// unavailable.
    ///
    /// The epoch might be unavailable due to an error with the system clock, or if the present time
    /// is before genesis (i.e., a negative epoch).
    pub fn epoch(&self) -> Result<Epoch, Error> {
        self.slot()
            .map(|slot| slot.epoch(T::EthSpec::slots_per_epoch()))
    }

    /// Iterates across all `(block_root, slot)` pairs from `start_slot`
    /// to the head of the chain (inclusive).
    ///
    /// ## Notes
    ///
    /// - `slot` always increases by `1`.
    /// - Skipped slots contain the root of the closest prior
    ///     non-skipped slot (identical to the way they are stored in `state.block_roots`).
    /// - Iterator returns `(Hash256, Slot)`.
    ///
    /// Will return a `BlockOutOfRange` error if the requested start slot is before the period of
    /// history for which we have blocks stored. See `get_oldest_block_slot`.
    pub fn forwards_iter_block_roots(
        &self,
        start_slot: Slot,
    ) -> Result<impl Iterator<Item = Result<(Hash256, Slot), Error>> + '_, Error> {
        let oldest_block_slot = self.store.get_oldest_block_slot();
        if start_slot < oldest_block_slot {
            return Err(Error::HistoricalBlockError(
                HistoricalBlockError::BlockOutOfRange {
                    slot: start_slot,
                    oldest_block_slot,
                },
            ));
        }

        let local_head = self.head_snapshot();

        let iter = self.store.forwards_block_roots_iterator(
            start_slot,
            local_head.beacon_state.clone_with(CloneConfig::none()),
            local_head.beacon_block_root,
            &self.spec,
        )?;

        Ok(iter.map(|result| result.map_err(Into::into)))
    }

    /// Even more efficient variant of `forwards_iter_block_roots` that will avoid cloning the head
    /// state if it isn't required for the requested range of blocks.
    /// The range [start_slot, end_slot] is inclusive (ie `start_slot <= end_slot`)
    pub fn forwards_iter_block_roots_until(
        &self,
        start_slot: Slot,
        end_slot: Slot,
    ) -> Result<impl Iterator<Item = Result<(Hash256, Slot), Error>> + '_, Error> {
        let oldest_block_slot = self.store.get_oldest_block_slot();
        if start_slot < oldest_block_slot {
            return Err(Error::HistoricalBlockError(
                HistoricalBlockError::BlockOutOfRange {
                    slot: start_slot,
                    oldest_block_slot,
                },
            ));
        }

        self.with_head(move |head| {
            let iter = self.store.forwards_block_roots_iterator_until(
                start_slot,
                end_slot,
                || {
                    Ok((
                        head.beacon_state.clone_with_only_committee_caches(),
                        head.beacon_block_root,
                    ))
                },
                &self.spec,
            )?;
            Ok(iter
                .map(|result| result.map_err(Into::into))
                .take_while(move |result| {
                    result.as_ref().map_or(true, |(_, slot)| *slot <= end_slot)
                }))
        })
    }

    /// Traverse backwards from `block_root` to find the block roots of its ancestors.
    ///
    /// ## Notes
    ///
    /// - `slot` always decreases by `1`.
    /// - Skipped slots contain the root of the closest prior
    ///     non-skipped slot (identical to the way they are stored in `state.block_roots`) .
    /// - Iterator returns `(Hash256, Slot)`.
    /// - The provided `block_root` is included as the first item in the iterator.
    pub fn rev_iter_block_roots_from(
        &self,
        block_root: Hash256,
    ) -> Result<impl Iterator<Item = Result<(Hash256, Slot), Error>> + '_, Error> {
        let block = self
            .get_blinded_block(&block_root)?
            .ok_or(Error::MissingBeaconBlock(block_root))?;
        let state = self
            .get_state(&block.state_root(), Some(block.slot()))?
            .ok_or_else(|| Error::MissingBeaconState(block.state_root()))?;
        let iter = BlockRootsIterator::owned(&self.store, state);
        Ok(std::iter::once(Ok((block_root, block.slot())))
            .chain(iter)
            .map(|result| result.map_err(|e| e.into())))
    }

    /// Iterates backwards across all `(state_root, slot)` pairs starting from
    /// an arbitrary `BeaconState` to the earliest reachable ancestor (may or may not be genesis).
    ///
    /// ## Notes
    ///
    /// - `slot` always decreases by `1`.
    /// - Iterator returns `(Hash256, Slot)`.
    /// - As this iterator starts at the `head` of the chain (viz., the best block), the first slot
    ///     returned may be earlier than the wall-clock slot.
    pub fn rev_iter_state_roots_from<'a>(
        &'a self,
        state_root: Hash256,
        state: &'a BeaconState<T::EthSpec>,
    ) -> impl Iterator<Item = Result<(Hash256, Slot), Error>> + 'a {
        std::iter::once(Ok((state_root, state.slot())))
            .chain(StateRootsIterator::new(&self.store, state))
            .map(|result| result.map_err(Into::into))
    }

    /// Iterates across all `(state_root, slot)` pairs from `start_slot`
    /// to the head of the chain (inclusive).
    ///
    /// ## Notes
    ///
    /// - `slot` always increases by `1`.
    /// - Iterator returns `(Hash256, Slot)`.
    pub fn forwards_iter_state_roots(
        &self,
        start_slot: Slot,
    ) -> Result<impl Iterator<Item = Result<(Hash256, Slot), Error>> + '_, Error> {
        let local_head = self.head_snapshot();

        let iter = self.store.forwards_state_roots_iterator(
            start_slot,
            local_head.beacon_state_root(),
            local_head.beacon_state.clone_with(CloneConfig::none()),
            &self.spec,
        )?;

        Ok(iter.map(|result| result.map_err(Into::into)))
    }

    /// Super-efficient forwards state roots iterator that avoids cloning the head if the state
    /// roots lie entirely within the freezer database.
    ///
    /// The iterator returned will include roots for `start_slot..=end_slot`, i.e.  it
    /// is endpoint inclusive.
    pub fn forwards_iter_state_roots_until(
        &self,
        start_slot: Slot,
        end_slot: Slot,
    ) -> Result<impl Iterator<Item = Result<(Hash256, Slot), Error>> + '_, Error> {
        self.with_head(move |head| {
            let iter = self.store.forwards_state_roots_iterator_until(
                start_slot,
                end_slot,
                || {
                    Ok((
                        head.beacon_state.clone_with_only_committee_caches(),
                        head.beacon_state_root(),
                    ))
                },
                &self.spec,
            )?;
            Ok(iter
                .map(|result| result.map_err(Into::into))
                .take_while(move |result| {
                    result.as_ref().map_or(true, |(_, slot)| *slot <= end_slot)
                }))
        })
    }

    /// Returns the block at the given slot, if any. Only returns blocks in the canonical chain.
    ///
    /// Use the `skips` parameter to define the behaviour when `request_slot` is a skipped slot.
    ///
    /// ## Errors
    ///
    /// May return a database error.
    pub fn block_at_slot(
        &self,
        request_slot: Slot,
        skips: WhenSlotSkipped,
    ) -> Result<Option<SignedBlindedBeaconBlock<T::EthSpec>>, Error> {
        let root = self.block_root_at_slot(request_slot, skips)?;

        if let Some(block_root) = root {
            Ok(self.store.get_blinded_block(&block_root)?)
        } else {
            Ok(None)
        }
    }

    /// Returns the state root at the given slot, if any. Only returns state roots in the canonical chain.
    ///
    /// ## Errors
    ///
    /// May return a database error.
    pub fn state_root_at_slot(&self, request_slot: Slot) -> Result<Option<Hash256>, Error> {
        if request_slot > self.slot()? {
            return Ok(None);
        } else if request_slot == self.spec.genesis_slot {
            return Ok(Some(self.genesis_state_root));
        }

        // Check limits w.r.t historic state bounds.
        let (historic_lower_limit, historic_upper_limit) = self.store.get_historic_state_limits();
        if request_slot > historic_lower_limit && request_slot < historic_upper_limit {
            return Ok(None);
        }

        // Try an optimized path of reading the root directly from the head state.
        let fast_lookup: Option<Hash256> = self.with_head(|head| {
            if head.beacon_block.slot() <= request_slot {
                // Return the head state root if all slots between the request and the head are skipped.
                Ok(Some(head.beacon_state_root()))
            } else if let Ok(root) = head.beacon_state.get_state_root(request_slot) {
                // Return the root if it's easily accessible from the head state.
                Ok(Some(*root))
            } else {
                // Fast lookup is not possible.
                Ok::<_, Error>(None)
            }
        })?;

        if let Some(root) = fast_lookup {
            return Ok(Some(root));
        }

        process_results(
            self.forwards_iter_state_roots_until(request_slot, request_slot)?,
            |mut iter| {
                if let Some((root, slot)) = iter.next() {
                    if slot == request_slot {
                        Ok(Some(root))
                    } else {
                        // Sanity check.
                        Err(Error::InconsistentForwardsIter { request_slot, slot })
                    }
                } else {
                    Ok(None)
                }
            },
        )?
    }

    /// Returns the block root at the given slot, if any. Only returns roots in the canonical chain.
    ///
    /// ## Notes
    ///
    /// - Use the `skips` parameter to define the behaviour when `request_slot` is a skipped slot.
    /// - Returns `Ok(None)` for any slot higher than the current wall-clock slot, or less than
    ///   the oldest known block slot.
    pub fn block_root_at_slot(
        &self,
        request_slot: Slot,
        skips: WhenSlotSkipped,
    ) -> Result<Option<Hash256>, Error> {
        match skips {
            WhenSlotSkipped::None => self.block_root_at_slot_skips_none(request_slot),
            WhenSlotSkipped::Prev => self.block_root_at_slot_skips_prev(request_slot),
        }
        .or_else(|e| match e {
            Error::HistoricalBlockError(_) => Ok(None),
            e => Err(e),
        })
    }

    /// Returns the block root at the given slot, if any. Only returns roots in the canonical chain.
    ///
    /// ## Notes
    ///
    /// - Returns `Ok(None)` if the given `Slot` was skipped.
    /// - Returns `Ok(None)` for any slot higher than the current wall-clock slot.
    ///
    /// ## Errors
    ///
    /// May return a database error.
    fn block_root_at_slot_skips_none(&self, request_slot: Slot) -> Result<Option<Hash256>, Error> {
        if request_slot > self.slot()? {
            return Ok(None);
        } else if request_slot == self.spec.genesis_slot {
            return Ok(Some(self.genesis_block_root));
        }

        let prev_slot = request_slot.saturating_sub(1_u64);

        // Try an optimized path of reading the root directly from the head state.
        let fast_lookup: Option<Option<Hash256>> = self.with_head(|head| {
            let state = &head.beacon_state;

            // Try find the root for the `request_slot`.
            let request_root_opt = match state.slot().cmp(&request_slot) {
                // It's always a skip slot if the head is less than the request slot, return early.
                Ordering::Less => return Ok(Some(None)),
                // The request slot is the head slot.
                Ordering::Equal => Some(head.beacon_block_root),
                // Try find the request slot in the state.
                Ordering::Greater => state.get_block_root(request_slot).ok().copied(),
            };

            if let Some(request_root) = request_root_opt {
                if let Ok(prev_root) = state.get_block_root(prev_slot) {
                    return Ok(Some((*prev_root != request_root).then_some(request_root)));
                }
            }

            // Fast lookup is not possible.
            Ok::<_, Error>(None)
        })?;
        if let Some(root_opt) = fast_lookup {
            return Ok(root_opt);
        }

        if let Some(((prev_root, _), (curr_root, curr_slot))) = process_results(
            self.forwards_iter_block_roots_until(prev_slot, request_slot)?,
            |iter| iter.tuple_windows().next(),
        )? {
            // Sanity check.
            if curr_slot != request_slot {
                return Err(Error::InconsistentForwardsIter {
                    request_slot,
                    slot: curr_slot,
                });
            }
            Ok((curr_root != prev_root).then_some(curr_root))
        } else {
            Ok(None)
        }
    }

    /// Returns the block root at the given slot, if any. Only returns roots in the canonical chain.
    ///
    /// ## Notes
    ///
    /// - Returns the root at the previous non-skipped slot if the given `Slot` was skipped.
    /// - Returns `Ok(None)` for any slot higher than the current wall-clock slot.
    ///
    /// ## Errors
    ///
    /// May return a database error.
    fn block_root_at_slot_skips_prev(&self, request_slot: Slot) -> Result<Option<Hash256>, Error> {
        if request_slot > self.slot()? {
            return Ok(None);
        } else if request_slot == self.spec.genesis_slot {
            return Ok(Some(self.genesis_block_root));
        }

        // Try an optimized path of reading the root directly from the head state.
        let fast_lookup: Option<Hash256> = self.with_head(|head| {
            if head.beacon_block.slot() <= request_slot {
                // Return the head root if all slots between the request and the head are skipped.
                Ok(Some(head.beacon_block_root))
            } else if let Ok(root) = head.beacon_state.get_block_root(request_slot) {
                // Return the root if it's easily accessible from the head state.
                Ok(Some(*root))
            } else {
                // Fast lookup is not possible.
                Ok::<_, Error>(None)
            }
        })?;
        if let Some(root) = fast_lookup {
            return Ok(Some(root));
        }

        process_results(
            self.forwards_iter_block_roots_until(request_slot, request_slot)?,
            |mut iter| {
                if let Some((root, slot)) = iter.next() {
                    if slot == request_slot {
                        Ok(Some(root))
                    } else {
                        // Sanity check.
                        Err(Error::InconsistentForwardsIter { request_slot, slot })
                    }
                } else {
                    Ok(None)
                }
            },
        )?
    }

    /// Returns the block at the given root, if any.
    ///
    /// Will also check the early attester cache for the block. Because of this, there's no
    /// guarantee that a block returned from this function has a `BeaconState` available in
    /// `self.store`. The expected use for this function is *only* for returning blocks requested
    /// from P2P peers.
    ///
    /// ## Errors
    ///
    /// May return a database error.
    pub fn get_blocks_checking_early_attester_cache(
        self: &Arc<Self>,
        block_roots: Vec<Hash256>,
        executor: &TaskExecutor,
    ) -> Result<
        impl Stream<
            Item = (
                Hash256,
                Arc<Result<Option<Arc<SignedBeaconBlock<T::EthSpec>>>, Error>>,
            ),
        >,
        Error,
    > {
        Ok(
            BeaconBlockStreamer::<T>::new(self, CheckEarlyAttesterCache::Yes)?
                .launch_stream(block_roots, executor),
        )
    }

    pub fn get_blocks(
        self: &Arc<Self>,
        block_roots: Vec<Hash256>,
        executor: &TaskExecutor,
    ) -> Result<
        impl Stream<
            Item = (
                Hash256,
                Arc<Result<Option<Arc<SignedBeaconBlock<T::EthSpec>>>, Error>>,
            ),
        >,
        Error,
    > {
        Ok(
            BeaconBlockStreamer::<T>::new(self, CheckEarlyAttesterCache::No)?
                .launch_stream(block_roots, executor),
        )
    }

    pub fn get_blobs_checking_early_attester_cache(
        &self,
        block_root: &Hash256,
    ) -> Result<Option<BlobSidecarList<T::EthSpec>>, Error> {
        self.early_attester_cache
            .get_blobs(*block_root)
            .map_or_else(|| self.get_blobs(block_root), |blobs| Ok(Some(blobs)))
    }

    /// Returns the block at the given root, if any.
    ///
    /// ## Errors
    ///
    /// May return a database error.
    pub async fn get_block(
        &self,
        block_root: &Hash256,
    ) -> Result<Option<SignedBeaconBlock<T::EthSpec>>, Error> {
        // Load block from database, returning immediately if we have the full block w payload
        // stored.
        let blinded_block = match self.store.try_get_full_block(block_root)? {
            Some(DatabaseBlock::Full(block)) => return Ok(Some(block)),
            Some(DatabaseBlock::Blinded(block)) => block,
            None => return Ok(None),
        };
        let fork = blinded_block.fork_name(&self.spec)?;

        // If we only have a blinded block, load the execution payload from the EL.
        let block_message = blinded_block.message();
        let execution_payload_header = block_message
            .execution_payload()
            .map_err(|_| Error::BlockVariantLacksExecutionPayload(*block_root))?
            .to_execution_payload_header();

        let exec_block_hash = execution_payload_header.block_hash();

        let execution_payload = self
            .execution_layer
            .as_ref()
            .ok_or(Error::ExecutionLayerMissing)?
            .get_payload_for_header(&execution_payload_header, fork)
            .await
            .map_err(|e| {
                Error::ExecutionLayerErrorPayloadReconstruction(exec_block_hash, Box::new(e))
            })?
            .ok_or(Error::BlockHashMissingFromExecutionLayer(exec_block_hash))?;

        // Verify payload integrity.
        let header_from_payload = ExecutionPayloadHeader::from(execution_payload.to_ref());
        if header_from_payload != execution_payload_header {
            for txn in execution_payload.transactions() {
                debug!(
                    self.log,
                    "Reconstructed txn";
                    "bytes" => format!("0x{}", hex::encode(&**txn)),
                );
            }

            return Err(Error::InconsistentPayloadReconstructed {
                slot: blinded_block.slot(),
                exec_block_hash,
                canonical_transactions_root: execution_payload_header.transactions_root(),
                reconstructed_transactions_root: header_from_payload.transactions_root(),
            });
        }

        // Add the payload to the block to form a full block.
        blinded_block
            .try_into_full_block(Some(execution_payload))
            .ok_or(Error::AddPayloadLogicError)
            .map(Some)
    }

    /// Returns the blobs at the given root, if any.
    ///
    /// Returns `Ok(None)` if the blobs and associated block are not found.
    ///
    /// If we can find the corresponding block in our database, we know whether we *should* have
    /// blobs. If we should have blobs and no blobs are found, this will error. If we shouldn't,
    /// this will reconstruct an empty `BlobsSidecar`.
    ///
    /// ## Errors
    /// - any database read errors
    /// - block and blobs are inconsistent in the database
    /// - this method is called with a pre-deneb block root
    /// - this method is called for a blob that is beyond the prune depth
    pub fn get_blobs(
        &self,
        block_root: &Hash256,
    ) -> Result<Option<BlobSidecarList<T::EthSpec>>, Error> {
        Ok(self.store.get_blobs(block_root)?)
    }

    pub fn get_blinded_block(
        &self,
        block_root: &Hash256,
    ) -> Result<Option<SignedBlindedBeaconBlock<T::EthSpec>>, Error> {
        Ok(self.store.get_blinded_block(block_root)?)
    }

    /// Returns the state at the given root, if any.
    ///
    /// ## Errors
    ///
    /// May return a database error.
    pub fn get_state(
        &self,
        state_root: &Hash256,
        slot: Option<Slot>,
    ) -> Result<Option<BeaconState<T::EthSpec>>, Error> {
        Ok(self.store.get_state(state_root, slot)?)
    }

    /// Return the sync committee at `slot + 1` from the canonical chain.
    ///
    /// This is useful when dealing with sync committee messages, because messages are signed
    /// and broadcast one slot prior to the slot of the sync committee (which is relevant at
    /// sync committee period boundaries).
    pub fn sync_committee_at_next_slot(
        &self,
        slot: Slot,
    ) -> Result<Arc<SyncCommittee<T::EthSpec>>, Error> {
        let epoch = slot.safe_add(1)?.epoch(T::EthSpec::slots_per_epoch());
        self.sync_committee_at_epoch(epoch)
    }

    /// Return the sync committee at `epoch` from the canonical chain.
    pub fn sync_committee_at_epoch(
        &self,
        epoch: Epoch,
    ) -> Result<Arc<SyncCommittee<T::EthSpec>>, Error> {
        // Try to read a committee from the head. This will work most of the time, but will fail
        // for faraway committees, or if there are skipped slots at the transition to Altair.
        let spec = &self.spec;
        let committee_from_head =
            self.with_head(
                |head| match head.beacon_state.get_built_sync_committee(epoch, spec) {
                    Ok(committee) => Ok(Some(committee.clone())),
                    Err(BeaconStateError::SyncCommitteeNotKnown { .. })
                    | Err(BeaconStateError::IncorrectStateVariant) => Ok(None),
                    Err(e) => Err(Error::from(e)),
                },
            )?;

        if let Some(committee) = committee_from_head {
            Ok(committee)
        } else {
            // Slow path: load a state (or advance the head).
            let sync_committee_period = epoch.sync_committee_period(spec)?;
            let committee = self
                .state_for_sync_committee_period(sync_committee_period)?
                .get_built_sync_committee(epoch, spec)?
                .clone();
            Ok(committee)
        }
    }

    /// Load a state suitable for determining the sync committee for the given period.
    ///
    /// Specifically, the state at the start of the *previous* sync committee period.
    ///
    /// This is sufficient for historical duties, and efficient in the case where the head
    /// is lagging the current period and we need duties for the next period (because we only
    /// have to transition the head to start of the current period).
    ///
    /// We also need to ensure that the load slot is after the Altair fork.
    ///
    /// **WARNING**: the state returned will have dummy state roots. It should only be used
    /// for its sync committees (determining duties, etc).
    pub fn state_for_sync_committee_period(
        &self,
        sync_committee_period: u64,
    ) -> Result<BeaconState<T::EthSpec>, Error> {
        let altair_fork_epoch = self
            .spec
            .altair_fork_epoch
            .ok_or(Error::AltairForkDisabled)?;

        let load_slot = std::cmp::max(
            self.spec.epochs_per_sync_committee_period * sync_committee_period.saturating_sub(1),
            altair_fork_epoch,
        )
        .start_slot(T::EthSpec::slots_per_epoch());

        self.state_at_slot(load_slot, StateSkipConfig::WithoutStateRoots)
    }

    /// Returns the current heads of the `BeaconChain`. For the canonical head, see `Self::head`.
    ///
    /// Returns `(block_root, block_slot)`.
    pub fn heads(&self) -> Vec<(Hash256, Slot)> {
        self.head_tracker.heads()
    }

    pub fn knows_head(&self, block_hash: &SignedBeaconBlockHash) -> bool {
        self.head_tracker.contains_head((*block_hash).into())
    }

    /// Returns the `BeaconState` at the given slot.
    ///
    /// Returns `None` when the state is not found in the database or there is an error skipping
    /// to a future state.
    pub fn state_at_slot(
        &self,
        slot: Slot,
        config: StateSkipConfig,
    ) -> Result<BeaconState<T::EthSpec>, Error> {
        let head_state = self.head_beacon_state_cloned();

        match slot.cmp(&head_state.slot()) {
            Ordering::Equal => Ok(head_state),
            Ordering::Greater => {
                if slot > head_state.slot() + T::EthSpec::slots_per_epoch() {
                    warn!(
                        self.log,
                        "Skipping more than an epoch";
                        "head_slot" => head_state.slot(),
                        "request_slot" => slot
                    )
                }

                let start_slot = head_state.slot();
                let task_start = Instant::now();
                let max_task_runtime = Duration::from_secs(self.spec.seconds_per_slot);

                let head_state_slot = head_state.slot();
                let mut state = head_state;

                let skip_state_root = match config {
                    StateSkipConfig::WithStateRoots => None,
                    StateSkipConfig::WithoutStateRoots => Some(Hash256::zero()),
                };

                while state.slot() < slot {
                    // Do not allow and forward state skip that takes longer than the maximum task duration.
                    //
                    // This is a protection against nodes doing too much work when they're not synced
                    // to a chain.
                    if task_start + max_task_runtime < Instant::now() {
                        return Err(Error::StateSkipTooLarge {
                            start_slot,
                            requested_slot: slot,
                            max_task_runtime,
                        });
                    }

                    // Note: supplying some `state_root` when it is known would be a cheap and easy
                    // optimization.
                    match per_slot_processing(&mut state, skip_state_root, &self.spec) {
                        Ok(_) => (),
                        Err(e) => {
                            warn!(
                                self.log,
                                "Unable to load state at slot";
                                "error" => ?e,
                                "head_slot" => head_state_slot,
                                "requested_slot" => slot
                            );
                            return Err(Error::NoStateForSlot(slot));
                        }
                    };
                }
                Ok(state)
            }
            Ordering::Less => {
                let state_root =
                    process_results(self.forwards_iter_state_roots_until(slot, slot)?, |iter| {
                        iter.take_while(|(_, current_slot)| *current_slot >= slot)
                            .find(|(_, current_slot)| *current_slot == slot)
                            .map(|(root, _slot)| root)
                    })?
                    .ok_or(Error::NoStateForSlot(slot))?;

                Ok(self
                    .get_state(&state_root, Some(slot))?
                    .ok_or(Error::NoStateForSlot(slot))?)
            }
        }
    }

    /// Returns the `BeaconState` the current slot (viz., `self.slot()`).
    ///
    ///  - A reference to the head state (note: this keeps a read lock on the head, try to use
    ///  sparingly).
    ///  - The head state, but with skipped slots (for states later than the head).
    ///
    ///  Returns `None` when there is an error skipping to a future state or the slot clock cannot
    ///  be read.
    pub fn wall_clock_state(&self) -> Result<BeaconState<T::EthSpec>, Error> {
        self.state_at_slot(self.slot()?, StateSkipConfig::WithStateRoots)
    }

    /// Returns the validator index (if any) for the given public key.
    ///
    /// ## Notes
    ///
    /// This query uses the `validator_pubkey_cache` which contains _all_ validators ever seen,
    /// even if those validators aren't included in the head state. It is important to remember
    /// that just because a validator exists here, it doesn't necessarily exist in all
    /// `BeaconStates`.
    ///
    /// ## Errors
    ///
    /// May return an error if acquiring a read-lock on the `validator_pubkey_cache` times out.
    pub fn validator_index(&self, pubkey: &PublicKeyBytes) -> Result<Option<usize>, Error> {
        let pubkey_cache = self
            .validator_pubkey_cache
            .try_read_for(VALIDATOR_PUBKEY_CACHE_LOCK_TIMEOUT)
            .ok_or(Error::ValidatorPubkeyCacheLockTimeout)?;

        Ok(pubkey_cache.get_index(pubkey))
    }

    /// Return the validator indices of all public keys fetched from an iterator.
    ///
    /// If any public key doesn't belong to a known validator then an error will be returned.
    /// We could consider relaxing this by returning `Vec<Option<usize>>` in future.
    pub fn validator_indices<'a>(
        &self,
        validator_pubkeys: impl Iterator<Item = &'a PublicKeyBytes>,
    ) -> Result<Vec<u64>, Error> {
        let pubkey_cache = self
            .validator_pubkey_cache
            .try_read_for(VALIDATOR_PUBKEY_CACHE_LOCK_TIMEOUT)
            .ok_or(Error::ValidatorPubkeyCacheLockTimeout)?;

        validator_pubkeys
            .map(|pubkey| {
                pubkey_cache
                    .get_index(pubkey)
                    .map(|id| id as u64)
                    .ok_or(Error::ValidatorPubkeyUnknown(*pubkey))
            })
            .collect()
    }

    /// Returns the validator pubkey (if any) for the given validator index.
    ///
    /// ## Notes
    ///
    /// This query uses the `validator_pubkey_cache` which contains _all_ validators ever seen,
    /// even if those validators aren't included in the head state. It is important to remember
    /// that just because a validator exists here, it doesn't necessarily exist in all
    /// `BeaconStates`.
    ///
    /// ## Errors
    ///
    /// May return an error if acquiring a read-lock on the `validator_pubkey_cache` times out.
    pub fn validator_pubkey(&self, validator_index: usize) -> Result<Option<PublicKey>, Error> {
        let pubkey_cache = self
            .validator_pubkey_cache
            .try_read_for(VALIDATOR_PUBKEY_CACHE_LOCK_TIMEOUT)
            .ok_or(Error::ValidatorPubkeyCacheLockTimeout)?;

        Ok(pubkey_cache.get(validator_index).cloned())
    }

    /// As per `Self::validator_pubkey`, but returns `PublicKeyBytes`.
    pub fn validator_pubkey_bytes(
        &self,
        validator_index: usize,
    ) -> Result<Option<PublicKeyBytes>, Error> {
        let pubkey_cache = self
            .validator_pubkey_cache
            .try_read_for(VALIDATOR_PUBKEY_CACHE_LOCK_TIMEOUT)
            .ok_or(Error::ValidatorPubkeyCacheLockTimeout)?;

        Ok(pubkey_cache.get_pubkey_bytes(validator_index).copied())
    }

    /// As per `Self::validator_pubkey_bytes` but will resolve multiple indices at once to avoid
    /// bouncing the read-lock on the pubkey cache.
    ///
    /// Returns a map that may have a length less than `validator_indices.len()` if some indices
    /// were unable to be resolved.
    pub fn validator_pubkey_bytes_many(
        &self,
        validator_indices: &[usize],
    ) -> Result<HashMap<usize, PublicKeyBytes>, Error> {
        let pubkey_cache = self
            .validator_pubkey_cache
            .try_read_for(VALIDATOR_PUBKEY_CACHE_LOCK_TIMEOUT)
            .ok_or(Error::ValidatorPubkeyCacheLockTimeout)?;

        let mut map = HashMap::with_capacity(validator_indices.len());
        for &validator_index in validator_indices {
            if let Some(pubkey) = pubkey_cache.get_pubkey_bytes(validator_index) {
                map.insert(validator_index, *pubkey);
            }
        }
        Ok(map)
    }

    /// Returns the block canonical root of the current canonical chain at a given slot, starting from the given state.
    ///
    /// Returns `None` if the given slot doesn't exist in the chain.
    pub fn root_at_slot_from_state(
        &self,
        target_slot: Slot,
        beacon_block_root: Hash256,
        state: &BeaconState<T::EthSpec>,
    ) -> Result<Option<Hash256>, Error> {
        let iter = BlockRootsIterator::new(&self.store, state);
        let iter_with_head = std::iter::once(Ok((beacon_block_root, state.slot())))
            .chain(iter)
            .map(|result| result.map_err(|e| e.into()));

        process_results(iter_with_head, |mut iter| {
            iter.find(|(_, slot)| *slot == target_slot)
                .map(|(root, _)| root)
        })
    }

    /// Returns the attestation duties for the given validator indices using the shuffling cache.
    ///
    /// An error may be returned if `head_block_root` is a finalized block, this function is only
    /// designed for operations at the head of the chain.
    ///
    /// The returned `Vec` will have the same length as `validator_indices`, any
    /// non-existing/inactive validators will have `None` values.
    ///
    /// ## Notes
    ///
    /// This function will try to use the shuffling cache to return the value. If the value is not
    /// in the shuffling cache, it will be added. Care should be taken not to wash out the
    /// shuffling cache with historical/useless values.
    pub fn validator_attestation_duties(
        &self,
        validator_indices: &[u64],
        epoch: Epoch,
        head_block_root: Hash256,
    ) -> Result<(Vec<Option<AttestationDuty>>, Hash256, ExecutionStatus), Error> {
        let execution_status = self
            .canonical_head
            .fork_choice_read_lock()
            .get_block_execution_status(&head_block_root)
            .ok_or(Error::AttestationHeadNotInForkChoice(head_block_root))?;

        let (duties, dependent_root) = self.with_committee_cache(
            head_block_root,
            epoch,
            |committee_cache, dependent_root| {
                let duties = validator_indices
                    .iter()
                    .map(|validator_index| {
                        let validator_index = *validator_index as usize;
                        committee_cache.get_attestation_duties(validator_index)
                    })
                    .collect();

                Ok((duties, dependent_root))
            },
        )?;
        Ok((duties, dependent_root, execution_status))
    }

    /// Returns an aggregated `Attestation`, if any, that has a matching `attestation.data`.
    ///
    /// The attestation will be obtained from `self.naive_aggregation_pool`.
    pub fn get_aggregated_attestation(
        &self,
        data: &AttestationData,
    ) -> Result<Option<Attestation<T::EthSpec>>, Error> {
        if let Some(attestation) = self.naive_aggregation_pool.read().get(data) {
            self.filter_optimistic_attestation(attestation)
                .map(Option::Some)
        } else {
            Ok(None)
        }
    }

    /// Returns an aggregated `Attestation`, if any, that has a matching
    /// `attestation.data.tree_hash_root()`.
    ///
    /// The attestation will be obtained from `self.naive_aggregation_pool`.
    pub fn get_aggregated_attestation_by_slot_and_root(
        &self,
        slot: Slot,
        attestation_data_root: &Hash256,
    ) -> Result<Option<Attestation<T::EthSpec>>, Error> {
        if let Some(attestation) = self
            .naive_aggregation_pool
            .read()
            .get_by_slot_and_root(slot, attestation_data_root)
        {
            self.filter_optimistic_attestation(attestation)
                .map(Option::Some)
        } else {
            Ok(None)
        }
    }

    /// Returns `Ok(attestation)` if the supplied `attestation` references a valid
    /// `beacon_block_root`.
    fn filter_optimistic_attestation(
        &self,
        attestation: Attestation<T::EthSpec>,
    ) -> Result<Attestation<T::EthSpec>, Error> {
        let beacon_block_root = attestation.data.beacon_block_root;
        match self
            .canonical_head
            .fork_choice_read_lock()
            .get_block_execution_status(&beacon_block_root)
        {
            // The attestation references a block that is not in fork choice, it must be
            // pre-finalization.
            None => Err(Error::CannotAttestToFinalizedBlock { beacon_block_root }),
            // The attestation references a fully valid `beacon_block_root`.
            Some(execution_status) if execution_status.is_valid_or_irrelevant() => Ok(attestation),
            // The attestation references a block that has not been verified by an EL (i.e. it
            // is optimistic or invalid). Don't return the block, return an error instead.
            Some(execution_status) => Err(Error::HeadBlockNotFullyVerified {
                beacon_block_root,
                execution_status,
            }),
        }
    }

    /// Return an aggregated `SyncCommitteeContribution` matching the given `root`.
    pub fn get_aggregated_sync_committee_contribution(
        &self,
        sync_contribution_data: &SyncContributionData,
    ) -> Result<Option<SyncCommitteeContribution<T::EthSpec>>, Error> {
        if let Some(contribution) = self
            .naive_sync_aggregation_pool
            .read()
            .get(sync_contribution_data)
        {
            self.filter_optimistic_sync_committee_contribution(contribution)
                .map(Option::Some)
        } else {
            Ok(None)
        }
    }

    fn filter_optimistic_sync_committee_contribution(
        &self,
        contribution: SyncCommitteeContribution<T::EthSpec>,
    ) -> Result<SyncCommitteeContribution<T::EthSpec>, Error> {
        let beacon_block_root = contribution.beacon_block_root;
        match self
            .canonical_head
            .fork_choice_read_lock()
            .get_block_execution_status(&beacon_block_root)
        {
            // The contribution references a block that is not in fork choice, it must be
            // pre-finalization.
            None => Err(Error::SyncContributionDataReferencesFinalizedBlock { beacon_block_root }),
            // The contribution references a fully valid `beacon_block_root`.
            Some(execution_status) if execution_status.is_valid_or_irrelevant() => Ok(contribution),
            // The contribution references a block that has not been verified by an EL (i.e. it
            // is optimistic or invalid). Don't return the block, return an error instead.
            Some(execution_status) => Err(Error::HeadBlockNotFullyVerified {
                beacon_block_root,
                execution_status,
            }),
        }
    }

    /// Produce an unaggregated `Attestation` that is valid for the given `slot` and `index`.
    ///
    /// The produced `Attestation` will not be valid until it has been signed by exactly one
    /// validator that is in the committee for `slot` and `index` in the canonical chain.
    ///
    /// Always attests to the canonical chain.
    ///
    /// ## Errors
    ///
    /// May return an error if the `request_slot` is too far behind the head state.
    pub fn produce_unaggregated_attestation(
        &self,
        request_slot: Slot,
        request_index: CommitteeIndex,
    ) -> Result<Attestation<T::EthSpec>, Error> {
        let _total_timer = metrics::start_timer(&metrics::ATTESTATION_PRODUCTION_SECONDS);

        // The early attester cache will return `Some(attestation)` in the scenario where there is a
        // block being imported that will become the head block, but that block has not yet been
        // inserted into the database and set as `self.canonical_head`.
        //
        // In effect, the early attester cache prevents slow database IO from causing missed
        // head/target votes.
        //
        // The early attester cache should never contain an optimistically imported block.
        match self
            .early_attester_cache
            .try_attest(request_slot, request_index, &self.spec)
        {
            // The cache matched this request, return the value.
            Ok(Some(attestation)) => return Ok(attestation),
            // The cache did not match this request, proceed with the rest of this function.
            Ok(None) => (),
            // The cache returned an error. Log the error and proceed with the rest of this
            // function.
            Err(e) => warn!(
                self.log,
                "Early attester cache failed";
                "error" => ?e
            ),
        }

        let slots_per_epoch = T::EthSpec::slots_per_epoch();
        let request_epoch = request_slot.epoch(slots_per_epoch);

        /*
         * Phase 1/2:
         *
         * Take a short-lived read-lock on the head and copy the necessary information from it.
         *
         * It is important that this first phase is as quick as possible; creating contention for
         * the head-lock is not desirable.
         */

        let head_state_slot;
        let beacon_block_root;
        let beacon_state_root;
        let target;
        let current_epoch_attesting_info: Option<(Checkpoint, usize)>;
        let attester_cache_key;
        let head_timer = metrics::start_timer(&metrics::ATTESTATION_PRODUCTION_HEAD_SCRAPE_SECONDS);
        // The following braces are to prevent the `cached_head` Arc from being held for longer than
        // required. It also helps reduce the diff for a very large PR (#3244).
        {
            let head = self.head_snapshot();
            let head_state = &head.beacon_state;
            head_state_slot = head_state.slot();

            // There is no value in producing an attestation to a block that is pre-finalization and
            // it is likely to cause expensive and pointless reads to the freezer database. Exit
            // early if this is the case.
            let finalized_slot = head_state
                .finalized_checkpoint()
                .epoch
                .start_slot(slots_per_epoch);
            if request_slot < finalized_slot {
                return Err(Error::AttestingToFinalizedSlot {
                    finalized_slot,
                    request_slot,
                });
            }

            // This function will eventually fail when trying to access a slot which is
            // out-of-bounds of `state.block_roots`. This explicit error is intended to provide a
            // clearer message to the user than an ambiguous `SlotOutOfBounds` error.
            let slots_per_historical_root = T::EthSpec::slots_per_historical_root() as u64;
            let lowest_permissible_slot =
                head_state.slot().saturating_sub(slots_per_historical_root);
            if request_slot < lowest_permissible_slot {
                return Err(Error::AttestingToAncientSlot {
                    lowest_permissible_slot,
                    request_slot,
                });
            }

            if request_slot >= head_state.slot() {
                // When attesting to the head slot or later, always use the head of the chain.
                beacon_block_root = head.beacon_block_root;
                beacon_state_root = head.beacon_state_root();
            } else {
                // Permit attesting to slots *prior* to the current head. This is desirable when
                // the VC and BN are out-of-sync due to time issues or overloading.
                beacon_block_root = *head_state.get_block_root(request_slot)?;
                beacon_state_root = *head_state.get_state_root(request_slot)?;
            };

            let target_slot = request_epoch.start_slot(T::EthSpec::slots_per_epoch());
            let target_root = if head_state.slot() <= target_slot {
                // If the state is earlier than the target slot then the target *must* be the head
                // block root.
                beacon_block_root
            } else {
                *head_state.get_block_root(target_slot)?
            };
            target = Checkpoint {
                epoch: request_epoch,
                root: target_root,
            };

            current_epoch_attesting_info = if head_state.current_epoch() == request_epoch {
                // When the head state is in the same epoch as the request, all the information
                // required to attest is available on the head state.
                Some((
                    head_state.current_justified_checkpoint(),
                    head_state
                        .get_beacon_committee(request_slot, request_index)?
                        .committee
                        .len(),
                ))
            } else {
                // If the head state is in a *different* epoch to the request, more work is required
                // to determine the justified checkpoint and committee length.
                None
            };

            // Determine the key for `self.attester_cache`, in case it is required later in this
            // routine.
            attester_cache_key =
                AttesterCacheKey::new(request_epoch, head_state, beacon_block_root)?;
        }
        drop(head_timer);

        // Only attest to a block if it is fully verified (i.e. not optimistic or invalid).
        match self
            .canonical_head
            .fork_choice_read_lock()
            .get_block_execution_status(&beacon_block_root)
        {
            Some(execution_status) if execution_status.is_valid_or_irrelevant() => (),
            Some(execution_status) => {
                return Err(Error::HeadBlockNotFullyVerified {
                    beacon_block_root,
                    execution_status,
                })
            }
            None => return Err(Error::HeadMissingFromForkChoice(beacon_block_root)),
        };

        /*
         *  Phase 2/2:
         *
         *  If the justified checkpoint and committee length from the head are suitable for this
         *  attestation, use them. If not, try the attester cache. If the cache misses, load a state
         *  from disk and prime the cache with it.
         */

        let cache_timer =
            metrics::start_timer(&metrics::ATTESTATION_PRODUCTION_CACHE_INTERACTION_SECONDS);
        let (justified_checkpoint, committee_len) =
            if let Some((justified_checkpoint, committee_len)) = current_epoch_attesting_info {
                // The head state is in the same epoch as the attestation, so there is no more
                // required information.
                (justified_checkpoint, committee_len)
            } else if let Some(cached_values) = self.attester_cache.get::<T::EthSpec>(
                &attester_cache_key,
                request_slot,
                request_index,
                &self.spec,
            )? {
                // The suitable values were already cached. Return them.
                cached_values
            } else {
                debug!(
                    self.log,
                    "Attester cache miss";
                    "beacon_block_root" => ?beacon_block_root,
                    "head_state_slot" => %head_state_slot,
                    "request_slot" => %request_slot,
                );

                // Neither the head state, nor the attester cache was able to produce the required
                // information to attest in this epoch. So, load a `BeaconState` from disk and use
                // it to fulfil the request (and prime the cache to avoid this next time).
                let _cache_build_timer =
                    metrics::start_timer(&metrics::ATTESTATION_PRODUCTION_CACHE_PRIME_SECONDS);
                self.attester_cache.load_and_cache_state(
                    beacon_state_root,
                    attester_cache_key,
                    request_slot,
                    request_index,
                    self,
                )?
            };
        drop(cache_timer);

        Ok(Attestation {
            aggregation_bits: BitList::with_capacity(committee_len)?,
            data: AttestationData {
                slot: request_slot,
                index: request_index,
                beacon_block_root,
                source: justified_checkpoint,
                target,
            },
            signature: AggregateSignature::empty(),
        })
    }

    /// Performs the same validation as `Self::verify_unaggregated_attestation_for_gossip`, but for
    /// multiple attestations using batch BLS verification. Batch verification can provide
    /// significant CPU-time savings compared to individual verification.
    pub fn batch_verify_unaggregated_attestations_for_gossip<'a, I>(
        &self,
        attestations: I,
    ) -> Result<
        Vec<Result<VerifiedUnaggregatedAttestation<'a, T>, AttestationError>>,
        AttestationError,
    >
    where
        I: Iterator<Item = (&'a Attestation<T::EthSpec>, Option<SubnetId>)> + ExactSizeIterator,
    {
        batch_verify_unaggregated_attestations(attestations, self)
    }

    /// Accepts some `Attestation` from the network and attempts to verify it, returning `Ok(_)` if
    /// it is valid to be (re)broadcast on the gossip network.
    ///
    /// The attestation must be "unaggregated", that is it must have exactly one
    /// aggregation bit set.
    pub fn verify_unaggregated_attestation_for_gossip<'a>(
        &self,
        unaggregated_attestation: &'a Attestation<T::EthSpec>,
        subnet_id: Option<SubnetId>,
    ) -> Result<VerifiedUnaggregatedAttestation<'a, T>, AttestationError> {
        metrics::inc_counter(&metrics::UNAGGREGATED_ATTESTATION_PROCESSING_REQUESTS);
        let _timer =
            metrics::start_timer(&metrics::UNAGGREGATED_ATTESTATION_GOSSIP_VERIFICATION_TIMES);

        VerifiedUnaggregatedAttestation::verify(unaggregated_attestation, subnet_id, self).map(
            |v| {
                // This method is called for API and gossip attestations, so this covers all unaggregated attestation events
                if let Some(event_handler) = self.event_handler.as_ref() {
                    if event_handler.has_attestation_subscribers() {
                        event_handler
                            .register(EventKind::Attestation(Box::new(v.attestation().clone())));
                    }
                }
                metrics::inc_counter(&metrics::UNAGGREGATED_ATTESTATION_PROCESSING_SUCCESSES);
                v
            },
        )
    }

    /// Performs the same validation as `Self::verify_aggregated_attestation_for_gossip`, but for
    /// multiple attestations using batch BLS verification. Batch verification can provide
    /// significant CPU-time savings compared to individual verification.
    pub fn batch_verify_aggregated_attestations_for_gossip<'a, I>(
        &self,
        aggregates: I,
    ) -> Result<Vec<Result<VerifiedAggregatedAttestation<'a, T>, AttestationError>>, AttestationError>
    where
        I: Iterator<Item = &'a SignedAggregateAndProof<T::EthSpec>> + ExactSizeIterator,
    {
        batch_verify_aggregated_attestations(aggregates, self)
    }

    /// Accepts some `SignedAggregateAndProof` from the network and attempts to verify it,
    /// returning `Ok(_)` if it is valid to be (re)broadcast on the gossip network.
    pub fn verify_aggregated_attestation_for_gossip<'a>(
        &self,
        signed_aggregate: &'a SignedAggregateAndProof<T::EthSpec>,
    ) -> Result<VerifiedAggregatedAttestation<'a, T>, AttestationError> {
        metrics::inc_counter(&metrics::AGGREGATED_ATTESTATION_PROCESSING_REQUESTS);
        let _timer =
            metrics::start_timer(&metrics::AGGREGATED_ATTESTATION_GOSSIP_VERIFICATION_TIMES);

        VerifiedAggregatedAttestation::verify(signed_aggregate, self).map(|v| {
            // This method is called for API and gossip attestations, so this covers all aggregated attestation events
            if let Some(event_handler) = self.event_handler.as_ref() {
                if event_handler.has_attestation_subscribers() {
                    event_handler
                        .register(EventKind::Attestation(Box::new(v.attestation().clone())));
                }
            }
            metrics::inc_counter(&metrics::AGGREGATED_ATTESTATION_PROCESSING_SUCCESSES);
            v
        })
    }

    /// Accepts some `SyncCommitteeMessage` from the network and attempts to verify it, returning `Ok(_)` if
    /// it is valid to be (re)broadcast on the gossip network.
    pub fn verify_sync_committee_message_for_gossip(
        &self,
        sync_message: SyncCommitteeMessage,
        subnet_id: SyncSubnetId,
    ) -> Result<VerifiedSyncCommitteeMessage, SyncCommitteeError> {
        metrics::inc_counter(&metrics::SYNC_MESSAGE_PROCESSING_REQUESTS);
        let _timer = metrics::start_timer(&metrics::SYNC_MESSAGE_GOSSIP_VERIFICATION_TIMES);

        VerifiedSyncCommitteeMessage::verify(sync_message, subnet_id, self).map(|v| {
            metrics::inc_counter(&metrics::SYNC_MESSAGE_PROCESSING_SUCCESSES);
            v
        })
    }

    /// Accepts some `SignedContributionAndProof` from the network and attempts to verify it,
    /// returning `Ok(_)` if it is valid to be (re)broadcast on the gossip network.
    pub fn verify_sync_contribution_for_gossip(
        &self,
        sync_contribution: SignedContributionAndProof<T::EthSpec>,
    ) -> Result<VerifiedSyncContribution<T>, SyncCommitteeError> {
        metrics::inc_counter(&metrics::SYNC_CONTRIBUTION_PROCESSING_REQUESTS);
        let _timer = metrics::start_timer(&metrics::SYNC_CONTRIBUTION_GOSSIP_VERIFICATION_TIMES);
        VerifiedSyncContribution::verify(sync_contribution, self).map(|v| {
            if let Some(event_handler) = self.event_handler.as_ref() {
                if event_handler.has_contribution_subscribers() {
                    event_handler.register(EventKind::ContributionAndProof(Box::new(
                        v.aggregate().clone(),
                    )));
                }
            }
            metrics::inc_counter(&metrics::SYNC_CONTRIBUTION_PROCESSING_SUCCESSES);
            v
        })
    }

    /// Accepts some 'LightClientFinalityUpdate' from the network and attempts to verify it
    pub fn verify_finality_update_for_gossip(
        self: &Arc<Self>,
        light_client_finality_update: LightClientFinalityUpdate<T::EthSpec>,
        seen_timestamp: Duration,
    ) -> Result<VerifiedLightClientFinalityUpdate<T>, LightClientFinalityUpdateError> {
        VerifiedLightClientFinalityUpdate::verify(
            light_client_finality_update,
            self,
            seen_timestamp,
        )
        .map(|v| {
            metrics::inc_counter(&metrics::FINALITY_UPDATE_PROCESSING_SUCCESSES);
            v
        })
    }

    pub fn verify_blob_sidecar_for_gossip(
        self: &Arc<Self>,
        blob_sidecar: SignedBlobSidecar<T::EthSpec>,
        subnet_id: u64,
    ) -> Result<GossipVerifiedBlob<T::EthSpec>, BlobError<T::EthSpec>> {
        blob_verification::validate_blob_sidecar_for_gossip(blob_sidecar, subnet_id, self)
    }

    /// Accepts some 'LightClientOptimisticUpdate' from the network and attempts to verify it
    pub fn verify_optimistic_update_for_gossip(
        self: &Arc<Self>,
        light_client_optimistic_update: LightClientOptimisticUpdate<T::EthSpec>,
        seen_timestamp: Duration,
    ) -> Result<VerifiedLightClientOptimisticUpdate<T>, LightClientOptimisticUpdateError> {
        VerifiedLightClientOptimisticUpdate::verify(
            light_client_optimistic_update,
            self,
            seen_timestamp,
        )
        .map(|v| {
            metrics::inc_counter(&metrics::OPTIMISTIC_UPDATE_PROCESSING_SUCCESSES);
            v
        })
    }

    /// Accepts some attestation-type object and attempts to verify it in the context of fork
    /// choice. If it is valid it is applied to `self.fork_choice`.
    ///
    /// Common items that implement `VerifiedAttestation`:
    ///
    /// - `VerifiedUnaggregatedAttestation`
    /// - `VerifiedAggregatedAttestation`
    pub fn apply_attestation_to_fork_choice(
        &self,
        verified: &impl VerifiedAttestation<T>,
    ) -> Result<(), Error> {
        let _timer = metrics::start_timer(&metrics::FORK_CHOICE_PROCESS_ATTESTATION_TIMES);

        self.canonical_head
            .fork_choice_write_lock()
            .on_attestation(
                self.slot()?,
                verified.indexed_attestation(),
                AttestationFromBlock::False,
            )
            .map_err(Into::into)
    }

    /// Accepts an `VerifiedUnaggregatedAttestation` and attempts to apply it to the "naive
    /// aggregation pool".
    ///
    /// The naive aggregation pool is used by local validators to produce
    /// `SignedAggregateAndProof`.
    ///
    /// If the attestation is too old (low slot) to be included in the pool it is simply dropped
    /// and no error is returned.
    pub fn add_to_naive_aggregation_pool(
        &self,
        unaggregated_attestation: &impl VerifiedAttestation<T>,
    ) -> Result<(), AttestationError> {
        let _timer = metrics::start_timer(&metrics::ATTESTATION_PROCESSING_APPLY_TO_AGG_POOL);

        let attestation = unaggregated_attestation.attestation();

        match self.naive_aggregation_pool.write().insert(attestation) {
            Ok(outcome) => trace!(
                self.log,
                "Stored unaggregated attestation";
                "outcome" => ?outcome,
                "index" => attestation.data.index,
                "slot" => attestation.data.slot.as_u64(),
            ),
            Err(NaiveAggregationError::SlotTooLow {
                slot,
                lowest_permissible_slot,
            }) => {
                trace!(
                    self.log,
                    "Refused to store unaggregated attestation";
                    "lowest_permissible_slot" => lowest_permissible_slot.as_u64(),
                    "slot" => slot.as_u64(),
                );
            }
            Err(e) => {
                error!(
                        self.log,
                        "Failed to store unaggregated attestation";
                        "error" => ?e,
                        "index" => attestation.data.index,
                        "slot" => attestation.data.slot.as_u64(),
                );
                return Err(Error::from(e).into());
            }
        };

        Ok(())
    }

    /// Accepts a `VerifiedSyncCommitteeMessage` and attempts to apply it to the "naive
    /// aggregation pool".
    ///
    /// The naive aggregation pool is used by local validators to produce
    /// `SignedContributionAndProof`.
    ///
    /// If the sync message is too old (low slot) to be included in the pool it is simply dropped
    /// and no error is returned.
    pub fn add_to_naive_sync_aggregation_pool(
        &self,
        verified_sync_committee_message: VerifiedSyncCommitteeMessage,
    ) -> Result<VerifiedSyncCommitteeMessage, SyncCommitteeError> {
        let sync_message = verified_sync_committee_message.sync_message();
        let positions_by_subnet_id: &HashMap<SyncSubnetId, Vec<usize>> =
            verified_sync_committee_message.subnet_positions();
        for (subnet_id, positions) in positions_by_subnet_id.iter() {
            for position in positions {
                let _timer =
                    metrics::start_timer(&metrics::SYNC_CONTRIBUTION_PROCESSING_APPLY_TO_AGG_POOL);
                let contribution = SyncCommitteeContribution::from_message(
                    sync_message,
                    subnet_id.into(),
                    *position,
                )?;

                match self
                    .naive_sync_aggregation_pool
                    .write()
                    .insert(&contribution)
                {
                    Ok(outcome) => trace!(
                        self.log,
                        "Stored unaggregated sync committee message";
                        "outcome" => ?outcome,
                        "index" => sync_message.validator_index,
                        "slot" => sync_message.slot.as_u64(),
                    ),
                    Err(NaiveAggregationError::SlotTooLow {
                        slot,
                        lowest_permissible_slot,
                    }) => {
                        trace!(
                            self.log,
                            "Refused to store unaggregated sync committee message";
                            "lowest_permissible_slot" => lowest_permissible_slot.as_u64(),
                            "slot" => slot.as_u64(),
                        );
                    }
                    Err(e) => {
                        error!(
                                self.log,
                                "Failed to store unaggregated sync committee message";
                                "error" => ?e,
                                "index" => sync_message.validator_index,
                                "slot" => sync_message.slot.as_u64(),
                        );
                        return Err(Error::from(e).into());
                    }
                };
            }
        }
        Ok(verified_sync_committee_message)
    }

    /// Accepts a `VerifiedAttestation` and attempts to apply it to `self.op_pool`.
    ///
    /// The op pool is used by local block producers to pack blocks with operations.
    pub fn add_to_block_inclusion_pool<A>(
        &self,
        verified_attestation: A,
    ) -> Result<(), AttestationError>
    where
        A: VerifiedAttestation<T>,
    {
        let _timer = metrics::start_timer(&metrics::ATTESTATION_PROCESSING_APPLY_TO_OP_POOL);

        // If there's no eth1 chain then it's impossible to produce blocks and therefore
        // useless to put things in the op pool.
        if self.eth1_chain.is_some() {
            let (attestation, attesting_indices) =
                verified_attestation.into_attestation_and_indices();
            self.op_pool
                .insert_attestation(attestation, attesting_indices)
                .map_err(Error::from)?;
        }

        Ok(())
    }

    /// Accepts a `VerifiedSyncContribution` and attempts to apply it to `self.op_pool`.
    ///
    /// The op pool is used by local block producers to pack blocks with operations.
    pub fn add_contribution_to_block_inclusion_pool(
        &self,
        contribution: VerifiedSyncContribution<T>,
    ) -> Result<(), SyncCommitteeError> {
        let _timer = metrics::start_timer(&metrics::SYNC_CONTRIBUTION_PROCESSING_APPLY_TO_OP_POOL);

        // If there's no eth1 chain then it's impossible to produce blocks and therefore
        // useless to put things in the op pool.
        if self.eth1_chain.is_some() {
            self.op_pool
                .insert_sync_contribution(contribution.contribution())
                .map_err(Error::from)?;
        }

        Ok(())
    }

    /// Filter an attestation from the op pool for shuffling compatibility.
    ///
    /// Use the provided `filter_cache` map to memoize results.
    pub fn filter_op_pool_attestation(
        &self,
        filter_cache: &mut HashMap<(Hash256, Epoch), bool>,
        att: &AttestationRef<T::EthSpec>,
        state: &BeaconState<T::EthSpec>,
    ) -> bool {
        *filter_cache
            .entry((att.data.beacon_block_root, att.checkpoint.target_epoch))
            .or_insert_with(|| {
                self.shuffling_is_compatible(
                    &att.data.beacon_block_root,
                    att.checkpoint.target_epoch,
                    state,
                )
            })
    }

    /// Check that the shuffling at `block_root` is equal to one of the shufflings of `state`.
    ///
    /// The `target_epoch` argument determines which shuffling to check compatibility with, it
    /// should be equal to the current or previous epoch of `state`, or else `false` will be
    /// returned.
    ///
    /// The compatibility check is designed to be fast: we check that the block that
    /// determined the RANDAO mix for the `target_epoch` matches the ancestor of the block
    /// identified by `block_root` (at that slot).
    pub fn shuffling_is_compatible(
        &self,
        block_root: &Hash256,
        target_epoch: Epoch,
        state: &BeaconState<T::EthSpec>,
    ) -> bool {
        self.shuffling_is_compatible_result(block_root, target_epoch, state)
            .unwrap_or_else(|e| {
                debug!(
                    self.log,
                    "Skipping attestation with incompatible shuffling";
                    "block_root" => ?block_root,
                    "target_epoch" => target_epoch,
                    "reason" => ?e,
                );
                false
            })
    }

    fn shuffling_is_compatible_result(
        &self,
        block_root: &Hash256,
        target_epoch: Epoch,
        state: &BeaconState<T::EthSpec>,
    ) -> Result<bool, Error> {
        // Compute the shuffling ID for the head state in the `target_epoch`.
        let relative_epoch = RelativeEpoch::from_epoch(state.current_epoch(), target_epoch)
            .map_err(|e| Error::BeaconStateError(e.into()))?;
        let head_shuffling_id =
            AttestationShufflingId::new(self.genesis_block_root, state, relative_epoch)?;

        // Load the block's shuffling ID from fork choice. We use the variant of `get_block` that
        // checks descent from the finalized block, so there's one case where we'll spuriously
        // return `false`: where an attestation for the previous epoch nominates the pivot block
        // which is the parent block of the finalized block. Such attestations are not useful, so
        // this doesn't matter.
        let fork_choice_lock = self.canonical_head.fork_choice_read_lock();
        let block = fork_choice_lock
            .get_block(block_root)
            .ok_or(Error::AttestationHeadNotInForkChoice(*block_root))?;
        drop(fork_choice_lock);

        let block_shuffling_id = if target_epoch == block.current_epoch_shuffling_id.shuffling_epoch
        {
            block.current_epoch_shuffling_id
        } else if target_epoch == block.next_epoch_shuffling_id.shuffling_epoch {
            block.next_epoch_shuffling_id
        } else if target_epoch > block.next_epoch_shuffling_id.shuffling_epoch {
            AttestationShufflingId {
                shuffling_epoch: target_epoch,
                shuffling_decision_block: *block_root,
            }
        } else {
            debug!(
                self.log,
                "Skipping attestation with incompatible shuffling";
                "block_root" => ?block_root,
                "target_epoch" => target_epoch,
                "reason" => "target epoch less than block epoch"
            );
            return Ok(false);
        };

        if head_shuffling_id == block_shuffling_id {
            Ok(true)
        } else {
            debug!(
                self.log,
                "Skipping attestation with incompatible shuffling";
                "block_root" => ?block_root,
                "target_epoch" => target_epoch,
                "head_shuffling_id" => ?head_shuffling_id,
                "block_shuffling_id" => ?block_shuffling_id,
            );
            Ok(false)
        }
    }

    /// Verify a voluntary exit before allowing it to propagate on the gossip network.
    pub fn verify_voluntary_exit_for_gossip(
        &self,
        exit: SignedVoluntaryExit,
    ) -> Result<ObservationOutcome<SignedVoluntaryExit, T::EthSpec>, Error> {
        let head_snapshot = self.head().snapshot;
        let head_state = &head_snapshot.beacon_state;
        let wall_clock_epoch = self.epoch()?;

        Ok(self
            .observed_voluntary_exits
            .lock()
            .verify_and_observe_at(exit, wall_clock_epoch, head_state, &self.spec)
            .map(|exit| {
                // this method is called for both API and gossip exits, so this covers all exit events
                if let Some(event_handler) = self.event_handler.as_ref() {
                    if event_handler.has_exit_subscribers() {
                        if let ObservationOutcome::New(exit) = exit.clone() {
                            event_handler.register(EventKind::VoluntaryExit(exit.into_inner()));
                        }
                    }
                }
                exit
            })?)
    }

    /// Accept a pre-verified exit and queue it for inclusion in an appropriate block.
    pub fn import_voluntary_exit(&self, exit: SigVerifiedOp<SignedVoluntaryExit, T::EthSpec>) {
        if self.eth1_chain.is_some() {
            self.op_pool.insert_voluntary_exit(exit)
        }
    }

    /// Verify a proposer slashing before allowing it to propagate on the gossip network.
    pub fn verify_proposer_slashing_for_gossip(
        &self,
        proposer_slashing: ProposerSlashing,
    ) -> Result<ObservationOutcome<ProposerSlashing, T::EthSpec>, Error> {
        let wall_clock_state = self.wall_clock_state()?;
        Ok(self.observed_proposer_slashings.lock().verify_and_observe(
            proposer_slashing,
            &wall_clock_state,
            &self.spec,
        )?)
    }

    /// Accept some proposer slashing and queue it for inclusion in an appropriate block.
    pub fn import_proposer_slashing(
        &self,
        proposer_slashing: SigVerifiedOp<ProposerSlashing, T::EthSpec>,
    ) {
        if self.eth1_chain.is_some() {
            self.op_pool.insert_proposer_slashing(proposer_slashing)
        }
    }

    /// Verify an attester slashing before allowing it to propagate on the gossip network.
    pub fn verify_attester_slashing_for_gossip(
        &self,
        attester_slashing: AttesterSlashing<T::EthSpec>,
    ) -> Result<ObservationOutcome<AttesterSlashing<T::EthSpec>, T::EthSpec>, Error> {
        let wall_clock_state = self.wall_clock_state()?;
        Ok(self.observed_attester_slashings.lock().verify_and_observe(
            attester_slashing,
            &wall_clock_state,
            &self.spec,
        )?)
    }

    /// Accept a verified attester slashing and:
    ///
    /// 1. Apply it to fork choice.
    /// 2. Add it to the op pool.
    pub fn import_attester_slashing(
        &self,
        attester_slashing: SigVerifiedOp<AttesterSlashing<T::EthSpec>, T::EthSpec>,
    ) {
        // Add to fork choice.
        self.canonical_head
            .fork_choice_write_lock()
            .on_attester_slashing(attester_slashing.as_inner());

        // Add to the op pool (if we have the ability to propose blocks).
        if self.eth1_chain.is_some() {
            self.op_pool.insert_attester_slashing(attester_slashing)
        }
    }

    /// Verify a signed BLS to execution change before allowing it to propagate on the gossip network.
    pub fn verify_bls_to_execution_change_for_http_api(
        &self,
        bls_to_execution_change: SignedBlsToExecutionChange,
    ) -> Result<ObservationOutcome<SignedBlsToExecutionChange, T::EthSpec>, Error> {
        // Before checking the gossip duplicate filter, check that no prior change is already
        // in our op pool. Ignore these messages: do not gossip, do not try to override the pool.
        match self
            .op_pool
            .bls_to_execution_change_in_pool_equals(&bls_to_execution_change)
        {
            Some(true) => return Ok(ObservationOutcome::AlreadyKnown),
            Some(false) => return Err(Error::BlsToExecutionConflictsWithPool),
            None => (),
        }

        // Use the head state to save advancing to the wall-clock slot unnecessarily. The message is
        // signed with respect to the genesis fork version, and the slot check for gossip is applied
        // separately. This `Arc` clone of the head is nice and cheap.
        let head_snapshot = self.head().snapshot;
        let head_state = &head_snapshot.beacon_state;

        Ok(self
            .observed_bls_to_execution_changes
            .lock()
            .verify_and_observe(bls_to_execution_change, head_state, &self.spec)?)
    }

    /// Verify a signed BLS to execution change before allowing it to propagate on the gossip network.
    pub fn verify_bls_to_execution_change_for_gossip(
        &self,
        bls_to_execution_change: SignedBlsToExecutionChange,
    ) -> Result<ObservationOutcome<SignedBlsToExecutionChange, T::EthSpec>, Error> {
        // Ignore BLS to execution changes on gossip prior to Capella.
        if !self.current_slot_is_post_capella()? {
            return Err(Error::BlsToExecutionPriorToCapella);
        }
        self.verify_bls_to_execution_change_for_http_api(bls_to_execution_change)
            .or_else(|e| {
                // On gossip treat conflicts the same as duplicates [IGNORE].
                match e {
                    Error::BlsToExecutionConflictsWithPool => Ok(ObservationOutcome::AlreadyKnown),
                    e => Err(e),
                }
            })
    }

    /// Check if the current slot is greater than or equal to the Capella fork epoch.
    pub fn current_slot_is_post_capella(&self) -> Result<bool, Error> {
        let current_fork = self.spec.fork_name_at_slot::<T::EthSpec>(self.slot()?);
        if let ForkName::Base | ForkName::Altair | ForkName::Merge = current_fork {
            Ok(false)
        } else {
            Ok(true)
        }
    }

    /// Import a BLS to execution change to the op pool.
    ///
    /// Return `true` if the change was added to the pool.
    pub fn import_bls_to_execution_change(
        &self,
        bls_to_execution_change: SigVerifiedOp<SignedBlsToExecutionChange, T::EthSpec>,
        received_pre_capella: ReceivedPreCapella,
    ) -> bool {
        if self.eth1_chain.is_some() {
            self.op_pool
                .insert_bls_to_execution_change(bls_to_execution_change, received_pre_capella)
        } else {
            false
        }
    }

    /// Attempt to obtain sync committee duties from the head.
    pub fn sync_committee_duties_from_head(
        &self,
        epoch: Epoch,
        validator_indices: &[u64],
    ) -> Result<Vec<Option<SyncDuty>>, Error> {
        self.with_head(move |head| {
            head.beacon_state
                .get_sync_committee_duties(epoch, validator_indices, &self.spec)
                .map_err(Error::SyncDutiesError)
        })
    }

    /// A convenience method for spawning a blocking task. It maps an `Option` and
    /// `tokio::JoinError` into a single `BeaconChainError`.
    pub(crate) async fn spawn_blocking_handle<F, R>(
        &self,
        task: F,
        name: &'static str,
    ) -> Result<R, Error>
    where
        F: FnOnce() -> R + Send + 'static,
        R: Send + 'static,
    {
        let handle = self
            .task_executor
            .spawn_blocking_handle(task, name)
            .ok_or(Error::RuntimeShutdown)?;

        handle.await.map_err(Error::TokioJoin)
    }

    /// Accepts a `chain_segment` and filters out any uninteresting blocks (e.g., pre-finalization
    /// or already-known).
    ///
    /// This method is potentially long-running and should not run on the core executor.
    pub fn filter_chain_segment(
        self: &Arc<Self>,
        chain_segment: Vec<BlockWrapper<T::EthSpec>>,
    ) -> Result<Vec<HashBlockTuple<T::EthSpec>>, ChainSegmentResult<T::EthSpec>> {
        // This function will never import any blocks.
        let imported_blocks = 0;
        let mut filtered_chain_segment = Vec::with_capacity(chain_segment.len());

        // Produce a list of the parent root and slot of the child of each block.
        //
        // E.g., `children[0] == (chain_segment[1].parent_root(), chain_segment[1].slot())`
        let children = chain_segment
            .iter()
            .skip(1)
            .map(|block| (block.parent_root(), block.slot()))
            .collect::<Vec<_>>();

        for (i, block) in chain_segment.into_iter().enumerate() {
            // Ensure the block is the correct structure for the fork at `block.slot()`.
            if let Err(e) = block.as_block().fork_name(&self.spec) {
                return Err(ChainSegmentResult::Failed {
                    imported_blocks,
                    error: BlockError::InconsistentFork(e),
                });
            }

            let block_root = get_block_root(block.as_block());

            if let Some((child_parent_root, child_slot)) = children.get(i) {
                // If this block has a child in this chain segment, ensure that its parent root matches
                // the root of this block.
                //
                // Without this check it would be possible to have a block verified using the
                // incorrect shuffling. That would be bad, mmkay.
                if block_root != *child_parent_root {
                    return Err(ChainSegmentResult::Failed {
                        imported_blocks,
                        error: BlockError::NonLinearParentRoots,
                    });
                }

                // Ensure that the slots are strictly increasing throughout the chain segment.
                if *child_slot <= block.slot() {
                    return Err(ChainSegmentResult::Failed {
                        imported_blocks,
                        error: BlockError::NonLinearSlots,
                    });
                }
            }

            match check_block_relevancy(block.as_block(), block_root, self) {
                // If the block is relevant, add it to the filtered chain segment.
                Ok(_) => filtered_chain_segment.push((block_root, block)),
                // If the block is already known, simply ignore this block.
                Err(BlockError::BlockIsAlreadyKnown) => continue,
                // If the block is the genesis block, simply ignore this block.
                Err(BlockError::GenesisBlock) => continue,
                // If the block is is for a finalized slot, simply ignore this block.
                //
                // The block is either:
                //
                // 1. In the canonical finalized chain.
                // 2. In some non-canonical chain at a slot that has been finalized already.
                //
                // In the case of (1), there's no need to re-import and later blocks in this
                // segement might be useful.
                //
                // In the case of (2), skipping the block is valid since we should never import it.
                // However, we will potentially get a `ParentUnknown` on a later block. The sync
                // protocol will need to ensure this is handled gracefully.
                Err(BlockError::WouldRevertFinalizedSlot { .. }) => continue,
                // The block has a known parent that does not descend from the finalized block.
                // There is no need to process this block or any children.
                Err(BlockError::NotFinalizedDescendant { block_parent_root }) => {
                    return Err(ChainSegmentResult::Failed {
                        imported_blocks,
                        error: BlockError::NotFinalizedDescendant { block_parent_root },
                    });
                }
                // If there was an error whilst determining if the block was invalid, return that
                // error.
                Err(BlockError::BeaconChainError(e)) => {
                    return Err(ChainSegmentResult::Failed {
                        imported_blocks,
                        error: BlockError::BeaconChainError(e),
                    });
                }
                // If the block was decided to be irrelevant for any other reason, don't include
                // this block or any of it's children in the filtered chain segment.
                _ => break,
            }
        }

        Ok(filtered_chain_segment)
    }

    /// Attempt to verify and import a chain of blocks to `self`.
    ///
    /// The provided blocks _must_ each reference the previous block via `block.parent_root` (i.e.,
    /// be a chain). An error will be returned if this is not the case.
    ///
    /// This operation is not atomic; if one of the blocks in the chain is invalid then some prior
    /// blocks might be imported.
    ///
    /// This method is generally much more efficient than importing each block using
    /// `Self::process_block`.
    pub async fn process_chain_segment(
        self: &Arc<Self>,
        chain_segment: Vec<BlockWrapper<T::EthSpec>>,
        count_unrealized: CountUnrealized,
        notify_execution_layer: NotifyExecutionLayer,
    ) -> ChainSegmentResult<T::EthSpec> {
        let mut imported_blocks = 0;

        // Filter uninteresting blocks from the chain segment in a blocking task.
        let chain = self.clone();
        let filtered_chain_segment_future = self.spawn_blocking_handle(
            move || chain.filter_chain_segment(chain_segment),
            "filter_chain_segment",
        );
        let mut filtered_chain_segment = match filtered_chain_segment_future.await {
            Ok(Ok(filtered_segment)) => filtered_segment,
            Ok(Err(segment_result)) => return segment_result,
            Err(error) => {
                return ChainSegmentResult::Failed {
                    imported_blocks,
                    error: BlockError::BeaconChainError(error),
                }
            }
        };

        while let Some((_root, block)) = filtered_chain_segment.first() {
            // Determine the epoch of the first block in the remaining segment.
            let start_epoch = block.epoch();

            // The `last_index` indicates the position of the first block in an epoch greater
            // than the current epoch: partitioning the blocks into a run of blocks in the same
            // epoch and everything else. These same-epoch blocks can all be signature-verified with
            // the same `BeaconState`.
            let last_index = filtered_chain_segment
                .iter()
                .position(|(_root, block)| block.epoch() > start_epoch)
                .unwrap_or(filtered_chain_segment.len());

            let mut blocks = filtered_chain_segment.split_off(last_index);
            std::mem::swap(&mut blocks, &mut filtered_chain_segment);

            let chain = self.clone();
            let signature_verification_future = self.spawn_blocking_handle(
                move || signature_verify_chain_segment(blocks, &chain),
                "signature_verify_chain_segment",
            );

            // Verify the signature of the blocks, returning early if the signature is invalid.
            let signature_verified_blocks = match signature_verification_future.await {
                Ok(Ok(blocks)) => blocks,
                Ok(Err(error)) => {
                    return ChainSegmentResult::Failed {
                        imported_blocks,
                        error,
                    };
                }
                Err(error) => {
                    return ChainSegmentResult::Failed {
                        imported_blocks,
                        error: BlockError::BeaconChainError(error),
                    };
                }
            };

            // Import the blocks into the chain.
            for signature_verified_block in signature_verified_blocks {
                match self
                    .process_block(
                        signature_verified_block.block_root(),
                        signature_verified_block,
                        count_unrealized,
                        notify_execution_layer,
                    )
                    .await
                {
                    Ok(status) => {
<<<<<<< HEAD
                        imported_blocks += 1;
                        match status {
                            AvailabilityProcessingStatus::Imported(_) => {
                                // The block was imported successfully.
=======
                        match status {
                            AvailabilityProcessingStatus::Imported(_) => {
                                // The block was imported successfully.
                                imported_blocks += 1;
>>>>>>> a62e52f3
                            }
                            AvailabilityProcessingStatus::MissingComponents(slot, block_root) => {
                                warn!(self.log, "Blobs missing in response to range request";
                                    "block_root" => ?block_root, "slot" => slot);
                                return ChainSegmentResult::Failed {
                                    imported_blocks,
                                    error: BlockError::AvailabilityCheck(
                                        AvailabilityCheckError::MissingBlobs,
                                    ),
                                };
                            }
                        }
                    }
                    Err(error) => {
                        return ChainSegmentResult::Failed {
                            imported_blocks,
                            error,
                        };
                    }
                }
            }
        }

        ChainSegmentResult::Successful { imported_blocks }
    }

    /// Returns `Ok(GossipVerifiedBlock)` if the supplied `block` should be forwarded onto the
    /// gossip network. The block is not imported into the chain, it is just partially verified.
    ///
    /// The returned `GossipVerifiedBlock` should be provided to `Self::process_block` immediately
    /// after it is returned, unless some other circumstance decides it should not be imported at
    /// all.
    ///
    /// ## Errors
    ///
    /// Returns an `Err` if the given block was invalid, or an error was encountered during
    pub async fn verify_block_for_gossip(
        self: &Arc<Self>,
        block: BlockWrapper<T::EthSpec>,
    ) -> Result<GossipVerifiedBlock<T>, BlockError<T::EthSpec>> {
        let chain = self.clone();
        self.task_executor
            .clone()
            .spawn_blocking_handle(
                move || {
                    let slot = block.slot();
                    let graffiti_string = block.message().body().graffiti().as_utf8_lossy();

                    match GossipVerifiedBlock::new(block, &chain) {
                        Ok(verified) => {
                            debug!(
                                chain.log,
                                "Successfully verified gossip block";
                                "graffiti" => graffiti_string,
                                "slot" => slot,
                                "root" => ?verified.block_root(),
                            );

                            Ok(verified)
                        }
                        Err(e) => {
                            debug!(
                                chain.log,
                                "Rejected gossip block";
                                "error" => e.to_string(),
                                "graffiti" => graffiti_string,
                                "slot" => slot,
                            );

                            Err(e)
                        }
                    }
                },
                "payload_verification_handle",
            )
            .ok_or(BeaconChainError::RuntimeShutdown)?
            .await
            .map_err(BeaconChainError::TokioJoin)?
    }

    pub async fn process_blob(
        self: &Arc<Self>,
        blob: GossipVerifiedBlob<T::EthSpec>,
        count_unrealized: CountUnrealized,
    ) -> Result<AvailabilityProcessingStatus, BlockError<T::EthSpec>> {
        self.check_availability_and_maybe_import(
            blob.slot(),
            |chain| chain.data_availability_checker.put_gossip_blob(blob),
            count_unrealized,
        )
        .await
    }

    /// Returns `Ok(block_root)` if the given `unverified_block` was successfully verified and
    /// imported into the chain.
    ///
    /// For post deneb blocks, this returns a `BlockError::AvailabilityPending` error
    /// if the corresponding blobs are not in the required caches.
    ///
    /// Items that implement `IntoExecutionPendingBlock` include:
    ///
    /// - `SignedBeaconBlock`
    /// - `GossipVerifiedBlock`
    /// - `BlockWrapper`
    ///
    /// ## Errors
    ///
    /// Returns an `Err` if the given block was invalid, or an error was encountered during
    /// verification.
    pub async fn process_block<B: IntoExecutionPendingBlock<T>>(
        self: &Arc<Self>,
        block_root: Hash256,
        unverified_block: B,
        count_unrealized: CountUnrealized,
        notify_execution_layer: NotifyExecutionLayer,
    ) -> Result<AvailabilityProcessingStatus, BlockError<T::EthSpec>> {
        // Start the Prometheus timer.
        let _full_timer = metrics::start_timer(&metrics::BLOCK_PROCESSING_TIMES);

        // Increment the Prometheus counter for block processing requests.
        metrics::inc_counter(&metrics::BLOCK_PROCESSING_REQUESTS);

        let chain = self.clone();

        let execution_pending = unverified_block.into_execution_pending_block(
            block_root,
            &chain,
            notify_execution_layer,
        )?;

        let executed_block = self
            .clone()
            .into_executed_block(execution_pending)
            .await
            .map_err(|e| self.handle_block_error(e))?;

        match executed_block {
            ExecutedBlock::Available(block) => {
                self.import_available_block(Box::new(block), count_unrealized)
                    .await
            }
            ExecutedBlock::AvailabilityPending(block) => {
                self.check_availability_and_maybe_import(
                    block.block.slot(),
                    |chain| {
                        chain
                            .data_availability_checker
                            .put_pending_executed_block(block)
                    },
                    count_unrealized,
                )
                .await
            }
        }
    }

    /// Accepts a fully-verified block and awaits on it's payload verification handle to
    /// get a fully `ExecutedBlock`
    ///
    /// An error is returned if the verification handle couldn't be awaited.
    async fn into_executed_block(
        self: Arc<Self>,
        execution_pending_block: ExecutionPendingBlock<T>,
    ) -> Result<ExecutedBlock<T::EthSpec>, BlockError<T::EthSpec>> {
        let ExecutionPendingBlock {
            block,
            import_data,
            payload_verification_handle,
        } = execution_pending_block;

        let payload_verification_outcome = payload_verification_handle
            .await
            .map_err(BeaconChainError::TokioJoin)?
            .ok_or(BeaconChainError::RuntimeShutdown)??;

        // Log the PoS pandas if a merge transition just occurred.
        if payload_verification_outcome.is_valid_merge_transition_block {
            info!(self.log, "{}", POS_PANDA_BANNER);
            info!(
                self.log,
                "Proof of Stake Activated";
                "slot" => block.slot()
            );
            info!(
                self.log, "";
                "Terminal POW Block Hash" => ?block
                    .message()
                    .execution_payload()?
                    .parent_hash()
                    .into_root()
            );
            info!(
                self.log, "";
                "Merge Transition Block Root" => ?block.message().tree_hash_root()
            );
            info!(
                self.log, "";
                "Merge Transition Execution Hash" => ?block
                    .message()
                    .execution_payload()?
                    .block_hash()
                    .into_root()
            );
        }
        Ok(ExecutedBlock::new(
            block,
            import_data,
            payload_verification_outcome,
        ))
    }

    fn handle_block_error(&self, e: BlockError<T::EthSpec>) -> BlockError<T::EthSpec> {
        match e {
            e @ BlockError::BeaconChainError(BeaconChainError::TokioJoin(_)) => {
                debug!(
                    self.log,
                    "Beacon block processing cancelled";
                    "error" => ?e,
                );
                e
            }
            BlockError::BeaconChainError(e) => {
                crit!(
                    self.log,
                    "Beacon block processing error";
                    "error" => ?e,
                );
                BlockError::BeaconChainError(e)
            }
            other => {
                trace!(
                    self.log,
                    "Beacon block rejected";
                    "reason" => other.to_string(),
                );
                other
            }
        }
    }

    /// Accepts a fully-verified, available block and imports it into the chain without performing any
    /// additional verification.
    ///
    /// An error is returned if the block was unable to be imported. It may be partially imported
    /// (i.e., this function is not atomic).
    pub async fn check_availability_and_maybe_import(
        self: &Arc<Self>,
        slot: Slot,
        cache_fn: impl FnOnce(Arc<Self>) -> Result<Availability<T::EthSpec>, AvailabilityCheckError>,
        count_unrealized: CountUnrealized,
    ) -> Result<AvailabilityProcessingStatus, BlockError<T::EthSpec>> {
        let availability = cache_fn(self.clone())?;
        match availability {
            Availability::Available(block) => {
                // This is the time since start of the slot where all the components of the block have become available
                let delay =
                    get_slot_delay_ms(timestamp_now(), block.block.slot(), &self.slot_clock);
                metrics::observe_duration(&metrics::BLOCK_AVAILABILITY_DELAY, delay);
                // Block is fully available, import into fork choice
                self.import_available_block(block, count_unrealized).await
            }
            Availability::MissingComponents(block_root) => Ok(
                AvailabilityProcessingStatus::MissingComponents(slot, block_root),
            ),
        }
    }

    async fn import_available_block(
        self: &Arc<Self>,
        block: Box<AvailableExecutedBlock<T::EthSpec>>,
        count_unrealized: CountUnrealized,
    ) -> Result<AvailabilityProcessingStatus, BlockError<T::EthSpec>> {
        let AvailableExecutedBlock {
            block,
            import_data,
            payload_verification_outcome,
        } = *block;

        let BlockImportData {
            block_root,
            state,
            parent_block,
            parent_eth1_finalization_data,
            confirmed_state_roots,
            consensus_context,
        } = import_data;

        let slot = block.slot();

        // import
        let chain = self.clone();
        let result = self
            .spawn_blocking_handle(
                move || {
                    chain.import_block(
                        block,
                        block_root,
                        state,
                        confirmed_state_roots,
                        payload_verification_outcome.payload_verification_status,
                        count_unrealized,
                        parent_block,
                        parent_eth1_finalization_data,
                        consensus_context,
                    )
                },
                "payload_verification_handle",
            )
            .await
            .map_err(|e| {
                let b = BlockError::from(e);
                self.handle_block_error(b)
            })?;

        match result {
            // The block was successfully verified and imported. Yay.
            Ok(block_root) => {
                trace!(
                    self.log,
                    "Beacon block imported";
                    "block_root" => ?block_root,
                     "block_slot" => slot,
                );

                // Increment the Prometheus counter for block processing successes.
                metrics::inc_counter(&metrics::BLOCK_PROCESSING_SUCCESSES);

                Ok(AvailabilityProcessingStatus::Imported(block_root))
            }
            Err(e) => Err(self.handle_block_error(e)),
        }
    }

    /// Accepts a fully-verified and available block and imports it into the chain without performing any
    /// additional verification.
    ///
    /// An error is returned if the block was unable to be imported. It may be partially imported
    /// (i.e., this function is not atomic).
    #[allow(clippy::too_many_arguments)]
    fn import_block(
        &self,
        signed_block: AvailableBlock<T::EthSpec>,
        block_root: Hash256,
        mut state: BeaconState<T::EthSpec>,
        confirmed_state_roots: Vec<Hash256>,
        payload_verification_status: PayloadVerificationStatus,
        count_unrealized: CountUnrealized,
        parent_block: SignedBlindedBeaconBlock<T::EthSpec>,
        parent_eth1_finalization_data: Eth1FinalizationData,
        mut consensus_context: ConsensusContext<T::EthSpec>,
    ) -> Result<Hash256, BlockError<T::EthSpec>> {
        // ----------------------------- BLOCK NOT YET ATTESTABLE ----------------------------------
        // Everything in this initial section is on the hot path between processing the block and
        // being able to attest to it. DO NOT add any extra processing in this initial section
        // unless it must run before fork choice.
        // -----------------------------------------------------------------------------------------
        let current_slot = self.slot()?;
        let current_epoch = current_slot.epoch(T::EthSpec::slots_per_epoch());
        let block = signed_block.message();
        let post_exec_timer = metrics::start_timer(&metrics::BLOCK_PROCESSING_POST_EXEC_PROCESSING);

        // Check against weak subjectivity checkpoint.
        self.check_block_against_weak_subjectivity_checkpoint(block, block_root, &state)?;

        // If there are new validators in this block, update our pubkey cache.
        //
        // The only keys imported here will be ones for validators deposited in this block, because
        // the cache *must* already have been updated for the parent block when it was imported.
        // Newly deposited validators are not active and their keys are not required by other parts
        // of block processing. The reason we do this here and not after making the block attestable
        // is so we don't have to think about lock ordering with respect to the fork choice lock.
        // There are a bunch of places where we lock both fork choice and the pubkey cache and it
        // would be difficult to check that they all lock fork choice first.
        let mut ops = self
            .validator_pubkey_cache
            .try_write_for(VALIDATOR_PUBKEY_CACHE_LOCK_TIMEOUT)
            .ok_or(Error::ValidatorPubkeyCacheLockTimeout)?
            .import_new_pubkeys(&state)?;

        // Apply the state to the attester cache, only if it is from the previous epoch or later.
        //
        // In a perfect scenario there should be no need to add previous-epoch states to the cache.
        // However, latency between the VC and the BN might cause the VC to produce attestations at
        // a previous slot.
        if state.current_epoch().saturating_add(1_u64) >= current_epoch {
            self.attester_cache
                .maybe_cache_state(&state, block_root, &self.spec)
                .map_err(BeaconChainError::from)?;
        }

        // Take an exclusive write-lock on fork choice. It's very important to prevent deadlocks by
        // avoiding taking other locks whilst holding this lock.
        let mut fork_choice = self.canonical_head.fork_choice_write_lock();

        // Do not import a block that doesn't descend from the finalized root.
        let signed_block =
            check_block_is_finalized_checkpoint_or_descendant(self, &fork_choice, signed_block)?;
        let block = signed_block.message();

        // Register the new block with the fork choice service.
        {
            let _fork_choice_block_timer =
                metrics::start_timer(&metrics::FORK_CHOICE_PROCESS_BLOCK_TIMES);
            let block_delay = self
                .slot_clock
                .seconds_from_current_slot_start()
                .ok_or(Error::UnableToComputeTimeAtSlot)?;

            fork_choice
                .on_block(
                    current_slot,
                    block,
                    block_root,
                    block_delay,
                    &state,
                    payload_verification_status,
                    &self.spec,
                    count_unrealized,
                )
                .map_err(|e| BlockError::BeaconChainError(e.into()))?;
        }

        // If the block is recent enough and it was not optimistically imported, check to see if it
        // becomes the head block. If so, apply it to the early attester cache. This will allow
        // attestations to the block without waiting for the block and state to be inserted to the
        // database.
        //
        // Only performing this check on recent blocks avoids slowing down sync with lots of calls
        // to fork choice `get_head`.
        //
        // Optimistically imported blocks are not added to the cache since the cache is only useful
        // for a small window of time and the complexity of keeping track of the optimistic status
        // is not worth it.
        if !payload_verification_status.is_optimistic()
            && block.slot() + EARLY_ATTESTER_CACHE_HISTORIC_SLOTS >= current_slot
        {
            let fork_choice_timer = metrics::start_timer(&metrics::BLOCK_PROCESSING_FORK_CHOICE);
            match fork_choice.get_head(current_slot, &self.spec) {
                // This block became the head, add it to the early attester cache.
                Ok(new_head_root) if new_head_root == block_root => {
                    if let Some(proto_block) = fork_choice.get_block(&block_root) {
                        if let Err(e) = self.early_attester_cache.add_head_block(
                            block_root,
                            signed_block.clone(),
                            proto_block,
                            &state,
                            &self.spec,
                        ) {
                            warn!(
                                self.log,
                                "Early attester cache insert failed";
                                "error" => ?e
                            );
                        }
                    } else {
                        warn!(
                            self.log,
                            "Early attester block missing";
                            "block_root" => ?block_root
                        );
                    }
                }
                // This block did not become the head, nothing to do.
                Ok(_) => (),
                Err(e) => error!(
                    self.log,
                    "Failed to compute head during block import";
                    "error" => ?e
                ),
            }
            drop(fork_choice_timer);
        }
        drop(post_exec_timer);

        // ---------------------------- BLOCK PROBABLY ATTESTABLE ----------------------------------
        // Most blocks are now capable of being attested to thanks to the `early_attester_cache`
        // cache above. Resume non-essential processing.
        //
        // It is important NOT to return errors here before the database commit, because the block
        // has already been added to fork choice and the database would be left in an inconsistent
        // state if we returned early without committing. In other words, an error here would
        // corrupt the node's database permanently.
        // -----------------------------------------------------------------------------------------

        self.import_block_update_shuffling_cache(block_root, &mut state);
        self.import_block_observe_attestations(
            block,
            &state,
            &mut consensus_context,
            current_epoch,
        );
        self.import_block_update_validator_monitor(
            block,
            &state,
            &mut consensus_context,
            current_slot,
            parent_block.slot(),
        );
        self.import_block_update_slasher(block, &state, &mut consensus_context);

        let db_write_timer = metrics::start_timer(&metrics::BLOCK_PROCESSING_DB_WRITE);

        // Store the block and its state, and execute the confirmation batch for the intermediate
        // states, which will delete their temporary flags.
        // If the write fails, revert fork choice to the version from disk, else we can
        // end up with blocks in fork choice that are missing from disk.
        // See https://github.com/sigp/lighthouse/issues/2028
        let (signed_block, blobs) = signed_block.deconstruct();
        let block = signed_block.message();
        ops.extend(
            confirmed_state_roots
                .into_iter()
                .map(StoreOp::DeleteStateTemporaryFlag),
        );
        ops.push(StoreOp::PutBlock(block_root, signed_block.clone()));
        ops.push(StoreOp::PutState(block.state_root(), &state));

        if let Some(blobs) = blobs {
            if !blobs.is_empty() {
                //FIXME(sean) using this for debugging for now
                info!(
                    self.log, "Writing blobs to store";
                    "block_root" => ?block_root
                );
                ops.push(StoreOp::PutBlobs(block_root, blobs));
            }
        }

        let txn_lock = self.store.hot_db.begin_rw_transaction();

        if let Err(e) = self.store.do_atomically_with_block_and_blobs_cache(ops) {
            error!(
                self.log,
                "Database write failed!";
                "msg" => "Restoring fork choice from disk",
                "error" => ?e,
            );

            // Clear the early attester cache to prevent attestations which we would later be unable
            // to verify due to the failure.
            self.early_attester_cache.clear();

            // Since the write failed, try to revert the canonical head back to what was stored
            // in the database. This attempts to prevent inconsistency between the database and
            // fork choice.
            if let Err(e) = self.canonical_head.restore_from_store(
                fork_choice,
                ResetPayloadStatuses::always_reset_conditionally(
                    self.config.always_reset_payload_statuses,
                ),
                &self.store,
                &self.spec,
                &self.log,
            ) {
                crit!(
                    self.log,
                    "No stored fork choice found to restore from";
                    "error" => ?e,
                    "warning" => "The database is likely corrupt now, consider --purge-db"
                );
                return Err(BlockError::BeaconChainError(e));
            }

            return Err(e.into());
        }
        drop(txn_lock);

        // The fork choice write-lock is dropped *after* the on-disk database has been updated.
        // This prevents inconsistency between the two at the expense of concurrency.
        drop(fork_choice);

        // We're declaring the block "imported" at this point, since fork choice and the DB know
        // about it.
        let block_time_imported = timestamp_now();

        let parent_root = block.parent_root();
        let slot = block.slot();

        let current_eth1_finalization_data = Eth1FinalizationData {
            eth1_data: state.eth1_data().clone(),
            eth1_deposit_index: state.eth1_deposit_index(),
        };
        let current_finalized_checkpoint = state.finalized_checkpoint();

        self.snapshot_cache
            .try_write_for(BLOCK_PROCESSING_CACHE_LOCK_TIMEOUT)
            .ok_or(Error::SnapshotCacheLockTimeout)
            .map(|mut snapshot_cache| {
                snapshot_cache.insert(
                    BeaconSnapshot {
                        beacon_state: state,
                        beacon_block: signed_block.clone(),
                        beacon_block_root: block_root,
                    },
                    None,
                    &self.spec,
                )
            })
            .unwrap_or_else(|e| {
                error!(
                    self.log,
                    "Failed to insert snapshot";
                    "error" => ?e,
                    "task" => "process block"
                );
            });

        self.head_tracker
            .register_block(block_root, parent_root, slot);

        metrics::stop_timer(db_write_timer);

        metrics::inc_counter(&metrics::BLOCK_PROCESSING_SUCCESSES);

        // Update the deposit contract cache.
        self.import_block_update_deposit_contract_finalization(
            block,
            block_root,
            current_epoch,
            current_finalized_checkpoint,
            current_eth1_finalization_data,
            parent_eth1_finalization_data,
            parent_block.slot(),
        );

        // Inform the unknown block cache, in case it was waiting on this block.
        self.pre_finalization_block_cache
            .block_processed(block_root);

        self.import_block_update_metrics_and_events(
            block,
            block_root,
            block_time_imported,
            payload_verification_status,
            current_slot,
        );

        Ok(block_root)
    }

    /// Check block's consistentency with any configured weak subjectivity checkpoint.
    fn check_block_against_weak_subjectivity_checkpoint(
        &self,
        block: BeaconBlockRef<T::EthSpec>,
        block_root: Hash256,
        state: &BeaconState<T::EthSpec>,
    ) -> Result<(), BlockError<T::EthSpec>> {
        // Only perform the weak subjectivity check if it was configured.
        let wss_checkpoint = if let Some(checkpoint) = self.config.weak_subjectivity_checkpoint {
            checkpoint
        } else {
            return Ok(());
        };
        // Note: we're using the finalized checkpoint from the head state, rather than fork
        // choice.
        //
        // We are doing this to ensure that we detect changes in finalization. It's possible
        // that fork choice has already been updated to the finalized checkpoint in the block
        // we're importing.
        let current_head_finalized_checkpoint =
            self.canonical_head.cached_head().finalized_checkpoint();
        // Compare the existing finalized checkpoint with the incoming block's finalized checkpoint.
        let new_finalized_checkpoint = state.finalized_checkpoint();

        // This ensures we only perform the check once.
        if current_head_finalized_checkpoint.epoch < wss_checkpoint.epoch
            && wss_checkpoint.epoch <= new_finalized_checkpoint.epoch
        {
            if let Err(e) =
                self.verify_weak_subjectivity_checkpoint(wss_checkpoint, block_root, state)
            {
                let mut shutdown_sender = self.shutdown_sender();
                crit!(
                    self.log,
                    "Weak subjectivity checkpoint verification failed while importing block!";
                    "block_root" => ?block_root,
                    "parent_root" => ?block.parent_root(),
                    "old_finalized_epoch" => ?current_head_finalized_checkpoint.epoch,
                    "new_finalized_epoch" => ?new_finalized_checkpoint.epoch,
                    "weak_subjectivity_epoch" => ?wss_checkpoint.epoch,
                    "error" => ?e
                );
                crit!(
                    self.log,
                    "You must use the `--purge-db` flag to clear the database and restart sync. \
                         You may be on a hostile network."
                );
                shutdown_sender
                    .try_send(ShutdownReason::Failure(
                        "Weak subjectivity checkpoint verification failed. \
                             Provided block root is not a checkpoint.",
                    ))
                    .map_err(|err| {
                        BlockError::BeaconChainError(
                            BeaconChainError::WeakSubjectivtyShutdownError(err),
                        )
                    })?;
                return Err(BlockError::WeakSubjectivityConflict);
            }
        }
        Ok(())
    }

    /// Process a block for the validator monitor, including all its constituent messages.
    fn import_block_update_validator_monitor(
        &self,
        block: BeaconBlockRef<T::EthSpec>,
        state: &BeaconState<T::EthSpec>,
        ctxt: &mut ConsensusContext<T::EthSpec>,
        current_slot: Slot,
        parent_block_slot: Slot,
    ) {
        // Only register blocks with the validator monitor when the block is sufficiently close to
        // the current slot.
        if VALIDATOR_MONITOR_HISTORIC_EPOCHS as u64 * T::EthSpec::slots_per_epoch()
            + block.slot().as_u64()
            < current_slot.as_u64()
        {
            return;
        }

        // Allow the validator monitor to learn about a new valid state.
        self.validator_monitor
            .write()
            .process_valid_state(current_slot.epoch(T::EthSpec::slots_per_epoch()), state);

        let validator_monitor = self.validator_monitor.read();

        // Sync aggregate.
        if let Ok(sync_aggregate) = block.body().sync_aggregate() {
            // `SyncCommittee` for the sync_aggregate should correspond to the duty slot
            let duty_epoch = block.epoch();

            match self.sync_committee_at_epoch(duty_epoch) {
                Ok(sync_committee) => {
                    let participant_pubkeys = sync_committee
                        .pubkeys
                        .iter()
                        .zip(sync_aggregate.sync_committee_bits.iter())
                        .filter_map(|(pubkey, bit)| bit.then_some(pubkey))
                        .collect::<Vec<_>>();

                    validator_monitor.register_sync_aggregate_in_block(
                        block.slot(),
                        block.parent_root(),
                        participant_pubkeys,
                    );
                }
                Err(e) => {
                    warn!(
                        self.log,
                        "Unable to fetch sync committee";
                        "epoch" => duty_epoch,
                        "purpose" => "validator monitor",
                        "error" => ?e,
                    );
                }
            }
        }

        // Attestations.
        for attestation in block.body().attestations() {
            let indexed_attestation = match ctxt.get_indexed_attestation(state, attestation) {
                Ok(indexed) => indexed,
                Err(e) => {
                    debug!(
                        self.log,
                        "Failed to get indexed attestation";
                        "purpose" => "validator monitor",
                        "attestation_slot" => attestation.data.slot,
                        "error" => ?e,
                    );
                    continue;
                }
            };
            validator_monitor.register_attestation_in_block(
                indexed_attestation,
                parent_block_slot,
                &self.spec,
            );
        }

        for exit in block.body().voluntary_exits() {
            validator_monitor.register_block_voluntary_exit(&exit.message)
        }

        for slashing in block.body().attester_slashings() {
            validator_monitor.register_block_attester_slashing(slashing)
        }

        for slashing in block.body().proposer_slashings() {
            validator_monitor.register_block_proposer_slashing(slashing)
        }
    }

    /// Iterate through the attestations in the block and register them as "observed".
    ///
    /// This will stop us from propagating them on the gossip network.
    fn import_block_observe_attestations(
        &self,
        block: BeaconBlockRef<T::EthSpec>,
        state: &BeaconState<T::EthSpec>,
        ctxt: &mut ConsensusContext<T::EthSpec>,
        current_epoch: Epoch,
    ) {
        // To avoid slowing down sync, only observe attestations if the block is from the
        // previous epoch or later.
        if state.current_epoch() + 1 < current_epoch {
            return;
        }

        let _timer = metrics::start_timer(&metrics::BLOCK_PROCESSING_ATTESTATION_OBSERVATION);

        for a in block.body().attestations() {
            match self.observed_attestations.write().observe_item(a, None) {
                // If the observation was successful or if the slot for the attestation was too
                // low, continue.
                //
                // We ignore `SlotTooLow` since this will be very common whilst syncing.
                Ok(_) | Err(AttestationObservationError::SlotTooLow { .. }) => {}
                Err(e) => {
                    debug!(
                        self.log,
                        "Failed to register observed attestation";
                        "error" => ?e,
                        "epoch" => a.data.target.epoch
                    );
                }
            }

            let indexed_attestation = match ctxt.get_indexed_attestation(state, a) {
                Ok(indexed) => indexed,
                Err(e) => {
                    debug!(
                        self.log,
                        "Failed to get indexed attestation";
                        "purpose" => "observation",
                        "attestation_slot" => a.data.slot,
                        "error" => ?e,
                    );
                    continue;
                }
            };

            let mut observed_block_attesters = self.observed_block_attesters.write();

            for &validator_index in &indexed_attestation.attesting_indices {
                if let Err(e) = observed_block_attesters
                    .observe_validator(a.data.target.epoch, validator_index as usize)
                {
                    debug!(
                        self.log,
                        "Failed to register observed block attester";
                        "error" => ?e,
                        "epoch" => a.data.target.epoch,
                        "validator_index" => validator_index,
                    )
                }
            }
        }
    }

    /// If a slasher is configured, provide the attestations from the block.
    fn import_block_update_slasher(
        &self,
        block: BeaconBlockRef<T::EthSpec>,
        state: &BeaconState<T::EthSpec>,
        ctxt: &mut ConsensusContext<T::EthSpec>,
    ) {
        if let Some(slasher) = self.slasher.as_ref() {
            for attestation in block.body().attestations() {
                let indexed_attestation = match ctxt.get_indexed_attestation(state, attestation) {
                    Ok(indexed) => indexed,
                    Err(e) => {
                        debug!(
                            self.log,
                            "Failed to get indexed attestation";
                            "purpose" => "slasher",
                            "attestation_slot" => attestation.data.slot,
                            "error" => ?e,
                        );
                        continue;
                    }
                };
                slasher.accept_attestation(indexed_attestation.clone());
            }
        }
    }

    fn import_block_update_metrics_and_events(
        &self,
        block: BeaconBlockRef<T::EthSpec>,
        block_root: Hash256,
        block_time_imported: Duration,
        payload_verification_status: PayloadVerificationStatus,
        current_slot: Slot,
    ) {
        // Only present some metrics for blocks from the previous epoch or later.
        //
        // This helps avoid noise in the metrics during sync.
        if block.slot() + 2 * T::EthSpec::slots_per_epoch() >= current_slot {
            metrics::observe(
                &metrics::OPERATIONS_PER_BLOCK_ATTESTATION,
                block.body().attestations().len() as f64,
            );

            if let Ok(sync_aggregate) = block.body().sync_aggregate() {
                metrics::set_gauge(
                    &metrics::BLOCK_SYNC_AGGREGATE_SET_BITS,
                    sync_aggregate.num_set_bits() as i64,
                );
            }
        }

        let block_delay_total =
            get_slot_delay_ms(block_time_imported, block.slot(), &self.slot_clock);

        // Do not write to the cache for blocks older than 2 epochs, this helps reduce writes to
        // the cache during sync.
        if block_delay_total < self.slot_clock.slot_duration() * 64 {
            // Store the timestamp of the block being imported into the cache.
            self.block_times_cache.write().set_time_imported(
                block_root,
                current_slot,
                block_time_imported,
            );
        }

        // Do not store metrics if the block was > 4 slots old, this helps prevent noise during
        // sync.
        if block_delay_total < self.slot_clock.slot_duration() * 4 {
            // Observe the delay between when we observed the block and when we imported it.
            let block_delays = self.block_times_cache.read().get_block_delays(
                block_root,
                self.slot_clock
                    .start_of(current_slot)
                    .unwrap_or_else(|| Duration::from_secs(0)),
            );

            metrics::observe_duration(
                &metrics::BEACON_BLOCK_IMPORTED_OBSERVED_DELAY_TIME,
                block_delays
                    .imported
                    .unwrap_or_else(|| Duration::from_secs(0)),
            );
        }

        if let Some(event_handler) = self.event_handler.as_ref() {
            if event_handler.has_block_subscribers() {
                event_handler.register(EventKind::Block(SseBlock {
                    slot: block.slot(),
                    block: block_root,
                    execution_optimistic: payload_verification_status.is_optimistic(),
                }));
            }
        }
    }

    // For the current and next epoch of this state, ensure we have the shuffling from this
    // block in our cache.
    fn import_block_update_shuffling_cache(
        &self,
        block_root: Hash256,
        state: &mut BeaconState<T::EthSpec>,
    ) {
        if let Err(e) = self.import_block_update_shuffling_cache_fallible(block_root, state) {
            warn!(
                self.log,
                "Failed to prime shuffling cache";
                "error" => ?e
            );
        }
    }

    fn import_block_update_shuffling_cache_fallible(
        &self,
        block_root: Hash256,
        state: &mut BeaconState<T::EthSpec>,
    ) -> Result<(), BlockError<T::EthSpec>> {
        for relative_epoch in [RelativeEpoch::Current, RelativeEpoch::Next] {
            let shuffling_id = AttestationShufflingId::new(block_root, state, relative_epoch)?;

            let shuffling_is_cached = self
                .shuffling_cache
                .try_read_for(ATTESTATION_CACHE_LOCK_TIMEOUT)
                .ok_or(Error::AttestationCacheLockTimeout)?
                .contains(&shuffling_id);

            if !shuffling_is_cached {
                state.build_committee_cache(relative_epoch, &self.spec)?;
                let committee_cache = state.committee_cache(relative_epoch)?;
                self.shuffling_cache
                    .try_write_for(ATTESTATION_CACHE_LOCK_TIMEOUT)
                    .ok_or(Error::AttestationCacheLockTimeout)?
                    .insert_committee_cache(shuffling_id, committee_cache);
            }
        }
        Ok(())
    }

    #[allow(clippy::too_many_arguments)]
    fn import_block_update_deposit_contract_finalization(
        &self,
        block: BeaconBlockRef<T::EthSpec>,
        block_root: Hash256,
        current_epoch: Epoch,
        current_finalized_checkpoint: Checkpoint,
        current_eth1_finalization_data: Eth1FinalizationData,
        parent_eth1_finalization_data: Eth1FinalizationData,
        parent_block_slot: Slot,
    ) {
        // Do not write to eth1 finalization cache for blocks older than 5 epochs.
        if block.epoch() + 5 < current_epoch {
            return;
        }

        let parent_block_epoch = parent_block_slot.epoch(T::EthSpec::slots_per_epoch());
        if parent_block_epoch < current_epoch {
            // we've crossed epoch boundary, store Eth1FinalizationData
            let (checkpoint, eth1_finalization_data) =
                if block.slot() % T::EthSpec::slots_per_epoch() == 0 {
                    // current block is the checkpoint
                    (
                        Checkpoint {
                            epoch: current_epoch,
                            root: block_root,
                        },
                        current_eth1_finalization_data,
                    )
                } else {
                    // parent block is the checkpoint
                    (
                        Checkpoint {
                            epoch: current_epoch,
                            root: block.parent_root(),
                        },
                        parent_eth1_finalization_data,
                    )
                };

            if let Some(finalized_eth1_data) = self
                .eth1_finalization_cache
                .try_write_for(ETH1_FINALIZATION_CACHE_LOCK_TIMEOUT)
                .and_then(|mut cache| {
                    cache.insert(checkpoint, eth1_finalization_data);
                    cache.finalize(&current_finalized_checkpoint)
                })
            {
                if let Some(eth1_chain) = self.eth1_chain.as_ref() {
                    let finalized_deposit_count = finalized_eth1_data.deposit_count;
                    eth1_chain.finalize_eth1_data(finalized_eth1_data);
                    debug!(
                        self.log,
                        "called eth1_chain.finalize_eth1_data()";
                        "epoch" => current_finalized_checkpoint.epoch,
                        "deposit count" => finalized_deposit_count,
                    );
                }
            }
        }
    }

    /// If configured, wait for the fork choice run at the start of the slot to complete.
    fn wait_for_fork_choice_before_block_production(
        self: &Arc<Self>,
        slot: Slot,
    ) -> Result<(), BlockProductionError> {
        if let Some(rx) = &self.fork_choice_signal_rx {
            let current_slot = self
                .slot()
                .map_err(|_| BlockProductionError::UnableToReadSlot)?;

            let timeout = Duration::from_millis(self.config.fork_choice_before_proposal_timeout_ms);

            if slot == current_slot || slot == current_slot + 1 {
                match rx.wait_for_fork_choice(slot, timeout) {
                    ForkChoiceWaitResult::Success(fc_slot) => {
                        debug!(
                            self.log,
                            "Fork choice successfully updated before block production";
                            "slot" => slot,
                            "fork_choice_slot" => fc_slot,
                        );
                    }
                    ForkChoiceWaitResult::Behind(fc_slot) => {
                        warn!(
                            self.log,
                            "Fork choice notifier out of sync with block production";
                            "fork_choice_slot" => fc_slot,
                            "slot" => slot,
                            "message" => "this block may be orphaned",
                        );
                    }
                    ForkChoiceWaitResult::TimeOut => {
                        warn!(
                            self.log,
                            "Timed out waiting for fork choice before proposal";
                            "message" => "this block may be orphaned",
                        );
                    }
                }
            } else {
                error!(
                    self.log,
                    "Producing block at incorrect slot";
                    "block_slot" => slot,
                    "current_slot" => current_slot,
                    "message" => "check clock sync, this block may be orphaned",
                );
            }
        }
        Ok(())
    }

    /// Produce a new block at the given `slot`.
    ///
    /// The produced block will not be inherently valid, it must be signed by a block producer.
    /// Block signing is out of the scope of this function and should be done by a separate program.
    pub async fn produce_block<Payload: AbstractExecPayload<T::EthSpec> + 'static>(
        self: &Arc<Self>,
        randao_reveal: Signature,
        slot: Slot,
        validator_graffiti: Option<Graffiti>,
    ) -> Result<BeaconBlockAndState<T::EthSpec, Payload>, BlockProductionError> {
        self.produce_block_with_verification(
            randao_reveal,
            slot,
            validator_graffiti,
            ProduceBlockVerification::VerifyRandao,
        )
        .await
    }

    /// Same as `produce_block` but allowing for configuration of RANDAO-verification.
    pub async fn produce_block_with_verification<
        Payload: AbstractExecPayload<T::EthSpec> + 'static,
    >(
        self: &Arc<Self>,
        randao_reveal: Signature,
        slot: Slot,
        validator_graffiti: Option<Graffiti>,
        verification: ProduceBlockVerification,
    ) -> Result<BeaconBlockAndState<T::EthSpec, Payload>, BlockProductionError> {
        // Part 1/2 (blocking)
        //
        // Load the parent state from disk.
        let chain = self.clone();
        let (state, state_root_opt) = self
            .task_executor
            .spawn_blocking_handle(
                move || chain.load_state_for_block_production(slot),
                "produce_partial_beacon_block",
            )
            .ok_or(BlockProductionError::ShuttingDown)?
            .await
            .map_err(BlockProductionError::TokioJoin)??;

        // Part 2/2 (async, with some blocking components)
        //
        // Produce the block upon the state
        self.produce_block_on_state::<Payload>(
            state,
            state_root_opt,
            slot,
            randao_reveal,
            validator_graffiti,
            verification,
        )
        .await
    }

    /// Load a beacon state from the database for block production. This is a long-running process
    /// that should not be performed in an `async` context.
    fn load_state_for_block_production(
        self: &Arc<Self>,
        slot: Slot,
    ) -> Result<(BeaconState<T::EthSpec>, Option<Hash256>), BlockProductionError> {
        metrics::inc_counter(&metrics::BLOCK_PRODUCTION_REQUESTS);
        let _complete_timer = metrics::start_timer(&metrics::BLOCK_PRODUCTION_TIMES);

        let fork_choice_timer = metrics::start_timer(&metrics::BLOCK_PRODUCTION_FORK_CHOICE_TIMES);
        self.wait_for_fork_choice_before_block_production(slot)?;
        drop(fork_choice_timer);

        // Producing a block requires the tree hash cache, so clone a full state corresponding to
        // the head from the snapshot cache. Unfortunately we can't move the snapshot out of the
        // cache (which would be fast), because we need to re-process the block after it has been
        // signed. If we miss the cache or we're producing a block that conflicts with the head,
        // fall back to getting the head from `slot - 1`.
        let state_load_timer = metrics::start_timer(&metrics::BLOCK_PRODUCTION_STATE_LOAD_TIMES);

        // Atomically read some values from the head whilst avoiding holding cached head `Arc` any
        // longer than necessary.
        let (head_slot, head_block_root) = {
            let head = self.canonical_head.cached_head();
            (head.head_slot(), head.head_block_root())
        };
        let (state, state_root_opt) = if head_slot < slot {
            // Attempt an aggressive re-org if configured and the conditions are right.
            if let Some(re_org_state) = self.get_state_for_re_org(slot, head_slot, head_block_root)
            {
                info!(
                    self.log,
                    "Proposing block to re-org current head";
                    "slot" => slot,
                    "head_to_reorg" => %head_block_root,
                );
                (re_org_state.pre_state, re_org_state.state_root)
            }
            // Normal case: proposing a block atop the current head. Use the snapshot cache.
            else if let Some(pre_state) = self
                .snapshot_cache
                .try_read_for(BLOCK_PROCESSING_CACHE_LOCK_TIMEOUT)
                .and_then(|snapshot_cache| {
                    snapshot_cache.get_state_for_block_production(head_block_root)
                })
            {
                (pre_state.pre_state, pre_state.state_root)
            } else {
                warn!(
                    self.log,
                    "Block production cache miss";
                    "message" => "this block is more likely to be orphaned",
                    "slot" => slot,
                );
                let state = self
                    .state_at_slot(slot - 1, StateSkipConfig::WithStateRoots)
                    .map_err(|_| BlockProductionError::UnableToProduceAtSlot(slot))?;

                (state, None)
            }
        } else {
            warn!(
                self.log,
                "Producing block that conflicts with head";
                "message" => "this block is more likely to be orphaned",
                "slot" => slot,
            );
            let state = self
                .state_at_slot(slot - 1, StateSkipConfig::WithStateRoots)
                .map_err(|_| BlockProductionError::UnableToProduceAtSlot(slot))?;

            (state, None)
        };

        drop(state_load_timer);

        Ok((state, state_root_opt))
    }

    /// Fetch the beacon state to use for producing a block if a 1-slot proposer re-org is viable.
    ///
    /// This function will return `None` if proposer re-orgs are disabled.
    fn get_state_for_re_org(
        &self,
        slot: Slot,
        head_slot: Slot,
        canonical_head: Hash256,
    ) -> Option<BlockProductionPreState<T::EthSpec>> {
        let re_org_threshold = self.config.re_org_threshold?;

        if self.spec.proposer_score_boost.is_none() {
            warn!(
                self.log,
                "Ignoring proposer re-org configuration";
                "reason" => "this network does not have proposer boost enabled"
            );
            return None;
        }

        let slot_delay = self
            .slot_clock
            .seconds_from_current_slot_start()
            .or_else(|| {
                warn!(
                    self.log,
                    "Not attempting re-org";
                    "error" => "unable to read slot clock"
                );
                None
            })?;

        // Attempt a proposer re-org if:
        //
        // 1. It seems we have time to propagate and still receive the proposer boost.
        // 2. The current head block was seen late.
        // 3. The `get_proposer_head` conditions from fork choice pass.
        let proposing_on_time = slot_delay < self.config.re_org_cutoff(self.spec.seconds_per_slot);
        if !proposing_on_time {
            debug!(
                self.log,
                "Not attempting re-org";
                "reason" => "not proposing on time",
            );
            return None;
        }

        let head_late = self.block_observed_after_attestation_deadline(canonical_head, head_slot);
        if !head_late {
            debug!(
                self.log,
                "Not attempting re-org";
                "reason" => "head not late"
            );
            return None;
        }

        // Is the current head weak and appropriate for re-orging?
        let proposer_head_timer =
            metrics::start_timer(&metrics::BLOCK_PRODUCTION_GET_PROPOSER_HEAD_TIMES);
        let proposer_head = self
            .canonical_head
            .fork_choice_read_lock()
            .get_proposer_head(
                slot,
                canonical_head,
                re_org_threshold,
                &self.config.re_org_disallowed_offsets,
                self.config.re_org_max_epochs_since_finalization,
            )
            .map_err(|e| match e {
                ProposerHeadError::DoNotReOrg(reason) => {
                    debug!(
                        self.log,
                        "Not attempting re-org";
                        "reason" => %reason,
                    );
                }
                ProposerHeadError::Error(e) => {
                    warn!(
                        self.log,
                        "Not attempting re-org";
                        "error" => ?e,
                    );
                }
            })
            .ok()?;
        drop(proposer_head_timer);
        let re_org_parent_block = proposer_head.parent_node.root;

        // Only attempt a re-org if we hit the snapshot cache.
        let pre_state = self
            .snapshot_cache
            .try_read_for(BLOCK_PROCESSING_CACHE_LOCK_TIMEOUT)
            .and_then(|snapshot_cache| {
                snapshot_cache.get_state_for_block_production(re_org_parent_block)
            })
            .or_else(|| {
                debug!(
                    self.log,
                    "Not attempting re-org";
                    "reason" => "missed snapshot cache",
                    "parent_block" => ?re_org_parent_block,
                );
                None
            })?;

        info!(
            self.log,
            "Attempting re-org due to weak head";
            "weak_head" => ?canonical_head,
            "parent" => ?re_org_parent_block,
            "head_weight" => proposer_head.head_node.weight,
            "threshold_weight" => proposer_head.re_org_weight_threshold
        );

        Some(pre_state)
    }

    /// Get the proposer index and `prev_randao` value for a proposal at slot `proposal_slot`.
    ///
    /// The `proposer_head` may be the head block of `cached_head` or its parent. An error will
    /// be returned for any other value.
    pub fn get_pre_payload_attributes(
        &self,
        proposal_slot: Slot,
        proposer_head: Hash256,
        cached_head: &CachedHead<T::EthSpec>,
    ) -> Result<Option<PrePayloadAttributes>, Error> {
        let proposal_epoch = proposal_slot.epoch(T::EthSpec::slots_per_epoch());

        let head_block_root = cached_head.head_block_root();
        let parent_block_root = cached_head.parent_block_root();

        // The proposer head must be equal to the canonical head or its parent.
        if proposer_head != head_block_root && proposer_head != parent_block_root {
            warn!(
                self.log,
                "Unable to compute payload attributes";
                "block_root" => ?proposer_head,
                "head_block_root" => ?head_block_root,
            );
            return Ok(None);
        }

        // Compute the proposer index.
        let head_epoch = cached_head.head_slot().epoch(T::EthSpec::slots_per_epoch());
        let shuffling_decision_root = if head_epoch == proposal_epoch {
            cached_head
                .snapshot
                .beacon_state
                .proposer_shuffling_decision_root(proposer_head)?
        } else {
            proposer_head
        };
        let cached_proposer = self
            .beacon_proposer_cache
            .lock()
            .get_slot::<T::EthSpec>(shuffling_decision_root, proposal_slot);
        let proposer_index = if let Some(proposer) = cached_proposer {
            proposer.index as u64
        } else {
            if head_epoch + 2 < proposal_epoch {
                warn!(
                    self.log,
                    "Skipping proposer preparation";
                    "msg" => "this is a non-critical issue that can happen on unhealthy nodes or \
                              networks.",
                    "proposal_epoch" => proposal_epoch,
                    "head_epoch" => head_epoch,
                );

                // Don't skip the head forward more than two epochs. This avoids burdening an
                // unhealthy node.
                //
                // Although this node might miss out on preparing for a proposal, they should still
                // be able to propose. This will prioritise beacon chain health over efficient
                // packing of execution blocks.
                return Ok(None);
            }

            let (proposers, decision_root, _, fork) =
                compute_proposer_duties_from_head(proposal_epoch, self)?;

            let proposer_offset = (proposal_slot % T::EthSpec::slots_per_epoch()).as_usize();
            let proposer = *proposers
                .get(proposer_offset)
                .ok_or(BeaconChainError::NoProposerForSlot(proposal_slot))?;

            self.beacon_proposer_cache.lock().insert(
                proposal_epoch,
                decision_root,
                proposers,
                fork,
            )?;

            // It's possible that the head changes whilst computing these duties. If so, abandon
            // this routine since the change of head would have also spawned another instance of
            // this routine.
            //
            // Exit now, after updating the cache.
            if decision_root != shuffling_decision_root {
                warn!(
                    self.log,
                    "Head changed during proposer preparation";
                );
                return Ok(None);
            }

            proposer as u64
        };

        // Get the `prev_randao` and parent block number.
        let head_block_number = cached_head.head_block_number()?;
        let (prev_randao, parent_block_number) = if proposer_head == parent_block_root {
            (
                cached_head.parent_random()?,
                head_block_number.saturating_sub(1),
            )
        } else {
            (cached_head.head_random()?, head_block_number)
        };

        Ok(Some(PrePayloadAttributes {
            proposer_index,
            prev_randao,
            parent_block_number,
        }))
    }

    pub fn get_expected_withdrawals(
        &self,
        forkchoice_update_params: &ForkchoiceUpdateParameters,
        proposal_slot: Slot,
    ) -> Result<Withdrawals<T::EthSpec>, Error> {
        let cached_head = self.canonical_head.cached_head();
        let head_state = &cached_head.snapshot.beacon_state;

        let parent_block_root = forkchoice_update_params.head_root;

        let (unadvanced_state, unadvanced_state_root) =
            if cached_head.head_block_root() == parent_block_root {
                (Cow::Borrowed(head_state), cached_head.head_state_root())
            } else if let Some(snapshot) = self
                .snapshot_cache
                .try_read_for(BLOCK_PROCESSING_CACHE_LOCK_TIMEOUT)
                .ok_or(Error::SnapshotCacheLockTimeout)?
                .get_cloned(parent_block_root, CloneConfig::none())
            {
                debug!(
                    self.log,
                    "Hit snapshot cache during withdrawals calculation";
                    "slot" => proposal_slot,
                    "parent_block_root" => ?parent_block_root,
                );
                let state_root = snapshot.beacon_state_root();
                (Cow::Owned(snapshot.beacon_state), state_root)
            } else {
                info!(
                    self.log,
                    "Missed snapshot cache during withdrawals calculation";
                    "slot" => proposal_slot,
                    "parent_block_root" => ?parent_block_root
                );
                let block = self
                    .get_blinded_block(&parent_block_root)?
                    .ok_or(Error::MissingBeaconBlock(parent_block_root))?;
                let state = self
                    .get_state(&block.state_root(), Some(block.slot()))?
                    .ok_or(Error::MissingBeaconState(block.state_root()))?;
                (Cow::Owned(state), block.state_root())
            };

        // Parent state epoch is the same as the proposal, we don't need to advance because the
        // list of expected withdrawals can only change after an epoch advance or a
        // block application.
        let proposal_epoch = proposal_slot.epoch(T::EthSpec::slots_per_epoch());
        if head_state.current_epoch() == proposal_epoch {
            return get_expected_withdrawals(&unadvanced_state, &self.spec)
                .map_err(Error::PrepareProposerFailed);
        }

        // Advance the state using the partial method.
        debug!(
            self.log,
            "Advancing state for withdrawals calculation";
            "proposal_slot" => proposal_slot,
            "parent_block_root" => ?parent_block_root,
        );
        let mut advanced_state = unadvanced_state.into_owned();
        partial_state_advance(
            &mut advanced_state,
            Some(unadvanced_state_root),
            proposal_epoch.start_slot(T::EthSpec::slots_per_epoch()),
            &self.spec,
        )?;
        get_expected_withdrawals(&advanced_state, &self.spec).map_err(Error::PrepareProposerFailed)
    }

    /// Determine whether a fork choice update to the execution layer should be overridden.
    ///
    /// This is *only* necessary when proposer re-orgs are enabled, because we have to prevent the
    /// execution layer from enshrining the block we want to re-org as the head.
    ///
    /// This function uses heuristics that align quite closely but not exactly with the re-org
    /// conditions set out in `get_state_for_re_org` and `get_proposer_head`. The differences are
    /// documented below.
    fn overridden_forkchoice_update_params(
        &self,
        canonical_forkchoice_params: ForkchoiceUpdateParameters,
    ) -> Result<ForkchoiceUpdateParameters, Error> {
        self.overridden_forkchoice_update_params_or_failure_reason(&canonical_forkchoice_params)
            .or_else(|e| match e {
                ProposerHeadError::DoNotReOrg(reason) => {
                    trace!(
                        self.log,
                        "Not suppressing fork choice update";
                        "reason" => %reason,
                    );
                    Ok(canonical_forkchoice_params)
                }
                ProposerHeadError::Error(e) => Err(e),
            })
    }

    fn overridden_forkchoice_update_params_or_failure_reason(
        &self,
        canonical_forkchoice_params: &ForkchoiceUpdateParameters,
    ) -> Result<ForkchoiceUpdateParameters, ProposerHeadError<Error>> {
        let _timer = metrics::start_timer(&metrics::FORK_CHOICE_OVERRIDE_FCU_TIMES);

        // Never override if proposer re-orgs are disabled.
        let re_org_threshold = self
            .config
            .re_org_threshold
            .ok_or(DoNotReOrg::ReOrgsDisabled)?;

        let head_block_root = canonical_forkchoice_params.head_root;

        // Perform initial checks and load the relevant info from fork choice.
        let info = self
            .canonical_head
            .fork_choice_read_lock()
            .get_preliminary_proposer_head(
                head_block_root,
                re_org_threshold,
                &self.config.re_org_disallowed_offsets,
                self.config.re_org_max_epochs_since_finalization,
            )
            .map_err(|e| e.map_inner_error(Error::ProposerHeadForkChoiceError))?;

        // The slot of our potential re-org block is always 1 greater than the head block because we
        // only attempt single-slot re-orgs.
        let head_slot = info.head_node.slot;
        let re_org_block_slot = head_slot + 1;
        let fork_choice_slot = info.current_slot;

        // If a re-orging proposal isn't made by the `re_org_cutoff` then we give up
        // and allow the fork choice update for the canonical head through so that we may attest
        // correctly.
        let current_slot_ok = if head_slot == fork_choice_slot {
            true
        } else if re_org_block_slot == fork_choice_slot {
            self.slot_clock
                .start_of(re_org_block_slot)
                .and_then(|slot_start| {
                    let now = self.slot_clock.now_duration()?;
                    let slot_delay = now.saturating_sub(slot_start);
                    Some(slot_delay <= self.config.re_org_cutoff(self.spec.seconds_per_slot))
                })
                .unwrap_or(false)
        } else {
            false
        };
        if !current_slot_ok {
            return Err(DoNotReOrg::HeadDistance.into());
        }

        // Only attempt a re-org if we have a proposer registered for the re-org slot.
        let proposing_at_re_org_slot = {
            // The proposer shuffling has the same decision root as the next epoch attestation
            // shuffling. We know our re-org block is not on the epoch boundary, so it has the
            // same proposer shuffling as the head (but not necessarily the parent which may lie
            // in the previous epoch).
            let shuffling_decision_root = info
                .head_node
                .next_epoch_shuffling_id
                .shuffling_decision_block;
            let proposer_index = self
                .beacon_proposer_cache
                .lock()
                .get_slot::<T::EthSpec>(shuffling_decision_root, re_org_block_slot)
                .ok_or_else(|| {
                    debug!(
                        self.log,
                        "Fork choice override proposer shuffling miss";
                        "slot" => re_org_block_slot,
                        "decision_root" => ?shuffling_decision_root,
                    );
                    DoNotReOrg::NotProposing
                })?
                .index as u64;

            self.execution_layer
                .as_ref()
                .ok_or(ProposerHeadError::Error(Error::ExecutionLayerMissing))?
                .has_proposer_preparation_data_blocking(proposer_index)
        };
        if !proposing_at_re_org_slot {
            return Err(DoNotReOrg::NotProposing.into());
        }

        // If the current slot is already equal to the proposal slot (or we are in the tail end of
        // the prior slot), then check the actual weight of the head against the re-org threshold.
        let head_weak = if fork_choice_slot == re_org_block_slot {
            info.head_node.weight < info.re_org_weight_threshold
        } else {
            true
        };
        if !head_weak {
            return Err(DoNotReOrg::HeadNotWeak {
                head_weight: info.head_node.weight,
                re_org_weight_threshold: info.re_org_weight_threshold,
            }
            .into());
        }

        // Check that the head block arrived late and is vulnerable to a re-org. This check is only
        // a heuristic compared to the proper weight check in `get_state_for_re_org`, the reason
        // being that we may have only *just* received the block and not yet processed any
        // attestations for it. We also can't dequeue attestations for the block during the
        // current slot, which would be necessary for determining its weight.
        let head_block_late =
            self.block_observed_after_attestation_deadline(head_block_root, head_slot);
        if !head_block_late {
            return Err(DoNotReOrg::HeadNotLate.into());
        }

        let parent_head_hash = info.parent_node.execution_status.block_hash();
        let forkchoice_update_params = ForkchoiceUpdateParameters {
            head_root: info.parent_node.root,
            head_hash: parent_head_hash,
            justified_hash: canonical_forkchoice_params.justified_hash,
            finalized_hash: canonical_forkchoice_params.finalized_hash,
        };

        debug!(
            self.log,
            "Fork choice update overridden";
            "canonical_head" => ?head_block_root,
            "override" => ?info.parent_node.root,
            "slot" => fork_choice_slot,
        );

        Ok(forkchoice_update_params)
    }

    /// Check if the block with `block_root` was observed after the attestation deadline of `slot`.
    fn block_observed_after_attestation_deadline(&self, block_root: Hash256, slot: Slot) -> bool {
        let block_delays = self.block_times_cache.read().get_block_delays(
            block_root,
            self.slot_clock
                .start_of(slot)
                .unwrap_or_else(|| Duration::from_secs(0)),
        );
        block_delays.observed.map_or(false, |delay| {
            delay > self.slot_clock.unagg_attestation_production_delay()
        })
    }

    /// Produce a block for some `slot` upon the given `state`.
    ///
    /// Typically the `self.produce_block()` function should be used, instead of calling this
    /// function directly. This function is useful for purposefully creating forks or blocks at
    /// non-current slots.
    ///
    /// If required, the given state will be advanced to the given `produce_at_slot`, then a block
    /// will be produced at that slot height.
    ///
    /// The provided `state_root_opt` should only ever be set to `Some` if the contained value is
    /// equal to the root of `state`. Providing this value will serve as an optimization to avoid
    /// performing a tree hash in some scenarios.
    pub async fn produce_block_on_state<Payload: AbstractExecPayload<T::EthSpec> + 'static>(
        self: &Arc<Self>,
        state: BeaconState<T::EthSpec>,
        state_root_opt: Option<Hash256>,
        produce_at_slot: Slot,
        randao_reveal: Signature,
        validator_graffiti: Option<Graffiti>,
        verification: ProduceBlockVerification,
    ) -> Result<BeaconBlockAndState<T::EthSpec, Payload>, BlockProductionError> {
        // Part 1/3 (blocking)
        //
        // Perform the state advance and block-packing functions.
        let chain = self.clone();
        let mut partial_beacon_block = self
            .task_executor
            .spawn_blocking_handle(
                move || {
                    chain.produce_partial_beacon_block(
                        state,
                        state_root_opt,
                        produce_at_slot,
                        randao_reveal,
                        validator_graffiti,
                    )
                },
                "produce_partial_beacon_block",
            )
            .ok_or(BlockProductionError::ShuttingDown)?
            .await
            .map_err(BlockProductionError::TokioJoin)??;

        // Part 2/3 (async)
        //
        // Wait for the execution layer to return an execution payload (if one is required).
        let prepare_payload_handle = partial_beacon_block.prepare_payload_handle.take();
        let block_contents = if let Some(prepare_payload_handle) = prepare_payload_handle {
            Some(
                prepare_payload_handle
                    .await
                    .map_err(BlockProductionError::TokioJoin)?
                    .ok_or(BlockProductionError::ShuttingDown)??,
            )
        } else {
            None
        };

        // Part 3/3 (blocking)
        //
        // Perform the final steps of combining all the parts and computing the state root.
        let chain = self.clone();
        self.task_executor
            .spawn_blocking_handle(
                move || {
                    chain.complete_partial_beacon_block(
                        partial_beacon_block,
                        block_contents,
                        verification,
                    )
                },
                "complete_partial_beacon_block",
            )
            .ok_or(BlockProductionError::ShuttingDown)?
            .await
            .map_err(BlockProductionError::TokioJoin)?
    }

    fn produce_partial_beacon_block<Payload: AbstractExecPayload<T::EthSpec> + 'static>(
        self: &Arc<Self>,
        mut state: BeaconState<T::EthSpec>,
        state_root_opt: Option<Hash256>,
        produce_at_slot: Slot,
        randao_reveal: Signature,
        validator_graffiti: Option<Graffiti>,
    ) -> Result<PartialBeaconBlock<T::EthSpec, Payload>, BlockProductionError> {
        let eth1_chain = self
            .eth1_chain
            .as_ref()
            .ok_or(BlockProductionError::NoEth1ChainConnection)?;

        // It is invalid to try to produce a block using a state from a future slot.
        if state.slot() > produce_at_slot {
            return Err(BlockProductionError::StateSlotTooHigh {
                produce_at_slot,
                state_slot: state.slot(),
            });
        }

        let slot_timer = metrics::start_timer(&metrics::BLOCK_PRODUCTION_SLOT_PROCESS_TIMES);

        // Ensure the state has performed a complete transition into the required slot.
        complete_state_advance(&mut state, state_root_opt, produce_at_slot, &self.spec)?;

        drop(slot_timer);

        state.build_committee_cache(RelativeEpoch::Current, &self.spec)?;

        let parent_root = if state.slot() > 0 {
            *state
                .get_block_root(state.slot() - 1)
                .map_err(|_| BlockProductionError::UnableToGetBlockRootFromState)?
        } else {
            state.latest_block_header().canonical_root()
        };

        let proposer_index = state.get_beacon_proposer_index(state.slot(), &self.spec)? as u64;

        let pubkey = state
            .validators()
            .get(proposer_index as usize)
            .map(|v| v.pubkey)
            .ok_or(BlockProductionError::BeaconChain(
                BeaconChainError::ValidatorIndexUnknown(proposer_index as usize),
            ))?;

        let builder_params = BuilderParams {
            pubkey,
            slot: state.slot(),
            chain_health: self
                .is_healthy(&parent_root)
                .map_err(BlockProductionError::BeaconChain)?,
        };

        // If required, start the process of loading an execution payload from the EL early. This
        // allows it to run concurrently with things like attestation packing.
        let prepare_payload_handle = match &state {
            BeaconState::Base(_) | BeaconState::Altair(_) => None,
            BeaconState::Merge(_) | BeaconState::Capella(_) | BeaconState::Deneb(_) => {
                let prepare_payload_handle =
                    get_execution_payload(self.clone(), &state, proposer_index, builder_params)?;
                Some(prepare_payload_handle)
            }
        };

        let (mut proposer_slashings, mut attester_slashings, mut voluntary_exits) =
            self.op_pool.get_slashings_and_exits(&state, &self.spec);

        let eth1_data = eth1_chain.eth1_data_for_block_production(&state, &self.spec)?;
        let deposits = eth1_chain.deposits_for_block_inclusion(&state, &eth1_data, &self.spec)?;

        let bls_to_execution_changes = self
            .op_pool
            .get_bls_to_execution_changes(&state, &self.spec);

        // Iterate through the naive aggregation pool and ensure all the attestations from there
        // are included in the operation pool.
        let unagg_import_timer =
            metrics::start_timer(&metrics::BLOCK_PRODUCTION_UNAGGREGATED_TIMES);
        for attestation in self.naive_aggregation_pool.read().iter() {
            let import = |attestation: &Attestation<T::EthSpec>| {
                let attesting_indices = get_attesting_indices_from_state(&state, attestation)?;
                self.op_pool
                    .insert_attestation(attestation.clone(), attesting_indices)
            };
            if let Err(e) = import(attestation) {
                // Don't stop block production if there's an error, just create a log.
                error!(
                    self.log,
                    "Attestation did not transfer to op pool";
                    "reason" => ?e
                );
            }
        }
        drop(unagg_import_timer);

        // Override the beacon node's graffiti with graffiti from the validator, if present.
        let graffiti = match validator_graffiti {
            Some(graffiti) => graffiti,
            None => self.graffiti,
        };

        let attestation_packing_timer =
            metrics::start_timer(&metrics::BLOCK_PRODUCTION_ATTESTATION_TIMES);

        let mut prev_filter_cache = HashMap::new();
        let prev_attestation_filter = |att: &AttestationRef<T::EthSpec>| {
            self.filter_op_pool_attestation(&mut prev_filter_cache, att, &state)
        };
        let mut curr_filter_cache = HashMap::new();
        let curr_attestation_filter = |att: &AttestationRef<T::EthSpec>| {
            self.filter_op_pool_attestation(&mut curr_filter_cache, att, &state)
        };

        let mut attestations = self
            .op_pool
            .get_attestations(
                &state,
                prev_attestation_filter,
                curr_attestation_filter,
                &self.spec,
            )
            .map_err(BlockProductionError::OpPoolError)?;
        drop(attestation_packing_timer);

        // If paranoid mode is enabled re-check the signatures of every included message.
        // This will be a lot slower but guards against bugs in block production and can be
        // quickly rolled out without a release.
        if self.config.paranoid_block_proposal {
            let mut tmp_ctxt = ConsensusContext::new(state.slot());
            attestations.retain(|att| {
                verify_attestation_for_block_inclusion(
                    &state,
                    att,
                    &mut tmp_ctxt,
                    VerifySignatures::True,
                    &self.spec,
                )
                .map_err(|e| {
                    warn!(
                        self.log,
                        "Attempted to include an invalid attestation";
                        "err" => ?e,
                        "block_slot" => state.slot(),
                        "attestation" => ?att
                    );
                })
                .is_ok()
            });

            proposer_slashings.retain(|slashing| {
                slashing
                    .clone()
                    .validate(&state, &self.spec)
                    .map_err(|e| {
                        warn!(
                            self.log,
                            "Attempted to include an invalid proposer slashing";
                            "err" => ?e,
                            "block_slot" => state.slot(),
                            "slashing" => ?slashing
                        );
                    })
                    .is_ok()
            });

            attester_slashings.retain(|slashing| {
                slashing
                    .clone()
                    .validate(&state, &self.spec)
                    .map_err(|e| {
                        warn!(
                            self.log,
                            "Attempted to include an invalid attester slashing";
                            "err" => ?e,
                            "block_slot" => state.slot(),
                            "slashing" => ?slashing
                        );
                    })
                    .is_ok()
            });

            voluntary_exits.retain(|exit| {
                exit.clone()
                    .validate(&state, &self.spec)
                    .map_err(|e| {
                        warn!(
                            self.log,
                            "Attempted to include an invalid proposer slashing";
                            "err" => ?e,
                            "block_slot" => state.slot(),
                            "exit" => ?exit
                        );
                    })
                    .is_ok()
            });
        }

        let slot = state.slot();

        let sync_aggregate = if matches!(&state, BeaconState::Base(_)) {
            None
        } else {
            let sync_aggregate = self
                .op_pool
                .get_sync_aggregate(&state)
                .map_err(BlockProductionError::OpPoolError)?
                .unwrap_or_else(|| {
                    warn!(
                        self.log,
                        "Producing block with no sync contributions";
                        "slot" => state.slot(),
                    );
                    SyncAggregate::new()
                });
            Some(sync_aggregate)
        };

        Ok(PartialBeaconBlock {
            state,
            slot,
            proposer_index,
            parent_root,
            randao_reveal,
            eth1_data,
            graffiti,
            proposer_slashings,
            attester_slashings,
            attestations,
            deposits,
            voluntary_exits,
            sync_aggregate,
            prepare_payload_handle,
            bls_to_execution_changes,
        })
    }

    fn complete_partial_beacon_block<Payload: AbstractExecPayload<T::EthSpec>>(
        &self,
        partial_beacon_block: PartialBeaconBlock<T::EthSpec, Payload>,
        block_contents: Option<BlockProposalContents<T::EthSpec, Payload>>,
        verification: ProduceBlockVerification,
    ) -> Result<BeaconBlockAndState<T::EthSpec, Payload>, BlockProductionError> {
        let PartialBeaconBlock {
            mut state,
            slot,
            proposer_index,
            parent_root,
            randao_reveal,
            eth1_data,
            graffiti,
            proposer_slashings,
            attester_slashings,
            attestations,
            deposits,
            voluntary_exits,
            sync_aggregate,
            // We don't need the prepare payload handle since the `execution_payload` is passed into
            // this function. We can assume that the handle has already been consumed in order to
            // produce said `execution_payload`.
            prepare_payload_handle: _,
            bls_to_execution_changes,
        } = partial_beacon_block;

        let (inner_block, blobs_opt, proofs_opt) = match &state {
            BeaconState::Base(_) => (
                BeaconBlock::Base(BeaconBlockBase {
                    slot,
                    proposer_index,
                    parent_root,
                    state_root: Hash256::zero(),
                    body: BeaconBlockBodyBase {
                        randao_reveal,
                        eth1_data,
                        graffiti,
                        proposer_slashings: proposer_slashings.into(),
                        attester_slashings: attester_slashings.into(),
                        attestations: attestations.into(),
                        deposits: deposits.into(),
                        voluntary_exits: voluntary_exits.into(),
                        _phantom: PhantomData,
                    },
                }),
                None,
                None,
            ),
            BeaconState::Altair(_) => (
                BeaconBlock::Altair(BeaconBlockAltair {
                    slot,
                    proposer_index,
                    parent_root,
                    state_root: Hash256::zero(),
                    body: BeaconBlockBodyAltair {
                        randao_reveal,
                        eth1_data,
                        graffiti,
                        proposer_slashings: proposer_slashings.into(),
                        attester_slashings: attester_slashings.into(),
                        attestations: attestations.into(),
                        deposits: deposits.into(),
                        voluntary_exits: voluntary_exits.into(),
                        sync_aggregate: sync_aggregate
                            .ok_or(BlockProductionError::MissingSyncAggregate)?,
                        _phantom: PhantomData,
                    },
                }),
                None,
                None,
            ),
            BeaconState::Merge(_) => {
                let (payload, _, _, _) = block_contents
                    .ok_or(BlockProductionError::MissingExecutionPayload)?
                    .deconstruct();
                (
                    BeaconBlock::Merge(BeaconBlockMerge {
                        slot,
                        proposer_index,
                        parent_root,
                        state_root: Hash256::zero(),
                        body: BeaconBlockBodyMerge {
                            randao_reveal,
                            eth1_data,
                            graffiti,
                            proposer_slashings: proposer_slashings.into(),
                            attester_slashings: attester_slashings.into(),
                            attestations: attestations.into(),
                            deposits: deposits.into(),
                            voluntary_exits: voluntary_exits.into(),
                            sync_aggregate: sync_aggregate
                                .ok_or(BlockProductionError::MissingSyncAggregate)?,
                            execution_payload: payload
                                .try_into()
                                .map_err(|_| BlockProductionError::InvalidPayloadFork)?,
                        },
                    }),
                    None,
                    None,
                )
            }
            BeaconState::Capella(_) => {
                let (payload, _, _, _) = block_contents
                    .ok_or(BlockProductionError::MissingExecutionPayload)?
                    .deconstruct();
                (
                    BeaconBlock::Capella(BeaconBlockCapella {
                        slot,
                        proposer_index,
                        parent_root,
                        state_root: Hash256::zero(),
                        body: BeaconBlockBodyCapella {
                            randao_reveal,
                            eth1_data,
                            graffiti,
                            proposer_slashings: proposer_slashings.into(),
                            attester_slashings: attester_slashings.into(),
                            attestations: attestations.into(),
                            deposits: deposits.into(),
                            voluntary_exits: voluntary_exits.into(),
                            sync_aggregate: sync_aggregate
                                .ok_or(BlockProductionError::MissingSyncAggregate)?,
                            execution_payload: payload
                                .try_into()
                                .map_err(|_| BlockProductionError::InvalidPayloadFork)?,
                            bls_to_execution_changes: bls_to_execution_changes.into(),
                        },
                    }),
                    None,
                    None,
                )
            }
            BeaconState::Deneb(_) => {
                let (payload, kzg_commitments, blobs, proofs) = block_contents
                    .ok_or(BlockProductionError::MissingExecutionPayload)?
                    .deconstruct();
                (
                    BeaconBlock::Deneb(BeaconBlockDeneb {
                        slot,
                        proposer_index,
                        parent_root,
                        state_root: Hash256::zero(),
                        body: BeaconBlockBodyDeneb {
                            randao_reveal,
                            eth1_data,
                            graffiti,
                            proposer_slashings: proposer_slashings.into(),
                            attester_slashings: attester_slashings.into(),
                            attestations: attestations.into(),
                            deposits: deposits.into(),
                            voluntary_exits: voluntary_exits.into(),
                            sync_aggregate: sync_aggregate
                                .ok_or(BlockProductionError::MissingSyncAggregate)?,
                            execution_payload: payload
                                .try_into()
                                .map_err(|_| BlockProductionError::InvalidPayloadFork)?,
                            bls_to_execution_changes: bls_to_execution_changes.into(),
                            blob_kzg_commitments: kzg_commitments
                                .ok_or(BlockProductionError::InvalidPayloadFork)?,
                        },
                    }),
                    blobs,
                    proofs,
                )
            }
        };

        let block = SignedBeaconBlock::from_block(
            inner_block,
            // The block is not signed here, that is the task of a validator client.
            Signature::empty(),
        );

        let block_size = block.ssz_bytes_len();
        debug!(
            self.log,
            "Produced block on state";
            "block_size" => block_size,
        );

        metrics::observe(&metrics::BLOCK_SIZE, block_size as f64);

        if block_size > self.config.max_network_size {
            return Err(BlockProductionError::BlockTooLarge(block_size));
        }

        let process_timer = metrics::start_timer(&metrics::BLOCK_PRODUCTION_PROCESS_TIMES);
        let signature_strategy = match verification {
            ProduceBlockVerification::VerifyRandao => BlockSignatureStrategy::VerifyRandao,
            ProduceBlockVerification::NoVerification => BlockSignatureStrategy::NoVerification,
        };

        // Use a context without block root or proposer index so that both are checked.
        let mut ctxt = ConsensusContext::new(block.slot());

        per_block_processing(
            &mut state,
            &block,
            signature_strategy,
            StateProcessingStrategy::Accurate,
            VerifyBlockRoot::True,
            &mut ctxt,
            &self.spec,
        )?;
        drop(process_timer);

        let state_root_timer = metrics::start_timer(&metrics::BLOCK_PRODUCTION_STATE_ROOT_TIMES);
        let state_root = state.update_tree_hash_cache()?;
        drop(state_root_timer);

        let (mut block, _) = block.deconstruct();
        *block.state_root_mut() = state_root;

        //FIXME(sean)
        // - add a new timer for processing here
        if let Some(blobs) = blobs_opt {
            let kzg = self
                .kzg
                .as_ref()
                .ok_or(BlockProductionError::TrustedSetupNotInitialized)?;
            let beacon_block_root = block.canonical_root();
            let expected_kzg_commitments = block.body().blob_kzg_commitments().map_err(|_| {
                BlockProductionError::InvalidBlockVariant(
                    "DENEB block does not contain kzg commitments".to_string(),
                )
            })?;

            if expected_kzg_commitments.len() != blobs.len() {
                return Err(BlockProductionError::MissingKzgCommitment(format!(
                    "Missing KZG commitment for slot {}. Expected {}, got: {}",
                    slot,
                    blobs.len(),
                    expected_kzg_commitments.len()
                )));
            }

            let kzg_proofs = if let Some(proofs) = proofs_opt {
                Vec::from(proofs)
            } else {
                Self::compute_blob_kzg_proofs(kzg, &blobs, expected_kzg_commitments, slot)?
            };

            kzg_utils::validate_blobs::<T::EthSpec>(
                kzg,
                expected_kzg_commitments,
                &blobs,
                &kzg_proofs,
            )
            .map_err(BlockProductionError::KzgError)?;

            let blob_sidecars = BlobSidecarList::from(
                blobs
                    .into_iter()
                    .enumerate()
                    .map(|(blob_index, blob)| {
                        let kzg_commitment = expected_kzg_commitments
                            .get(blob_index)
                            .expect("KZG commitment should exist for blob");

                        let kzg_proof = kzg_proofs
                            .get(blob_index)
                            .expect("KZG proof should exist for blob");

                        Ok(Arc::new(BlobSidecar {
                            block_root: beacon_block_root,
                            index: blob_index as u64,
                            slot,
                            block_parent_root: block.parent_root(),
                            proposer_index,
                            blob,
                            kzg_commitment: *kzg_commitment,
                            kzg_proof: *kzg_proof,
                        }))
                    })
                    .collect::<Result<Vec<_>, BlockProductionError>>()?,
            );

            self.proposal_blob_cache
                .put(beacon_block_root, blob_sidecars);
        }

        metrics::inc_counter(&metrics::BLOCK_PRODUCTION_SUCCESSES);

        trace!(
            self.log,
            "Produced beacon block";
            "parent" => ?block.parent_root(),
            "attestations" => block.body().attestations().len(),
            "slot" => block.slot()
        );

        Ok((block, state))
    }

    fn compute_blob_kzg_proofs(
        kzg: &Arc<Kzg>,
        blobs: &Blobs<T::EthSpec>,
        expected_kzg_commitments: &KzgCommitments<T::EthSpec>,
        slot: Slot,
    ) -> Result<Vec<KzgProof>, BlockProductionError> {
        blobs
            .iter()
            .enumerate()
            .map(|(blob_index, blob)| {
                let kzg_commitment = expected_kzg_commitments.get(blob_index).ok_or(
                    BlockProductionError::MissingKzgCommitment(format!(
                        "Missing KZG commitment for slot {} blob index {}",
                        slot, blob_index
                    )),
                )?;

                kzg_utils::compute_blob_kzg_proof::<T::EthSpec>(kzg, blob, *kzg_commitment)
                    .map_err(BlockProductionError::KzgError)
            })
            .collect::<Result<Vec<KzgProof>, BlockProductionError>>()
    }

    /// This method must be called whenever an execution engine indicates that a payload is
    /// invalid.
    ///
    /// Fork choice will be run after the invalidation. The client may be shut down if the `op`
    /// results in the justified checkpoint being invalidated.
    ///
    /// See the documentation of `InvalidationOperation` for information about defining `op`.
    pub async fn process_invalid_execution_payload(
        self: &Arc<Self>,
        op: &InvalidationOperation,
    ) -> Result<(), Error> {
        debug!(
            self.log,
            "Processing payload invalidation";
            "op" => ?op,
        );

        // Update the execution status in fork choice.
        //
        // Use a blocking task since it interacts with the `canonical_head` lock. Lock contention
        // on the core executor is bad.
        let chain = self.clone();
        let inner_op = op.clone();
        let fork_choice_result = self
            .spawn_blocking_handle(
                move || {
                    chain
                        .canonical_head
                        .fork_choice_write_lock()
                        .on_invalid_execution_payload(&inner_op)
                },
                "invalid_payload_fork_choice_update",
            )
            .await?;

        // Update fork choice.
        if let Err(e) = fork_choice_result {
            crit!(
                self.log,
                "Failed to process invalid payload";
                "error" => ?e,
                "latest_valid_ancestor" => ?op.latest_valid_ancestor(),
                "block_root" => ?op.block_root(),
            );
        }

        // Run fork choice since it's possible that the payload invalidation might result in a new
        // head.
        self.recompute_head_at_current_slot().await;

        // Obtain the justified root from fork choice.
        //
        // Use a blocking task since it interacts with the `canonical_head` lock. Lock contention
        // on the core executor is bad.
        let chain = self.clone();
        let justified_block = self
            .spawn_blocking_handle(
                move || {
                    chain
                        .canonical_head
                        .fork_choice_read_lock()
                        .get_justified_block()
                },
                "invalid_payload_fork_choice_get_justified",
            )
            .await??;

        if justified_block.execution_status.is_invalid() {
            crit!(
                self.log,
                "The justified checkpoint is invalid";
                "msg" => "ensure you are not connected to a malicious network. This error is not \
                recoverable, please reach out to the lighthouse developers for assistance."
            );

            let mut shutdown_sender = self.shutdown_sender();
            if let Err(e) = shutdown_sender.try_send(ShutdownReason::Failure(
                INVALID_JUSTIFIED_PAYLOAD_SHUTDOWN_REASON,
            )) {
                crit!(
                    self.log,
                    "Unable to trigger client shut down";
                    "msg" => "shut down may already be under way",
                    "error" => ?e
                );
            }

            // Return an error here to try and prevent progression by upstream functions.
            return Err(Error::JustifiedPayloadInvalid {
                justified_root: justified_block.root,
                execution_block_hash: justified_block.execution_status.block_hash(),
            });
        }

        Ok(())
    }

    pub fn block_is_known_to_fork_choice(&self, root: &Hash256) -> bool {
        self.canonical_head
            .fork_choice_read_lock()
            .contains_block(root)
    }

    /// Determines the beacon proposer for the next slot. If that proposer is registered in the
    /// `execution_layer`, provide the `execution_layer` with the necessary information to produce
    /// `PayloadAttributes` for future calls to fork choice.
    ///
    /// The `PayloadAttributes` are used by the EL to give it a look-ahead for preparing an optimal
    /// set of transactions for a new `ExecutionPayload`.
    ///
    /// This function will result in a call to `forkchoiceUpdated` on the EL if we're in the
    /// tail-end of the slot (as defined by `self.config.prepare_payload_lookahead`).
    pub async fn prepare_beacon_proposer(
        self: &Arc<Self>,
        current_slot: Slot,
    ) -> Result<(), Error> {
        let prepare_slot = current_slot + 1;

        // There's no need to run the proposer preparation routine before the bellatrix fork.
        if self.slot_is_prior_to_bellatrix(prepare_slot) {
            return Ok(());
        }

        let execution_layer = self
            .execution_layer
            .clone()
            .ok_or(Error::ExecutionLayerMissing)?;

        // Nothing to do if there are no proposers registered with the EL, exit early to avoid
        // wasting cycles.
        if !self.config.always_prepare_payload
            && !execution_layer.has_any_proposer_preparation_data().await
        {
            return Ok(());
        }

        // Load the cached head and its forkchoice update parameters.
        //
        // Use a blocking task since blocking the core executor on the canonical head read lock can
        // block the core tokio executor.
        let chain = self.clone();
        let maybe_prep_data = self
            .spawn_blocking_handle(
                move || {
                    let cached_head = chain.canonical_head.cached_head();

                    // Don't bother with proposer prep if the head is more than
                    // `PREPARE_PROPOSER_HISTORIC_EPOCHS` prior to the current slot.
                    //
                    // This prevents the routine from running during sync.
                    let head_slot = cached_head.head_slot();
                    if head_slot + T::EthSpec::slots_per_epoch() * PREPARE_PROPOSER_HISTORIC_EPOCHS
                        < current_slot
                    {
                        debug!(
                            chain.log,
                            "Head too old for proposer prep";
                            "head_slot" => head_slot,
                            "current_slot" => current_slot,
                        );
                        return Ok(None);
                    }

                    let canonical_fcu_params = cached_head.forkchoice_update_parameters();
                    let fcu_params =
                        chain.overridden_forkchoice_update_params(canonical_fcu_params)?;
                    let pre_payload_attributes = chain.get_pre_payload_attributes(
                        prepare_slot,
                        fcu_params.head_root,
                        &cached_head,
                    )?;
                    Ok::<_, Error>(Some((fcu_params, pre_payload_attributes)))
                },
                "prepare_beacon_proposer_head_read",
            )
            .await??;

        let (forkchoice_update_params, pre_payload_attributes) =
            if let Some((fcu, Some(pre_payload))) = maybe_prep_data {
                (fcu, pre_payload)
            } else {
                // Appropriate log messages have already been logged above and in
                // `get_pre_payload_attributes`.
                return Ok(());
            };

        // If the execution layer doesn't have any proposer data for this validator then we assume
        // it's not connected to this BN and no action is required.
        let proposer = pre_payload_attributes.proposer_index;
        if !self.config.always_prepare_payload
            && !execution_layer
                .has_proposer_preparation_data(proposer)
                .await
        {
            return Ok(());
        }

        // Fetch payoad attributes from the execution layer's cache, or compute them from scratch
        // if no matching entry is found. This saves recomputing the withdrawals which can take
        // considerable time to compute if a state load is required.
        let head_root = forkchoice_update_params.head_root;
        let payload_attributes = if let Some(payload_attributes) = execution_layer
            .payload_attributes(prepare_slot, head_root)
            .await
        {
            payload_attributes
        } else {
            let withdrawals = match self.spec.fork_name_at_slot::<T::EthSpec>(prepare_slot) {
                ForkName::Base | ForkName::Altair | ForkName::Merge => None,
                ForkName::Capella | ForkName::Deneb => {
                    let chain = self.clone();
                    self.spawn_blocking_handle(
                        move || {
                            chain.get_expected_withdrawals(&forkchoice_update_params, prepare_slot)
                        },
                        "prepare_beacon_proposer_withdrawals",
                    )
                    .await?
                    .map(Some)?
                }
            };

            let payload_attributes = PayloadAttributes::new(
                self.slot_clock
                    .start_of(prepare_slot)
                    .ok_or(Error::InvalidSlot(prepare_slot))?
                    .as_secs(),
                pre_payload_attributes.prev_randao,
                execution_layer.get_suggested_fee_recipient(proposer).await,
                withdrawals.map(Into::into),
            );

            execution_layer
                .insert_proposer(
                    prepare_slot,
                    head_root,
                    proposer,
                    payload_attributes.clone(),
                )
                .await;

            // Only push a log to the user if this is the first time we've seen this proposer for
            // this slot.
            info!(
                self.log,
                "Prepared beacon proposer";
                "prepare_slot" => prepare_slot,
                "validator" => proposer,
                "parent_root" => ?head_root,
            );
            payload_attributes
        };

        // Push a server-sent event (probably to a block builder or relay).
        if let Some(event_handler) = &self.event_handler {
            if event_handler.has_payload_attributes_subscribers() {
                event_handler.register(EventKind::PayloadAttributes(ForkVersionedResponse {
                    data: SseExtendedPayloadAttributes {
                        proposal_slot: prepare_slot,
                        proposer_index: proposer,
                        parent_block_root: head_root,
                        parent_block_number: pre_payload_attributes.parent_block_number,
                        parent_block_hash: forkchoice_update_params.head_hash.unwrap_or_default(),
                        payload_attributes: payload_attributes.into(),
                    },
                    version: Some(self.spec.fork_name_at_slot::<T::EthSpec>(prepare_slot)),
                }));
            }
        }

        let till_prepare_slot =
            if let Some(duration) = self.slot_clock.duration_to_slot(prepare_slot) {
                duration
            } else {
                // `SlotClock::duration_to_slot` will return `None` when we are past the start
                // of `prepare_slot`. Don't bother sending a `forkchoiceUpdated` in that case,
                // it's too late.
                //
                // This scenario might occur on an overloaded/under-resourced node.
                warn!(
                    self.log,
                    "Delayed proposer preparation";
                    "prepare_slot" => prepare_slot,
                    "validator" => proposer,
                );
                return Ok(());
            };

        // If we are close enough to the proposal slot, send an fcU, which will have payload
        // attributes filled in by the execution layer cache we just primed.
        if self.config.always_prepare_payload
            || till_prepare_slot <= self.config.prepare_payload_lookahead
        {
            debug!(
                self.log,
                "Sending forkchoiceUpdate for proposer prep";
                "till_prepare_slot" => ?till_prepare_slot,
                "prepare_slot" => prepare_slot
            );

            self.update_execution_engine_forkchoice(
                current_slot,
                forkchoice_update_params,
                OverrideForkchoiceUpdate::AlreadyApplied,
            )
            .await?;
        }

        Ok(())
    }

    pub async fn update_execution_engine_forkchoice(
        self: &Arc<Self>,
        current_slot: Slot,
        input_params: ForkchoiceUpdateParameters,
        override_forkchoice_update: OverrideForkchoiceUpdate,
    ) -> Result<(), Error> {
        let next_slot = current_slot + 1;

        // There is no need to issue a `forkchoiceUpdated` (fcU) message unless the Bellatrix fork
        // has:
        //
        // 1. Already happened.
        // 2. Will happen in the next slot.
        //
        // The reason for a fcU message in the slot prior to the Bellatrix fork is in case the
        // terminal difficulty has already been reached and a payload preparation message needs to
        // be issued.
        if self.slot_is_prior_to_bellatrix(next_slot) {
            return Ok(());
        }

        let execution_layer = self
            .execution_layer
            .as_ref()
            .ok_or(Error::ExecutionLayerMissing)?;

        // Determine whether to override the forkchoiceUpdated message if we want to re-org
        // the current head at the next slot.
        let params = if override_forkchoice_update == OverrideForkchoiceUpdate::Yes {
            let chain = self.clone();
            self.spawn_blocking_handle(
                move || chain.overridden_forkchoice_update_params(input_params),
                "update_execution_engine_forkchoice_override",
            )
            .await??
        } else {
            input_params
        };

        // Take the global lock for updating the execution engine fork choice.
        //
        // Whilst holding this lock we must:
        //
        // 1. Read the canonical head.
        // 2. Issue a forkchoiceUpdated call to the execution engine.
        //
        // This will allow us to ensure that we provide the execution layer with an *ordered* view
        // of the head. I.e., we will never communicate a past head after communicating a later
        // one.
        //
        // There is a "deadlock warning" in this function. The downside of this nice ordering is the
        // potential for deadlock. I would advise against any other use of
        // `execution_engine_forkchoice_lock` apart from the one here.
        let forkchoice_lock = execution_layer.execution_engine_forkchoice_lock().await;

        let (head_block_root, head_hash, justified_hash, finalized_hash) = if let Some(head_hash) =
            params.head_hash
        {
            (
                params.head_root,
                head_hash,
                params
                    .justified_hash
                    .unwrap_or_else(ExecutionBlockHash::zero),
                params
                    .finalized_hash
                    .unwrap_or_else(ExecutionBlockHash::zero),
            )
        } else {
            // The head block does not have an execution block hash. We must check to see if we
            // happen to be the proposer of the transition block, in which case we still need to
            // send forkchoice_updated.
            match self.spec.fork_name_at_slot::<T::EthSpec>(next_slot) {
                // We are pre-bellatrix; no need to update the EL.
                ForkName::Base | ForkName::Altair => return Ok(()),
                _ => {
                    // We are post-bellatrix
                    if let Some(payload_attributes) = execution_layer
                        .payload_attributes(next_slot, params.head_root)
                        .await
                    {
                        // We are a proposer, check for terminal_pow_block_hash
                        if let Some(terminal_pow_block_hash) = execution_layer
                            .get_terminal_pow_block_hash(&self.spec, payload_attributes.timestamp())
                            .await
                            .map_err(Error::ForkchoiceUpdate)?
                        {
                            info!(
                                self.log,
                                "Prepared POS transition block proposer"; "slot" => next_slot
                            );
                            (
                                params.head_root,
                                terminal_pow_block_hash,
                                params
                                    .justified_hash
                                    .unwrap_or_else(ExecutionBlockHash::zero),
                                params
                                    .finalized_hash
                                    .unwrap_or_else(ExecutionBlockHash::zero),
                            )
                        } else {
                            // TTD hasn't been reached yet, no need to update the EL.
                            return Ok(());
                        }
                    } else {
                        // We are not a proposer, no need to update the EL.
                        return Ok(());
                    }
                }
            }
        };

        let forkchoice_updated_response = execution_layer
            .notify_forkchoice_updated(
                head_hash,
                justified_hash,
                finalized_hash,
                current_slot,
                head_block_root,
            )
            .await
            .map_err(Error::ExecutionForkChoiceUpdateFailed);

        // The head has been read and the execution layer has been updated. It is now valid to send
        // another fork choice update.
        drop(forkchoice_lock);

        match forkchoice_updated_response {
            Ok(status) => match status {
                PayloadStatus::Valid => {
                    // Ensure that fork choice knows that the block is no longer optimistic.
                    let chain = self.clone();
                    let fork_choice_update_result = self
                        .spawn_blocking_handle(
                            move || {
                                chain
                                    .canonical_head
                                    .fork_choice_write_lock()
                                    .on_valid_execution_payload(head_block_root)
                            },
                            "update_execution_engine_valid_payload",
                        )
                        .await?;
                    if let Err(e) = fork_choice_update_result {
                        error!(
                            self.log,
                            "Failed to validate payload";
                            "error" => ?e
                        )
                    };
                    Ok(())
                }
                // There's nothing to be done for a syncing response. If the block is already
                // `SYNCING` in fork choice, there's nothing to do. If already known to be `VALID`
                // or `INVALID` then we don't want to change it to syncing.
                PayloadStatus::Syncing => Ok(()),
                // The specification doesn't list `ACCEPTED` as a valid response to a fork choice
                // update. This response *seems* innocent enough, so we won't return early with an
                // error. However, we create a log to bring attention to the issue.
                PayloadStatus::Accepted => {
                    warn!(
                        self.log,
                        "Fork choice update received ACCEPTED";
                        "msg" => "execution engine provided an unexpected response to a fork \
                        choice update. although this is not a serious issue, please raise \
                        an issue."
                    );
                    Ok(())
                }
                PayloadStatus::Invalid {
                    latest_valid_hash,
                    ref validation_error,
                } => {
                    warn!(
                        self.log,
                        "Invalid execution payload";
                        "validation_error" => ?validation_error,
                        "latest_valid_hash" => ?latest_valid_hash,
                        "head_hash" => ?head_hash,
                        "head_block_root" => ?head_block_root,
                        "method" => "fcU",
                    );

                    match latest_valid_hash {
                        // The `latest_valid_hash` is set to `None` when the EE
                        // "cannot determine the ancestor of the invalid
                        // payload". In such a scenario we should only
                        // invalidate the head block and nothing else.
                        None => {
                            self.process_invalid_execution_payload(
                                &InvalidationOperation::InvalidateOne {
                                    block_root: head_block_root,
                                },
                            )
                            .await?;
                        }
                        // An all-zeros execution block hash implies that
                        // the terminal block was invalid. We are being
                        // explicit in invalidating only the head block in
                        // this case.
                        Some(hash) if hash == ExecutionBlockHash::zero() => {
                            self.process_invalid_execution_payload(
                                &InvalidationOperation::InvalidateOne {
                                    block_root: head_block_root,
                                },
                            )
                            .await?;
                        }
                        // The execution engine has stated that all blocks between the
                        // `head_execution_block_hash` and `latest_valid_hash` are invalid.
                        Some(latest_valid_hash) => {
                            self.process_invalid_execution_payload(
                                &InvalidationOperation::InvalidateMany {
                                    head_block_root,
                                    always_invalidate_head: true,
                                    latest_valid_ancestor: latest_valid_hash,
                                },
                            )
                            .await?;
                        }
                    }

                    Err(BeaconChainError::ExecutionForkChoiceUpdateInvalid { status })
                }
                PayloadStatus::InvalidBlockHash {
                    ref validation_error,
                } => {
                    warn!(
                        self.log,
                        "Invalid execution payload block hash";
                        "validation_error" => ?validation_error,
                        "head_hash" => ?head_hash,
                        "head_block_root" => ?head_block_root,
                        "method" => "fcU",
                    );
                    // The execution engine has stated that the head block is invalid, however it
                    // hasn't returned a latest valid ancestor.
                    //
                    // Using a `None` latest valid ancestor will result in only the head block
                    // being invalidated (no ancestors).
                    self.process_invalid_execution_payload(&InvalidationOperation::InvalidateOne {
                        block_root: head_block_root,
                    })
                    .await?;

                    Err(BeaconChainError::ExecutionForkChoiceUpdateInvalid { status })
                }
            },
            Err(e) => Err(e),
        }
    }

    /// Returns `true` if the given slot is prior to the `bellatrix_fork_epoch`.
    pub fn slot_is_prior_to_bellatrix(&self, slot: Slot) -> bool {
        self.spec.bellatrix_fork_epoch.map_or(true, |bellatrix| {
            slot.epoch(T::EthSpec::slots_per_epoch()) < bellatrix
        })
    }

    /// Returns the value of `execution_optimistic` for `block`.
    ///
    /// Returns `Ok(false)` if the block is pre-Bellatrix, or has `ExecutionStatus::Valid`.
    /// Returns `Ok(true)` if the block has `ExecutionStatus::Optimistic` or has
    /// `ExecutionStatus::Invalid`.
    pub fn is_optimistic_or_invalid_block<Payload: AbstractExecPayload<T::EthSpec>>(
        &self,
        block: &SignedBeaconBlock<T::EthSpec, Payload>,
    ) -> Result<bool, BeaconChainError> {
        // Check if the block is pre-Bellatrix.
        if self.slot_is_prior_to_bellatrix(block.slot()) {
            Ok(false)
        } else {
            self.canonical_head
                .fork_choice_read_lock()
                .is_optimistic_or_invalid_block(&block.canonical_root())
                .map_err(BeaconChainError::ForkChoiceError)
        }
    }

    /// Returns the value of `execution_optimistic` for `head_block`.
    ///
    /// Returns `Ok(false)` if the block is pre-Bellatrix, or has `ExecutionStatus::Valid`.
    /// Returns `Ok(true)` if the block has `ExecutionStatus::Optimistic` or `ExecutionStatus::Invalid`.
    ///
    /// This function will return an error if `head_block` is not present in the fork choice store
    /// and so should only be used on the head block or when the block *should* be present in the
    /// fork choice store.
    ///
    /// There is a potential race condition when syncing where the block_root of `head_block` could
    /// be pruned from the fork choice store before being read.
    pub fn is_optimistic_or_invalid_head_block<Payload: AbstractExecPayload<T::EthSpec>>(
        &self,
        head_block: &SignedBeaconBlock<T::EthSpec, Payload>,
    ) -> Result<bool, BeaconChainError> {
        // Check if the block is pre-Bellatrix.
        if self.slot_is_prior_to_bellatrix(head_block.slot()) {
            Ok(false)
        } else {
            self.canonical_head
                .fork_choice_read_lock()
                .is_optimistic_or_invalid_block_no_fallback(&head_block.canonical_root())
                .map_err(BeaconChainError::ForkChoiceError)
        }
    }

    /// Returns the value of `execution_optimistic` for the current head block.
    /// You can optionally provide `head_info` if it was computed previously.
    ///
    /// Returns `Ok(false)` if the head block is pre-Bellatrix, or has `ExecutionStatus::Valid`.
    /// Returns `Ok(true)` if the head block has `ExecutionStatus::Optimistic` or `ExecutionStatus::Invalid`.
    ///
    /// There is a potential race condition when syncing where the block root of `head_info` could
    /// be pruned from the fork choice store before being read.
    pub fn is_optimistic_or_invalid_head(&self) -> Result<bool, BeaconChainError> {
        self.canonical_head
            .head_execution_status()
            .map(|status| status.is_optimistic_or_invalid())
    }

    pub fn is_optimistic_or_invalid_block_root(
        &self,
        block_slot: Slot,
        block_root: &Hash256,
    ) -> Result<bool, BeaconChainError> {
        // Check if the block is pre-Bellatrix.
        if self.slot_is_prior_to_bellatrix(block_slot) {
            Ok(false)
        } else {
            self.canonical_head
                .fork_choice_read_lock()
                .is_optimistic_or_invalid_block_no_fallback(block_root)
                .map_err(BeaconChainError::ForkChoiceError)
        }
    }

    /// This function takes a configured weak subjectivity `Checkpoint` and the latest finalized `Checkpoint`.
    /// If the weak subjectivity checkpoint and finalized checkpoint share the same epoch, we compare
    /// roots. If we the weak subjectivity checkpoint is from an older epoch, we iterate back through
    /// roots in the canonical chain until we reach the finalized checkpoint from the correct epoch, and
    /// compare roots. This must called on startup and during verification of any block which causes a finality
    /// change affecting the weak subjectivity checkpoint.
    pub fn verify_weak_subjectivity_checkpoint(
        &self,
        wss_checkpoint: Checkpoint,
        beacon_block_root: Hash256,
        state: &BeaconState<T::EthSpec>,
    ) -> Result<(), BeaconChainError> {
        let finalized_checkpoint = state.finalized_checkpoint();
        info!(self.log, "Verifying the configured weak subjectivity checkpoint"; "weak_subjectivity_epoch" => wss_checkpoint.epoch, "weak_subjectivity_root" => ?wss_checkpoint.root);
        // If epochs match, simply compare roots.
        if wss_checkpoint.epoch == finalized_checkpoint.epoch
            && wss_checkpoint.root != finalized_checkpoint.root
        {
            crit!(
                self.log,
                 "Root found at the specified checkpoint differs";
                  "weak_subjectivity_root" => ?wss_checkpoint.root,
                  "finalized_checkpoint_root" => ?finalized_checkpoint.root
            );
            return Err(BeaconChainError::WeakSubjectivtyVerificationFailure);
        } else if wss_checkpoint.epoch < finalized_checkpoint.epoch {
            let slot = wss_checkpoint
                .epoch
                .start_slot(T::EthSpec::slots_per_epoch());

            // Iterate backwards through block roots from the given state. If first slot of the epoch is a skip-slot,
            // this will return the root of the closest prior non-skipped slot.
            match self.root_at_slot_from_state(slot, beacon_block_root, state)? {
                Some(root) => {
                    if root != wss_checkpoint.root {
                        crit!(
                            self.log,
                             "Root found at the specified checkpoint differs";
                              "weak_subjectivity_root" => ?wss_checkpoint.root,
                              "finalized_checkpoint_root" => ?finalized_checkpoint.root
                        );
                        return Err(BeaconChainError::WeakSubjectivtyVerificationFailure);
                    }
                }
                None => {
                    crit!(self.log, "The root at the start slot of the given epoch could not be found";
                    "wss_checkpoint_slot" => ?slot);
                    return Err(BeaconChainError::WeakSubjectivtyVerificationFailure);
                }
            }
        }
        Ok(())
    }

    /// Called by the timer on every slot.
    ///
    /// Note: this function **MUST** be called from a non-async context since
    /// it contains a call to `fork_choice` which may eventually call
    /// `tokio::runtime::block_on` in certain cases.
    pub async fn per_slot_task(self: &Arc<Self>) {
        if let Some(slot) = self.slot_clock.now() {
            debug!(
                self.log,
                "Running beacon chain per slot tasks";
                "slot" => ?slot
            );

            // Always run the light-weight pruning tasks (these structures should be empty during
            // sync anyway).
            self.naive_aggregation_pool.write().prune(slot);
            self.block_times_cache.write().prune(slot);

            // Don't run heavy-weight tasks during sync.
            if self.best_slot() + MAX_PER_SLOT_FORK_CHOICE_DISTANCE < slot {
                return;
            }

            // Run fork choice and signal to any waiting task that it has completed.
            self.recompute_head_at_current_slot().await;

            // Send the notification regardless of fork choice success, this is a "best effort"
            // notification and we don't want block production to hit the timeout in case of error.
            // Use a blocking task to avoid blocking the core executor whilst waiting for locks
            // in `ForkChoiceSignalTx`.
            let chain = self.clone();
            self.task_executor.clone().spawn_blocking(
                move || {
                    // Signal block proposal for the next slot (if it happens to be waiting).
                    if let Some(tx) = &chain.fork_choice_signal_tx {
                        if let Err(e) = tx.notify_fork_choice_complete(slot) {
                            warn!(
                                chain.log,
                                "Error signalling fork choice waiter";
                                "error" => ?e,
                                "slot" => slot,
                            );
                        }
                    }
                },
                "per_slot_task_fc_signal_tx",
            );
        }
    }

    /// Runs the `map_fn` with the committee cache for `shuffling_epoch` from the chain with head
    /// `head_block_root`. The `map_fn` will be supplied two values:
    ///
    /// - `&CommitteeCache`: the committee cache that serves the given parameters.
    /// - `Hash256`: the "shuffling decision root" which uniquely identifies the `CommitteeCache`.
    ///
    /// It's not necessary that `head_block_root` matches our current view of the chain, it can be
    /// any block that is:
    ///
    /// - Known to us.
    /// - The finalized block or a descendant of the finalized block.
    ///
    /// It would be quite common for attestation verification operations to use a `head_block_root`
    /// that differs from our view of the head.
    ///
    /// ## Important
    ///
    /// This function is **not** suitable for determining proposer duties (only attester duties).
    ///
    /// ## Notes
    ///
    /// This function exists in this odd "map" pattern because efficiently obtaining a committee
    /// can be complex. It might involve reading straight from the `beacon_chain.shuffling_cache`
    /// or it might involve reading it from a state from the DB. Due to the complexities of
    /// `RwLock`s on the shuffling cache, a simple `Cow` isn't suitable here.
    ///
    /// If the committee for `(head_block_root, shuffling_epoch)` isn't found in the
    /// `shuffling_cache`, we will read a state from disk and then update the `shuffling_cache`.
    pub fn with_committee_cache<F, R>(
        &self,
        head_block_root: Hash256,
        shuffling_epoch: Epoch,
        map_fn: F,
    ) -> Result<R, Error>
    where
        F: Fn(&CommitteeCache, Hash256) -> Result<R, Error>,
    {
        let head_block = self
            .canonical_head
            .fork_choice_read_lock()
            .get_block(&head_block_root)
            .ok_or(Error::MissingBeaconBlock(head_block_root))?;

        let shuffling_id = BlockShufflingIds {
            current: head_block.current_epoch_shuffling_id.clone(),
            next: head_block.next_epoch_shuffling_id.clone(),
            previous: None,
            block_root: head_block.root,
        }
        .id_for_epoch(shuffling_epoch)
        .ok_or_else(|| Error::InvalidShufflingId {
            shuffling_epoch,
            head_block_epoch: head_block.slot.epoch(T::EthSpec::slots_per_epoch()),
        })?;

        // Obtain the shuffling cache, timing how long we wait.
        let cache_wait_timer =
            metrics::start_timer(&metrics::ATTESTATION_PROCESSING_SHUFFLING_CACHE_WAIT_TIMES);

        let mut shuffling_cache = self
            .shuffling_cache
            .try_write_for(ATTESTATION_CACHE_LOCK_TIMEOUT)
            .ok_or(Error::AttestationCacheLockTimeout)?;

        metrics::stop_timer(cache_wait_timer);

        if let Some(cache_item) = shuffling_cache.get(&shuffling_id) {
            // The shuffling cache is no longer required, drop the write-lock to allow concurrent
            // access.
            drop(shuffling_cache);

            let committee_cache = cache_item.wait()?;
            map_fn(&committee_cache, shuffling_id.shuffling_decision_block)
        } else {
            // Create an entry in the cache that "promises" this value will eventually be computed.
            // This avoids the case where multiple threads attempt to produce the same value at the
            // same time.
            //
            // Creating the promise whilst we hold the `shuffling_cache` lock will prevent the same
            // promise from being created twice.
            let sender = shuffling_cache.create_promise(shuffling_id.clone())?;

            // Drop the shuffling cache to avoid holding the lock for any longer than
            // required.
            drop(shuffling_cache);

            debug!(
                self.log,
                "Committee cache miss";
                "shuffling_id" => ?shuffling_epoch,
                "head_block_root" => head_block_root.to_string(),
            );

            let state_read_timer =
                metrics::start_timer(&metrics::ATTESTATION_PROCESSING_STATE_READ_TIMES);

            // If the head of the chain can serve this request, use it.
            //
            // This code is a little awkward because we need to ensure that the head we read and
            // the head we copy is identical. Taking one lock to read the head values and another
            // to copy the head is liable to race-conditions.
            let head_state_opt = self.with_head(|head| {
                if head.beacon_block_root == head_block_root {
                    Ok(Some((
                        head.beacon_state
                            .clone_with(CloneConfig::committee_caches_only()),
                        head.beacon_state_root(),
                    )))
                } else {
                    Ok::<_, Error>(None)
                }
            })?;

            // If the head state is useful for this request, use it. Otherwise, read a state from
            // disk.
            let (mut state, state_root) = if let Some((state, state_root)) = head_state_opt {
                (state, state_root)
            } else {
                let state_root = head_block.state_root;
                let state = self
                    .store
                    .get_inconsistent_state_for_attestation_verification_only(
                        &state_root,
                        Some(head_block.slot),
                    )?
                    .ok_or(Error::MissingBeaconState(head_block.state_root))?;
                (state, state_root)
            };

            /*
             * IMPORTANT
             *
             * Since it's possible that
             * `Store::get_inconsistent_state_for_attestation_verification_only` was used to obtain
             * the state, we cannot rely upon the following fields:
             *
             * - `state.state_roots`
             * - `state.block_roots`
             *
             * These fields should not be used for the rest of this function.
             */

            metrics::stop_timer(state_read_timer);
            let state_skip_timer =
                metrics::start_timer(&metrics::ATTESTATION_PROCESSING_STATE_SKIP_TIMES);

            // If the state is in an earlier epoch, advance it. If it's from a later epoch, reject
            // it.
            if state.current_epoch() + 1 < shuffling_epoch {
                // Since there's a one-epoch look-ahead on the attester shuffling, it suffices to
                // only advance into the slot prior to the `shuffling_epoch`.
                let target_slot = shuffling_epoch
                    .saturating_sub(1_u64)
                    .start_slot(T::EthSpec::slots_per_epoch());

                // Advance the state into the required slot, using the "partial" method since the state
                // roots are not relevant for the shuffling.
                partial_state_advance(&mut state, Some(state_root), target_slot, &self.spec)?;
            } else if state.current_epoch() > shuffling_epoch {
                return Err(Error::InvalidStateForShuffling {
                    state_epoch: state.current_epoch(),
                    shuffling_epoch,
                });
            }

            metrics::stop_timer(state_skip_timer);
            let committee_building_timer =
                metrics::start_timer(&metrics::ATTESTATION_PROCESSING_COMMITTEE_BUILDING_TIMES);

            let relative_epoch = RelativeEpoch::from_epoch(state.current_epoch(), shuffling_epoch)
                .map_err(Error::IncorrectStateForAttestation)?;

            state.build_committee_cache(relative_epoch, &self.spec)?;

            let committee_cache = state.take_committee_cache(relative_epoch)?;
            let committee_cache = Arc::new(committee_cache);
            let shuffling_decision_block = shuffling_id.shuffling_decision_block;

            self.shuffling_cache
                .try_write_for(ATTESTATION_CACHE_LOCK_TIMEOUT)
                .ok_or(Error::AttestationCacheLockTimeout)?
                .insert_committee_cache(shuffling_id, &committee_cache);

            metrics::stop_timer(committee_building_timer);

            sender.send(committee_cache.clone());

            map_fn(&committee_cache, shuffling_decision_block)
        }
    }

    /// Dumps the entire canonical chain, from the head to genesis to a vector for analysis.
    ///
    /// This could be a very expensive operation and should only be done in testing/analysis
    /// activities.
    #[allow(clippy::type_complexity)]
    pub fn chain_dump(
        &self,
    ) -> Result<Vec<BeaconSnapshot<T::EthSpec, BlindedPayload<T::EthSpec>>>, Error> {
        let mut dump = vec![];

        let mut last_slot = {
            let head = self.canonical_head.cached_head();
            BeaconSnapshot {
                beacon_block: Arc::new(head.snapshot.beacon_block.clone_as_blinded()),
                beacon_block_root: head.snapshot.beacon_block_root,
                beacon_state: head.snapshot.beacon_state.clone(),
            }
        };

        dump.push(last_slot.clone());

        loop {
            let beacon_block_root = last_slot.beacon_block.parent_root();

            if beacon_block_root == Hash256::zero() {
                break; // Genesis has been reached.
            }

            let beacon_block = self
                .store
                .get_blinded_block(&beacon_block_root)?
                .ok_or_else(|| {
                    Error::DBInconsistent(format!("Missing block {}", beacon_block_root))
                })?;
            let beacon_state_root = beacon_block.state_root();
            let beacon_state = self
                .store
                .get_state(&beacon_state_root, Some(beacon_block.slot()))?
                .ok_or_else(|| {
                    Error::DBInconsistent(format!("Missing state {:?}", beacon_state_root))
                })?;

            let slot = BeaconSnapshot {
                beacon_block: Arc::new(beacon_block),
                beacon_block_root,
                beacon_state,
            };

            dump.push(slot.clone());
            last_slot = slot;
        }

        dump.reverse();

        Ok(dump)
    }

    /// Gets the current `EnrForkId`.
    pub fn enr_fork_id(&self) -> EnrForkId {
        // If we are unable to read the slot clock we assume that it is prior to genesis and
        // therefore use the genesis slot.
        let slot = self.slot().unwrap_or(self.spec.genesis_slot);

        self.spec
            .enr_fork_id::<T::EthSpec>(slot, self.genesis_validators_root)
    }

    /// Calculates the `Duration` to the next fork if it exists and returns it
    /// with it's corresponding `ForkName`.
    pub fn duration_to_next_fork(&self) -> Option<(ForkName, Duration)> {
        // If we are unable to read the slot clock we assume that it is prior to genesis and
        // therefore use the genesis slot.
        let slot = self.slot().unwrap_or(self.spec.genesis_slot);

        let (fork_name, epoch) = self.spec.next_fork_epoch::<T::EthSpec>(slot)?;
        self.slot_clock
            .duration_to_slot(epoch.start_slot(T::EthSpec::slots_per_epoch()))
            .map(|duration| (fork_name, duration))
    }

    /// This method serves to get a sense of the current chain health. It is used in block proposal
    /// to determine whether we should outsource payload production duties.
    ///
    /// Since we are likely calling this during the slot we are going to propose in, don't take into
    /// account the current slot when accounting for skips.
    pub fn is_healthy(&self, parent_root: &Hash256) -> Result<ChainHealth, Error> {
        // Check if the merge has been finalized.
        if let Some(finalized_hash) = self
            .canonical_head
            .cached_head()
            .forkchoice_update_parameters()
            .finalized_hash
        {
            if ExecutionBlockHash::zero() == finalized_hash {
                return Ok(ChainHealth::PreMerge);
            }
        } else {
            return Ok(ChainHealth::PreMerge);
        };

        // Check that the parent is NOT optimistic.
        if let Some(execution_status) = self
            .canonical_head
            .fork_choice_read_lock()
            .get_block_execution_status(parent_root)
        {
            if execution_status.is_strictly_optimistic() {
                return Ok(ChainHealth::Optimistic);
            }
        }

        if self.config.builder_fallback_disable_checks {
            return Ok(ChainHealth::Healthy);
        }

        let current_slot = self.slot()?;

        // Check slots at the head of the chain.
        let prev_slot = current_slot.saturating_sub(Slot::new(1));
        let head_skips = prev_slot.saturating_sub(self.canonical_head.cached_head().head_slot());
        let head_skips_check = head_skips.as_usize() <= self.config.builder_fallback_skips;

        // Check if finalization is advancing.
        let current_epoch = current_slot.epoch(T::EthSpec::slots_per_epoch());
        let epochs_since_finalization = current_epoch.saturating_sub(
            self.canonical_head
                .cached_head()
                .finalized_checkpoint()
                .epoch,
        );
        let finalization_check = epochs_since_finalization.as_usize()
            <= self.config.builder_fallback_epochs_since_finalization;

        // Check skip slots in the last `SLOTS_PER_EPOCH`.
        let start_slot = current_slot.saturating_sub(T::EthSpec::slots_per_epoch());
        let mut epoch_skips = 0;
        for slot in start_slot.as_u64()..current_slot.as_u64() {
            if self
                .block_root_at_slot_skips_none(Slot::new(slot))?
                .is_none()
            {
                epoch_skips += 1;
            }
        }
        let epoch_skips_check = epoch_skips <= self.config.builder_fallback_skips_per_epoch;

        if !head_skips_check {
            Ok(ChainHealth::Unhealthy(FailedCondition::Skips))
        } else if !finalization_check {
            Ok(ChainHealth::Unhealthy(
                FailedCondition::EpochsSinceFinalization,
            ))
        } else if !epoch_skips_check {
            Ok(ChainHealth::Unhealthy(FailedCondition::SkipsPerEpoch))
        } else {
            Ok(ChainHealth::Healthy)
        }
    }

    pub fn dump_as_dot<W: Write>(&self, output: &mut W) {
        let canonical_head_hash = self.canonical_head.cached_head().head_block_root();
        let mut visited: HashSet<Hash256> = HashSet::new();
        let mut finalized_blocks: HashSet<Hash256> = HashSet::new();
        let mut justified_blocks: HashSet<Hash256> = HashSet::new();

        let genesis_block_hash = Hash256::zero();
        writeln!(output, "digraph beacon {{").unwrap();
        writeln!(output, "\t_{:?}[label=\"zero\"];", genesis_block_hash).unwrap();

        // Canonical head needs to be processed first as otherwise finalized blocks aren't detected
        // properly.
        let heads = {
            let mut heads = self.heads();
            let canonical_head_index = heads
                .iter()
                .position(|(block_hash, _)| *block_hash == canonical_head_hash)
                .unwrap();
            let (canonical_head_hash, canonical_head_slot) =
                heads.swap_remove(canonical_head_index);
            heads.insert(0, (canonical_head_hash, canonical_head_slot));
            heads
        };

        for (head_hash, _head_slot) in heads {
            for maybe_pair in ParentRootBlockIterator::new(&*self.store, head_hash) {
                let (block_hash, signed_beacon_block) = maybe_pair.unwrap();
                if visited.contains(&block_hash) {
                    break;
                }
                visited.insert(block_hash);

                if signed_beacon_block.slot() % T::EthSpec::slots_per_epoch() == 0 {
                    let block = self.get_blinded_block(&block_hash).unwrap().unwrap();
                    let state = self
                        .get_state(&block.state_root(), Some(block.slot()))
                        .unwrap()
                        .unwrap();
                    finalized_blocks.insert(state.finalized_checkpoint().root);
                    justified_blocks.insert(state.current_justified_checkpoint().root);
                    justified_blocks.insert(state.previous_justified_checkpoint().root);
                }

                if block_hash == canonical_head_hash {
                    writeln!(
                        output,
                        "\t_{:?}[label=\"{} ({})\" shape=box3d];",
                        block_hash,
                        block_hash,
                        signed_beacon_block.slot()
                    )
                    .unwrap();
                } else if finalized_blocks.contains(&block_hash) {
                    writeln!(
                        output,
                        "\t_{:?}[label=\"{} ({})\" shape=Msquare];",
                        block_hash,
                        block_hash,
                        signed_beacon_block.slot()
                    )
                    .unwrap();
                } else if justified_blocks.contains(&block_hash) {
                    writeln!(
                        output,
                        "\t_{:?}[label=\"{} ({})\" shape=cds];",
                        block_hash,
                        block_hash,
                        signed_beacon_block.slot()
                    )
                    .unwrap();
                } else {
                    writeln!(
                        output,
                        "\t_{:?}[label=\"{} ({})\" shape=box];",
                        block_hash,
                        block_hash,
                        signed_beacon_block.slot()
                    )
                    .unwrap();
                }
                writeln!(
                    output,
                    "\t_{:?} -> _{:?};",
                    block_hash,
                    signed_beacon_block.parent_root()
                )
                .unwrap();
            }
        }

        writeln!(output, "}}").unwrap();
    }

    /// Get a channel to request shutting down.
    pub fn shutdown_sender(&self) -> Sender<ShutdownReason> {
        self.shutdown_sender.clone()
    }

    // Used for debugging
    #[allow(dead_code)]
    pub fn dump_dot_file(&self, file_name: &str) {
        let mut file = std::fs::File::create(file_name).unwrap();
        self.dump_as_dot(&mut file);
    }

    /// Checks if attestations have been seen from the given `validator_index` at the
    /// given `epoch`.
    pub fn validator_seen_at_epoch(&self, validator_index: usize, epoch: Epoch) -> bool {
        // It's necessary to assign these checks to intermediate variables to avoid a deadlock.
        //
        // See: https://github.com/sigp/lighthouse/pull/2230#discussion_r620013993
        let gossip_attested = self
            .observed_gossip_attesters
            .read()
            .index_seen_at_epoch(validator_index, epoch);
        let block_attested = self
            .observed_block_attesters
            .read()
            .index_seen_at_epoch(validator_index, epoch);
        let aggregated = self
            .observed_aggregators
            .read()
            .index_seen_at_epoch(validator_index, epoch);
        let produced_block = self
            .observed_block_producers
            .read()
            .index_seen_at_epoch(validator_index as u64, epoch);

        gossip_attested || block_attested || aggregated || produced_block
    }

    /// The epoch at which we require a data availability check in block processing.
    /// `None` if the `Deneb` fork is disabled.
    pub fn data_availability_boundary(&self) -> Option<Epoch> {
        self.spec.deneb_fork_epoch.and_then(|fork_epoch| {
            self.epoch().ok().map(|current_epoch| {
                std::cmp::max(
                    fork_epoch,
                    current_epoch.saturating_sub(*MIN_EPOCHS_FOR_BLOB_SIDECARS_REQUESTS),
                )
            })
        })
    }

    /// Returns true if the given epoch lies within the da boundary and false otherwise.
    pub fn block_needs_da_check(&self, block_epoch: Epoch) -> bool {
        self.data_availability_boundary()
            .map_or(false, |da_epoch| block_epoch >= da_epoch)
    }

    /// Returns `true` if we are at or past the `Deneb` fork. This will always return `false` if
    /// the `Deneb` fork is disabled.
    pub fn is_data_availability_check_required(&self) -> Result<bool, Error> {
        let current_epoch = self.epoch()?;
        Ok(self
            .spec
            .deneb_fork_epoch
            .map(|fork_epoch| fork_epoch <= current_epoch)
            .unwrap_or(false))
    }
}

impl<T: BeaconChainTypes> Drop for BeaconChain<T> {
    fn drop(&mut self) {
        let drop = || -> Result<(), Error> {
            self.persist_head_and_fork_choice()?;
            self.persist_op_pool()?;
            self.persist_data_availabilty_checker()?;
            self.persist_eth1_cache()
        };

        if let Err(e) = drop() {
            error!(
                self.log,
                "Failed to persist on BeaconChain drop";
                "error" => ?e
            )
        } else {
            info!(
                self.log,
                "Saved beacon chain to disk";
            )
        }
    }
}

impl From<DBError> for Error {
    fn from(e: DBError) -> Error {
        Error::DBError(e)
    }
}

impl From<ForkChoiceError> for Error {
    fn from(e: ForkChoiceError) -> Error {
        Error::ForkChoiceError(e)
    }
}

impl From<BeaconStateError> for Error {
    fn from(e: BeaconStateError) -> Error {
        Error::BeaconStateError(e)
    }
}

impl<T: EthSpec> ChainSegmentResult<T> {
    pub fn into_block_error(self) -> Result<(), BlockError<T>> {
        match self {
            ChainSegmentResult::Failed { error, .. } => Err(error),
            ChainSegmentResult::Successful { .. } => Ok(()),
        }
    }
}<|MERGE_RESOLUTION|>--- conflicted
+++ resolved
@@ -2672,17 +2672,10 @@
                     .await
                 {
                     Ok(status) => {
-<<<<<<< HEAD
-                        imported_blocks += 1;
-                        match status {
-                            AvailabilityProcessingStatus::Imported(_) => {
-                                // The block was imported successfully.
-=======
                         match status {
                             AvailabilityProcessingStatus::Imported(_) => {
                                 // The block was imported successfully.
                                 imported_blocks += 1;
->>>>>>> a62e52f3
                             }
                             AvailabilityProcessingStatus::MissingComponents(slot, block_root) => {
                                 warn!(self.log, "Blobs missing in response to range request";
