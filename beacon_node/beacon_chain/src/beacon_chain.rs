use crate::attestation_verification::{
    batch_verify_aggregated_attestations, batch_verify_unaggregated_attestations,
    Error as AttestationError, VerifiedAggregatedAttestation, VerifiedAttestation,
    VerifiedUnaggregatedAttestation,
};
use crate::attester_cache::{AttesterCache, AttesterCacheKey};
use crate::beacon_block_streamer::{BeaconBlockStreamer, CheckEarlyAttesterCache};
use crate::beacon_proposer_cache::compute_proposer_duties_from_head;
use crate::beacon_proposer_cache::BeaconProposerCache;
use crate::blob_cache::BlobCache;
use crate::blob_verification::{self, AsBlock, BlobError, BlockWrapper, GossipVerifiedBlob};
use crate::block_times_cache::BlockTimesCache;
use crate::block_verification::POS_PANDA_BANNER;
use crate::block_verification::{
    check_block_is_finalized_checkpoint_or_descendant, check_block_relevancy, get_block_root,
    signature_verify_chain_segment, AvailableExecutedBlock, BlockError, BlockImportData,
    ExecutedBlock, ExecutionPendingBlock, GossipVerifiedBlock, IntoExecutionPendingBlock,
};
pub use crate::canonical_head::{CanonicalHead, CanonicalHeadRwLock};
use crate::chain_config::ChainConfig;
use crate::data_availability_checker::{
    Availability, AvailabilityCheckError, AvailableBlock, DataAvailabilityChecker,
};
use crate::early_attester_cache::EarlyAttesterCache;
use crate::errors::{BeaconChainError as Error, BlockProductionError};
use crate::eth1_chain::{Eth1Chain, Eth1ChainBackend};
use crate::eth1_finalization_cache::{Eth1FinalizationCache, Eth1FinalizationData};
use crate::events::ServerSentEventHandler;
use crate::execution_payload::{get_execution_payload, NotifyExecutionLayer, PreparePayloadHandle};
use crate::fork_choice_signal::{ForkChoiceSignalRx, ForkChoiceSignalTx, ForkChoiceWaitResult};
use crate::head_tracker::HeadTracker;
use crate::historical_blocks::HistoricalBlockError;
use crate::kzg_utils;
use crate::light_client_finality_update_verification::{
    Error as LightClientFinalityUpdateError, VerifiedLightClientFinalityUpdate,
};
use crate::light_client_optimistic_update_verification::{
    Error as LightClientOptimisticUpdateError, VerifiedLightClientOptimisticUpdate,
};
use crate::migrate::BackgroundMigrator;
use crate::naive_aggregation_pool::{
    AggregatedAttestationMap, Error as NaiveAggregationError, NaiveAggregationPool,
    SyncContributionAggregateMap,
};
use crate::observed_aggregates::{
    Error as AttestationObservationError, ObservedAggregateAttestations, ObservedSyncContributions,
};
use crate::observed_attesters::{
    ObservedAggregators, ObservedAttesters, ObservedSyncAggregators, ObservedSyncContributors,
};
use crate::observed_blob_sidecars::ObservedBlobSidecars;
use crate::observed_block_producers::ObservedBlockProducers;
use crate::observed_operations::{ObservationOutcome, ObservedOperations};
use crate::persisted_beacon_chain::{PersistedBeaconChain, DUMMY_CANONICAL_HEAD_BLOCK_ROOT};
use crate::persisted_fork_choice::PersistedForkChoice;
use crate::pre_finalization_cache::PreFinalizationBlockCache;
use crate::shuffling_cache::{BlockShufflingIds, ShufflingCache};
use crate::snapshot_cache::{BlockProductionPreState, SnapshotCache};
use crate::sync_committee_verification::{
    Error as SyncCommitteeError, VerifiedSyncCommitteeMessage, VerifiedSyncContribution,
};
use crate::timeout_rw_lock::TimeoutRwLock;
use crate::validator_monitor::{
    get_slot_delay_ms, timestamp_now, ValidatorMonitor,
    HISTORIC_EPOCHS as VALIDATOR_MONITOR_HISTORIC_EPOCHS,
};
use crate::validator_pubkey_cache::ValidatorPubkeyCache;
use crate::{metrics, BeaconChainError, BeaconForkChoiceStore, BeaconSnapshot, CachedHead};
use eth2::types::{EventKind, SseBlock, SseExtendedPayloadAttributes, SyncDuty};
use execution_layer::{
    BlockProposalContents, BuilderParams, ChainHealth, ExecutionLayer, FailedCondition,
    PayloadAttributes, PayloadStatus,
};
use fork_choice::{
    AttestationFromBlock, ExecutionStatus, ForkChoice, ForkchoiceUpdateParameters,
    InvalidationOperation, PayloadVerificationStatus, ResetPayloadStatuses,
};
use futures::channel::mpsc::Sender;
use itertools::process_results;
use itertools::Itertools;
use kzg::Kzg;
use operation_pool::{AttestationRef, OperationPool, PersistedOperationPool, ReceivedPreCapella};
use parking_lot::{Mutex, RwLock};
use proto_array::{DoNotReOrg, ProposerHeadError};
use safe_arith::SafeArith;
use slasher::Slasher;
use slog::{crit, debug, error, info, trace, warn, Logger};
use slot_clock::SlotClock;
use ssz::Encode;
use state_processing::{
    common::get_attesting_indices_from_state,
    per_block_processing,
    per_block_processing::{
        errors::AttestationValidationError, get_expected_withdrawals,
        verify_attestation_for_block_inclusion, VerifySignatures,
    },
    per_slot_processing,
    state_advance::{complete_state_advance, partial_state_advance},
    BlockSignatureStrategy, ConsensusContext, SigVerifiedOp, StateProcessingStrategy,
    VerifyBlockRoot, VerifyOperation,
};
use std::borrow::Cow;
use std::cmp::Ordering;
use std::collections::HashMap;
use std::collections::HashSet;
use std::io::prelude::*;
use std::marker::PhantomData;
use std::sync::Arc;
use std::time::{Duration, Instant};
use store::iter::{BlockRootsIterator, ParentRootBlockIterator, StateRootsIterator};
use store::{
    DatabaseBlock, Error as DBError, HotColdDB, KeyValueStore, KeyValueStoreOp, StoreItem, StoreOp,
};
use task_executor::{ShutdownReason, TaskExecutor};
use tokio_stream::Stream;
use tree_hash::TreeHash;
use types::beacon_state::CloneConfig;
use types::blob_sidecar::BlobSidecarList;
use types::consts::deneb::MIN_EPOCHS_FOR_BLOB_SIDECARS_REQUESTS;
use types::*;

pub type ForkChoiceError = fork_choice::Error<crate::ForkChoiceStoreError>;

/// Alias to appease clippy.
type HashBlockTuple<E> = (Hash256, BlockWrapper<E>);

/// The time-out before failure during an operation to take a read/write RwLock on the block
/// processing cache.
pub const BLOCK_PROCESSING_CACHE_LOCK_TIMEOUT: Duration = Duration::from_secs(1);
/// The time-out before failure during an operation to take a read/write RwLock on the
/// attestation cache.
pub const ATTESTATION_CACHE_LOCK_TIMEOUT: Duration = Duration::from_secs(1);

/// The time-out before failure during an operation to take a read/write RwLock on the
/// validator pubkey cache.
pub const VALIDATOR_PUBKEY_CACHE_LOCK_TIMEOUT: Duration = Duration::from_secs(1);

/// The timeout for the eth1 finalization cache
pub const ETH1_FINALIZATION_CACHE_LOCK_TIMEOUT: Duration = Duration::from_millis(200);

// These keys are all zero because they get stored in different columns, see `DBColumn` type.
pub const BEACON_CHAIN_DB_KEY: Hash256 = Hash256::zero();
pub const OP_POOL_DB_KEY: Hash256 = Hash256::zero();
pub const ETH1_CACHE_DB_KEY: Hash256 = Hash256::zero();
pub const FORK_CHOICE_DB_KEY: Hash256 = Hash256::zero();

/// Defines how old a block can be before it's no longer a candidate for the early attester cache.
const EARLY_ATTESTER_CACHE_HISTORIC_SLOTS: u64 = 4;

/// Defines a distance between the head block slot and the current slot.
///
/// If the head block is older than this value, don't bother preparing beacon proposers.
const PREPARE_PROPOSER_HISTORIC_EPOCHS: u64 = 4;

/// If the head is more than `MAX_PER_SLOT_FORK_CHOICE_DISTANCE` slots behind the wall-clock slot, DO NOT
/// run the per-slot tasks (primarily fork choice).
///
/// This prevents unnecessary work during sync.
///
/// The value is set to 256 since this would be just over one slot (12.8s) when syncing at
/// 20 slots/second. Having a single fork-choice run interrupt syncing would have very little
/// impact whilst having 8 epochs without a block is a comfortable grace period.
const MAX_PER_SLOT_FORK_CHOICE_DISTANCE: u64 = 256;

/// Reported to the user when the justified block has an invalid execution payload.
pub const INVALID_JUSTIFIED_PAYLOAD_SHUTDOWN_REASON: &str =
    "Justified block has an invalid execution payload.";

pub const INVALID_FINALIZED_MERGE_TRANSITION_BLOCK_SHUTDOWN_REASON: &str =
    "Finalized merge transition block is invalid.";

/// Defines the behaviour when a block/block-root for a skipped slot is requested.
pub enum WhenSlotSkipped {
    /// If the slot is a skip slot, return `None`.
    ///
    /// This is how the HTTP API behaves.
    None,
    /// If the slot it a skip slot, return the previous non-skipped block.
    ///
    /// This is generally how the specification behaves.
    Prev,
}

#[derive(Debug, PartialEq)]
pub enum AvailabilityProcessingStatus {
    MissingComponents(Slot, Hash256),
    Imported(Hash256),
}

impl TryInto<SignedBeaconBlockHash> for AvailabilityProcessingStatus {
    type Error = ();

    fn try_into(self) -> Result<SignedBeaconBlockHash, Self::Error> {
        match self {
            AvailabilityProcessingStatus::Imported(hash) => Ok(hash.into()),
            _ => Err(()),
        }
    }
}

impl TryInto<Hash256> for AvailabilityProcessingStatus {
    type Error = ();

    fn try_into(self) -> Result<Hash256, Self::Error> {
        match self {
            AvailabilityProcessingStatus::Imported(hash) => Ok(hash),
            _ => Err(()),
        }
    }
}

/// The result of a chain segment processing.
pub enum ChainSegmentResult<T: EthSpec> {
    /// Processing this chain segment finished successfully.
    Successful { imported_blocks: usize },
    /// There was an error processing this chain segment. Before the error, some blocks could
    /// have been imported.
    Failed {
        imported_blocks: usize,
        error: BlockError<T>,
    },
}

/// Configure the signature verification of produced blocks.
pub enum ProduceBlockVerification {
    VerifyRandao,
    NoVerification,
}

/// Payload attributes for which the `beacon_chain` crate is responsible.
pub struct PrePayloadAttributes {
    pub proposer_index: u64,
    pub prev_randao: Hash256,
    /// The parent block number is not part of the payload attributes sent to the EL, but *is*
    /// sent to builders via SSE.
    pub parent_block_number: u64,
}

/// Define whether a forkchoiceUpdate needs to be checked for an override (`Yes`) or has already
/// been checked (`AlreadyApplied`). It is safe to specify `Yes` even if re-orgs are disabled.
#[derive(Debug, Default, Clone, Copy, PartialEq, Eq)]
pub enum OverrideForkchoiceUpdate {
    #[default]
    Yes,
    AlreadyApplied,
}

/// The accepted clock drift for nodes gossiping blocks and attestations. See:
///
/// https://github.com/ethereum/eth2.0-specs/blob/v0.12.1/specs/phase0/p2p-interface.md#configuration
pub const MAXIMUM_GOSSIP_CLOCK_DISPARITY: Duration = Duration::from_millis(500);

#[derive(Debug, PartialEq)]
pub enum AttestationProcessingOutcome {
    Processed,
    EmptyAggregationBitfield,
    UnknownHeadBlock {
        beacon_block_root: Hash256,
    },
    /// The attestation is attesting to a state that is later than itself. (Viz., attesting to the
    /// future).
    AttestsToFutureBlock {
        block: Slot,
        attestation: Slot,
    },
    /// The slot is finalized, no need to import.
    FinalizedSlot {
        attestation: Slot,
        finalized: Slot,
    },
    FutureEpoch {
        attestation_epoch: Epoch,
        current_epoch: Epoch,
    },
    PastEpoch {
        attestation_epoch: Epoch,
        current_epoch: Epoch,
    },
    BadTargetEpoch,
    UnknownTargetRoot(Hash256),
    InvalidSignature,
    NoCommitteeForSlotAndIndex {
        slot: Slot,
        index: CommitteeIndex,
    },
    Invalid(AttestationValidationError),
}

/// Defines how a `BeaconState` should be "skipped" through skip-slots.
pub enum StateSkipConfig {
    /// Calculate the state root during each skip slot, producing a fully-valid `BeaconState`.
    WithStateRoots,
    /// Don't calculate the state root at each slot, instead just use the zero hash. This is orders
    /// of magnitude faster, however it produces a partially invalid state.
    ///
    /// This state is useful for operations that don't use the state roots; e.g., for calculating
    /// the shuffling.
    WithoutStateRoots,
}

pub trait BeaconChainTypes: Send + Sync + 'static {
    type HotStore: store::ItemStore<Self::EthSpec>;
    type ColdStore: store::ItemStore<Self::EthSpec>;
    type SlotClock: slot_clock::SlotClock;
    type Eth1Chain: Eth1ChainBackend<Self::EthSpec>;
    type EthSpec: types::EthSpec;
}

/// Used internally to split block production into discrete functions.
struct PartialBeaconBlock<E: EthSpec, Payload: AbstractExecPayload<E>> {
    state: BeaconState<E>,
    slot: Slot,
    proposer_index: u64,
    parent_root: Hash256,
    randao_reveal: Signature,
    eth1_data: Eth1Data,
    graffiti: Graffiti,
    proposer_slashings: Vec<ProposerSlashing>,
    attester_slashings: Vec<AttesterSlashing<E>>,
    attestations: Vec<Attestation<E>>,
    deposits: Vec<Deposit>,
    voluntary_exits: Vec<SignedVoluntaryExit>,
    sync_aggregate: Option<SyncAggregate<E>>,
    prepare_payload_handle: Option<PreparePayloadHandle<E, Payload>>,
    bls_to_execution_changes: Vec<SignedBlsToExecutionChange>,
}

pub type BeaconForkChoice<T> = ForkChoice<
    BeaconForkChoiceStore<
        <T as BeaconChainTypes>::EthSpec,
        <T as BeaconChainTypes>::HotStore,
        <T as BeaconChainTypes>::ColdStore,
    >,
    <T as BeaconChainTypes>::EthSpec,
>;

pub type BeaconStore<T> = Arc<
    HotColdDB<
        <T as BeaconChainTypes>::EthSpec,
        <T as BeaconChainTypes>::HotStore,
        <T as BeaconChainTypes>::ColdStore,
    >,
>;

/// Represents the "Beacon Chain" component of Ethereum 2.0. Allows import of blocks and block
/// operations and chooses a canonical head.
pub struct BeaconChain<T: BeaconChainTypes> {
    pub spec: ChainSpec,
    /// Configuration for `BeaconChain` runtime behaviour.
    pub config: ChainConfig,
    /// Persistent storage for blocks, states, etc. Typically an on-disk store, such as LevelDB.
    pub store: BeaconStore<T>,
    /// Used for spawning async and blocking tasks.
    pub task_executor: TaskExecutor,
    /// Database migrator for running background maintenance on the store.
    pub store_migrator: BackgroundMigrator<T::EthSpec, T::HotStore, T::ColdStore>,
    /// Reports the current slot, typically based upon the system clock.
    pub slot_clock: T::SlotClock,
    /// Stores all operations (e.g., `Attestation`, `Deposit`, etc) that are candidates for
    /// inclusion in a block.
    pub op_pool: OperationPool<T::EthSpec>,
    /// A pool of attestations dedicated to the "naive aggregation strategy" defined in the eth2
    /// specs.
    ///
    /// This pool accepts `Attestation` objects that only have one aggregation bit set and provides
    /// a method to get an aggregated `Attestation` for some `AttestationData`.
    pub naive_aggregation_pool: RwLock<NaiveAggregationPool<AggregatedAttestationMap<T::EthSpec>>>,
    /// A pool of `SyncCommitteeContribution` dedicated to the "naive aggregation strategy" defined in the eth2
    /// specs.
    ///
    /// This pool accepts `SyncCommitteeContribution` objects that only have one aggregation bit set and provides
    /// a method to get an aggregated `SyncCommitteeContribution` for some `SyncCommitteeContributionData`.
    pub naive_sync_aggregation_pool:
        RwLock<NaiveAggregationPool<SyncContributionAggregateMap<T::EthSpec>>>,
    /// Contains a store of attestations which have been observed by the beacon chain.
    pub(crate) observed_attestations: RwLock<ObservedAggregateAttestations<T::EthSpec>>,
    /// Contains a store of sync contributions which have been observed by the beacon chain.
    pub(crate) observed_sync_contributions: RwLock<ObservedSyncContributions<T::EthSpec>>,
    /// Maintains a record of which validators have been seen to publish gossip attestations in
    /// recent epochs.
    pub observed_gossip_attesters: RwLock<ObservedAttesters<T::EthSpec>>,
    /// Maintains a record of which validators have been seen to have attestations included in
    /// blocks in recent epochs.
    pub observed_block_attesters: RwLock<ObservedAttesters<T::EthSpec>>,
    /// Maintains a record of which validators have been seen sending sync messages in recent epochs.
    pub(crate) observed_sync_contributors: RwLock<ObservedSyncContributors<T::EthSpec>>,
    /// Maintains a record of which validators have been seen to create `SignedAggregateAndProofs`
    /// in recent epochs.
    pub observed_aggregators: RwLock<ObservedAggregators<T::EthSpec>>,
    /// Maintains a record of which validators have been seen to create `SignedContributionAndProofs`
    /// in recent epochs.
    pub(crate) observed_sync_aggregators: RwLock<ObservedSyncAggregators<T::EthSpec>>,
    /// Maintains a record of which validators have proposed blocks for each slot.
    pub observed_block_producers: RwLock<ObservedBlockProducers<T::EthSpec>>,
    /// Maintains a record of blob sidecars seen over the gossip network.
    pub(crate) observed_blob_sidecars: RwLock<ObservedBlobSidecars<T::EthSpec>>,
    /// Maintains a record of which validators have submitted voluntary exits.
    pub(crate) observed_voluntary_exits: Mutex<ObservedOperations<SignedVoluntaryExit, T::EthSpec>>,
    /// Maintains a record of which validators we've seen proposer slashings for.
    pub(crate) observed_proposer_slashings: Mutex<ObservedOperations<ProposerSlashing, T::EthSpec>>,
    /// Maintains a record of which validators we've seen attester slashings for.
    pub(crate) observed_attester_slashings:
        Mutex<ObservedOperations<AttesterSlashing<T::EthSpec>, T::EthSpec>>,
    /// Maintains a record of which validators we've seen BLS to execution changes for.
    pub(crate) observed_bls_to_execution_changes:
        Mutex<ObservedOperations<SignedBlsToExecutionChange, T::EthSpec>>,
    /// The most recently validated light client finality update received on gossip.
    pub latest_seen_finality_update: Mutex<Option<LightClientFinalityUpdate<T::EthSpec>>>,
    /// The most recently validated light client optimistic update received on gossip.
    pub latest_seen_optimistic_update: Mutex<Option<LightClientOptimisticUpdate<T::EthSpec>>>,
    /// Provides information from the Ethereum 1 (PoW) chain.
    pub eth1_chain: Option<Eth1Chain<T::Eth1Chain, T::EthSpec>>,
    /// Interfaces with the execution client.
    pub execution_layer: Option<ExecutionLayer<T::EthSpec>>,
    /// Stores information about the canonical head and finalized/justified checkpoints of the
    /// chain. Also contains the fork choice struct, for computing the canonical head.
    pub canonical_head: CanonicalHead<T>,
    /// The root of the genesis block.
    pub genesis_block_root: Hash256,
    /// The root of the genesis state.
    pub genesis_state_root: Hash256,
    /// The root of the list of genesis validators, used during syncing.
    pub genesis_validators_root: Hash256,
    /// Transmitter used to indicate that slot-start fork choice has completed running.
    pub fork_choice_signal_tx: Option<ForkChoiceSignalTx>,
    /// Receiver used by block production to wait on slot-start fork choice.
    pub fork_choice_signal_rx: Option<ForkChoiceSignalRx>,
    /// The genesis time of this `BeaconChain` (seconds since UNIX epoch).
    pub genesis_time: u64,
    /// A handler for events generated by the beacon chain. This is only initialized when the
    /// HTTP server is enabled.
    pub event_handler: Option<ServerSentEventHandler<T::EthSpec>>,
    /// Used to track the heads of the beacon chain.
    pub(crate) head_tracker: Arc<HeadTracker>,
    /// A cache dedicated to block processing.
    pub(crate) snapshot_cache: TimeoutRwLock<SnapshotCache<T::EthSpec>>,
    /// Caches the attester shuffling for a given epoch and shuffling key root.
    pub shuffling_cache: TimeoutRwLock<ShufflingCache>,
    /// A cache of eth1 deposit data at epoch boundaries for deposit finalization
    pub eth1_finalization_cache: TimeoutRwLock<Eth1FinalizationCache>,
    /// Caches the beacon block proposer shuffling for a given epoch and shuffling key root.
    pub beacon_proposer_cache: Mutex<BeaconProposerCache>,
    /// Caches a map of `validator_index -> validator_pubkey`.
    pub(crate) validator_pubkey_cache: TimeoutRwLock<ValidatorPubkeyCache<T>>,
    /// A cache used when producing attestations.
    pub(crate) attester_cache: Arc<AttesterCache>,
    /// A cache used when producing attestations whilst the head block is still being imported.
    pub early_attester_cache: EarlyAttesterCache<T::EthSpec>,
    /// A cache used to keep track of various block timings.
    pub block_times_cache: Arc<RwLock<BlockTimesCache>>,
    /// A cache used to track pre-finalization block roots for quick rejection.
    pub pre_finalization_block_cache: PreFinalizationBlockCache,
    /// Sender given to tasks, so that if they encounter a state in which execution cannot
    /// continue they can request that everything shuts down.
    pub shutdown_sender: Sender<ShutdownReason>,
    /// Logging to CLI, etc.
    pub(crate) log: Logger,
    /// Arbitrary bytes included in the blocks.
    pub(crate) graffiti: Graffiti,
    /// Optional slasher.
    pub slasher: Option<Arc<Slasher<T::EthSpec>>>,
    /// Provides monitoring of a set of explicitly defined validators.
    pub validator_monitor: RwLock<ValidatorMonitor<T::EthSpec>>,
    /// The slot at which blocks are downloaded back to.
    pub genesis_backfill_slot: Slot,
    pub proposal_blob_cache: BlobCache<T::EthSpec>,
    pub data_availability_checker: Arc<DataAvailabilityChecker<T>>,
    pub kzg: Option<Arc<Kzg<<T::EthSpec as EthSpec>::Kzg>>>,
}

type BeaconBlockAndState<T, Payload> = (BeaconBlock<T, Payload>, BeaconState<T>);

impl<T: BeaconChainTypes> BeaconChain<T> {
    /// Checks if a block is finalized.
    /// The finalization check is done with the block slot. The block root is used to verify that
    /// the finalized slot is in the canonical chain.
    pub fn is_finalized_block(
        &self,
        block_root: &Hash256,
        block_slot: Slot,
    ) -> Result<bool, Error> {
        let finalized_slot = self
            .canonical_head
            .cached_head()
            .finalized_checkpoint()
            .epoch
            .start_slot(T::EthSpec::slots_per_epoch());
        let is_canonical = self
            .block_root_at_slot(block_slot, WhenSlotSkipped::None)?
            .map_or(false, |canonical_root| block_root == &canonical_root);
        Ok(block_slot <= finalized_slot && is_canonical)
    }

    /// Checks if a state is finalized.
    /// The finalization check is done with the slot. The state root is used to verify that
    /// the finalized state is in the canonical chain.
    pub fn is_finalized_state(
        &self,
        state_root: &Hash256,
        state_slot: Slot,
    ) -> Result<bool, Error> {
        let finalized_slot = self
            .canonical_head
            .cached_head()
            .finalized_checkpoint()
            .epoch
            .start_slot(T::EthSpec::slots_per_epoch());
        let is_canonical = self
            .state_root_at_slot(state_slot)?
            .map_or(false, |canonical_root| state_root == &canonical_root);
        Ok(state_slot <= finalized_slot && is_canonical)
    }

    /// Persists the head tracker and fork choice.
    ///
    /// We do it atomically even though no guarantees need to be made about blocks from
    /// the head tracker also being present in fork choice.
    pub fn persist_head_and_fork_choice(&self) -> Result<(), Error> {
        let mut batch = vec![];

        let _head_timer = metrics::start_timer(&metrics::PERSIST_HEAD);
        batch.push(self.persist_head_in_batch());

        let _fork_choice_timer = metrics::start_timer(&metrics::PERSIST_FORK_CHOICE);
        batch.push(self.persist_fork_choice_in_batch());

        self.store.hot_db.do_atomically(batch)?;

        Ok(())
    }

    /// Return a `PersistedBeaconChain` without reference to a `BeaconChain`.
    pub fn make_persisted_head(
        genesis_block_root: Hash256,
        head_tracker: &HeadTracker,
    ) -> PersistedBeaconChain {
        PersistedBeaconChain {
            _canonical_head_block_root: DUMMY_CANONICAL_HEAD_BLOCK_ROOT,
            genesis_block_root,
            ssz_head_tracker: head_tracker.to_ssz_container(),
        }
    }

    /// Return a database operation for writing the beacon chain head to disk.
    pub fn persist_head_in_batch(&self) -> KeyValueStoreOp {
        Self::persist_head_in_batch_standalone(self.genesis_block_root, &self.head_tracker)
    }

    pub fn persist_head_in_batch_standalone(
        genesis_block_root: Hash256,
        head_tracker: &HeadTracker,
    ) -> KeyValueStoreOp {
        Self::make_persisted_head(genesis_block_root, head_tracker)
            .as_kv_store_op(BEACON_CHAIN_DB_KEY)
    }

    /// Load fork choice from disk, returning `None` if it isn't found.
    pub fn load_fork_choice(
        store: BeaconStore<T>,
        reset_payload_statuses: ResetPayloadStatuses,
        spec: &ChainSpec,
        log: &Logger,
    ) -> Result<Option<BeaconForkChoice<T>>, Error> {
        let persisted_fork_choice =
            match store.get_item::<PersistedForkChoice>(&FORK_CHOICE_DB_KEY)? {
                Some(fc) => fc,
                None => return Ok(None),
            };

        let fc_store =
            BeaconForkChoiceStore::from_persisted(persisted_fork_choice.fork_choice_store, store)?;

        Ok(Some(ForkChoice::from_persisted(
            persisted_fork_choice.fork_choice,
            reset_payload_statuses,
            fc_store,
            spec,
            log,
        )?))
    }

    /// Persists `self.op_pool` to disk.
    ///
    /// ## Notes
    ///
    /// This operation is typically slow and causes a lot of allocations. It should be used
    /// sparingly.
    pub fn persist_op_pool(&self) -> Result<(), Error> {
        let _timer = metrics::start_timer(&metrics::PERSIST_OP_POOL);

        self.store.put_item(
            &OP_POOL_DB_KEY,
            &PersistedOperationPool::from_operation_pool(&self.op_pool),
        )?;

        Ok(())
    }

    /// Persists `self.eth1_chain` and its caches to disk.
    pub fn persist_eth1_cache(&self) -> Result<(), Error> {
        let _timer = metrics::start_timer(&metrics::PERSIST_ETH1_CACHE);

        if let Some(eth1_chain) = self.eth1_chain.as_ref() {
            self.store
                .put_item(&ETH1_CACHE_DB_KEY, &eth1_chain.as_ssz_container())?;
        }

        Ok(())
    }

    pub fn persist_data_availabilty_checker(&self) -> Result<(), Error> {
        let _timer = metrics::start_timer(&metrics::PERSIST_DATA_AVAILABILITY_CHECKER);
        self.data_availability_checker.persist_all()?;

        Ok(())
    }

    /// Returns the slot _right now_ according to `self.slot_clock`. Returns `Err` if the slot is
    /// unavailable.
    ///
    /// The slot might be unavailable due to an error with the system clock, or if the present time
    /// is before genesis (i.e., a negative slot).
    pub fn slot(&self) -> Result<Slot, Error> {
        self.slot_clock.now().ok_or(Error::UnableToReadSlot)
    }

    /// Returns the epoch _right now_ according to `self.slot_clock`. Returns `Err` if the epoch is
    /// unavailable.
    ///
    /// The epoch might be unavailable due to an error with the system clock, or if the present time
    /// is before genesis (i.e., a negative epoch).
    pub fn epoch(&self) -> Result<Epoch, Error> {
        self.slot()
            .map(|slot| slot.epoch(T::EthSpec::slots_per_epoch()))
    }

    /// Iterates across all `(block_root, slot)` pairs from `start_slot`
    /// to the head of the chain (inclusive).
    ///
    /// ## Notes
    ///
    /// - `slot` always increases by `1`.
    /// - Skipped slots contain the root of the closest prior
    ///     non-skipped slot (identical to the way they are stored in `state.block_roots`).
    /// - Iterator returns `(Hash256, Slot)`.
    ///
    /// Will return a `BlockOutOfRange` error if the requested start slot is before the period of
    /// history for which we have blocks stored. See `get_oldest_block_slot`.
    pub fn forwards_iter_block_roots(
        &self,
        start_slot: Slot,
    ) -> Result<impl Iterator<Item = Result<(Hash256, Slot), Error>> + '_, Error> {
        let oldest_block_slot = self.store.get_oldest_block_slot();
        if start_slot < oldest_block_slot {
            return Err(Error::HistoricalBlockError(
                HistoricalBlockError::BlockOutOfRange {
                    slot: start_slot,
                    oldest_block_slot,
                },
            ));
        }

        let local_head = self.head_snapshot();

        let iter = self.store.forwards_block_roots_iterator(
            start_slot,
            local_head.beacon_state.clone_with(CloneConfig::none()),
            local_head.beacon_block_root,
            &self.spec,
        )?;

        Ok(iter.map(|result| result.map_err(Into::into)))
    }

    /// Even more efficient variant of `forwards_iter_block_roots` that will avoid cloning the head
    /// state if it isn't required for the requested range of blocks.
    /// The range [start_slot, end_slot] is inclusive (ie `start_slot <= end_slot`)
    pub fn forwards_iter_block_roots_until(
        &self,
        start_slot: Slot,
        end_slot: Slot,
    ) -> Result<impl Iterator<Item = Result<(Hash256, Slot), Error>> + '_, Error> {
        let oldest_block_slot = self.store.get_oldest_block_slot();
        if start_slot < oldest_block_slot {
            return Err(Error::HistoricalBlockError(
                HistoricalBlockError::BlockOutOfRange {
                    slot: start_slot,
                    oldest_block_slot,
                },
            ));
        }

        self.with_head(move |head| {
            let iter = self.store.forwards_block_roots_iterator_until(
                start_slot,
                end_slot,
                || {
                    Ok((
                        head.beacon_state.clone_with_only_committee_caches(),
                        head.beacon_block_root,
                    ))
                },
                &self.spec,
            )?;
            Ok(iter
                .map(|result| result.map_err(Into::into))
                .take_while(move |result| {
                    result.as_ref().map_or(true, |(_, slot)| *slot <= end_slot)
                }))
        })
    }

    /// Traverse backwards from `block_root` to find the block roots of its ancestors.
    ///
    /// ## Notes
    ///
    /// - `slot` always decreases by `1`.
    /// - Skipped slots contain the root of the closest prior
    ///     non-skipped slot (identical to the way they are stored in `state.block_roots`) .
    /// - Iterator returns `(Hash256, Slot)`.
    /// - The provided `block_root` is included as the first item in the iterator.
    pub fn rev_iter_block_roots_from(
        &self,
        block_root: Hash256,
    ) -> Result<impl Iterator<Item = Result<(Hash256, Slot), Error>> + '_, Error> {
        let block = self
            .get_blinded_block(&block_root)?
            .ok_or(Error::MissingBeaconBlock(block_root))?;
        let state = self
            .get_state(&block.state_root(), Some(block.slot()))?
            .ok_or_else(|| Error::MissingBeaconState(block.state_root()))?;
        let iter = BlockRootsIterator::owned(&self.store, state);
        Ok(std::iter::once(Ok((block_root, block.slot())))
            .chain(iter)
            .map(|result| result.map_err(|e| e.into())))
    }

    /// Iterates backwards across all `(state_root, slot)` pairs starting from
    /// an arbitrary `BeaconState` to the earliest reachable ancestor (may or may not be genesis).
    ///
    /// ## Notes
    ///
    /// - `slot` always decreases by `1`.
    /// - Iterator returns `(Hash256, Slot)`.
    /// - As this iterator starts at the `head` of the chain (viz., the best block), the first slot
    ///     returned may be earlier than the wall-clock slot.
    pub fn rev_iter_state_roots_from<'a>(
        &'a self,
        state_root: Hash256,
        state: &'a BeaconState<T::EthSpec>,
    ) -> impl Iterator<Item = Result<(Hash256, Slot), Error>> + 'a {
        std::iter::once(Ok((state_root, state.slot())))
            .chain(StateRootsIterator::new(&self.store, state))
            .map(|result| result.map_err(Into::into))
    }

    /// Iterates across all `(state_root, slot)` pairs from `start_slot`
    /// to the head of the chain (inclusive).
    ///
    /// ## Notes
    ///
    /// - `slot` always increases by `1`.
    /// - Iterator returns `(Hash256, Slot)`.
    pub fn forwards_iter_state_roots(
        &self,
        start_slot: Slot,
    ) -> Result<impl Iterator<Item = Result<(Hash256, Slot), Error>> + '_, Error> {
        let local_head = self.head_snapshot();

        let iter = self.store.forwards_state_roots_iterator(
            start_slot,
            local_head.beacon_state_root(),
            local_head.beacon_state.clone_with(CloneConfig::none()),
            &self.spec,
        )?;

        Ok(iter.map(|result| result.map_err(Into::into)))
    }

    /// Super-efficient forwards state roots iterator that avoids cloning the head if the state
    /// roots lie entirely within the freezer database.
    ///
    /// The iterator returned will include roots for `start_slot..=end_slot`, i.e.  it
    /// is endpoint inclusive.
    pub fn forwards_iter_state_roots_until(
        &self,
        start_slot: Slot,
        end_slot: Slot,
    ) -> Result<impl Iterator<Item = Result<(Hash256, Slot), Error>> + '_, Error> {
        self.with_head(move |head| {
            let iter = self.store.forwards_state_roots_iterator_until(
                start_slot,
                end_slot,
                || {
                    Ok((
                        head.beacon_state.clone_with_only_committee_caches(),
                        head.beacon_state_root(),
                    ))
                },
                &self.spec,
            )?;
            Ok(iter
                .map(|result| result.map_err(Into::into))
                .take_while(move |result| {
                    result.as_ref().map_or(true, |(_, slot)| *slot <= end_slot)
                }))
        })
    }

    /// Returns the block at the given slot, if any. Only returns blocks in the canonical chain.
    ///
    /// Use the `skips` parameter to define the behaviour when `request_slot` is a skipped slot.
    ///
    /// ## Errors
    ///
    /// May return a database error.
    pub fn block_at_slot(
        &self,
        request_slot: Slot,
        skips: WhenSlotSkipped,
    ) -> Result<Option<SignedBlindedBeaconBlock<T::EthSpec>>, Error> {
        let root = self.block_root_at_slot(request_slot, skips)?;

        if let Some(block_root) = root {
            Ok(self.store.get_blinded_block(&block_root)?)
        } else {
            Ok(None)
        }
    }

    /// Returns the state root at the given slot, if any. Only returns state roots in the canonical chain.
    ///
    /// ## Errors
    ///
    /// May return a database error.
    pub fn state_root_at_slot(&self, request_slot: Slot) -> Result<Option<Hash256>, Error> {
        if request_slot > self.slot()? {
            return Ok(None);
        } else if request_slot == self.spec.genesis_slot {
            return Ok(Some(self.genesis_state_root));
        }

        // Check limits w.r.t historic state bounds.
        let (historic_lower_limit, historic_upper_limit) = self.store.get_historic_state_limits();
        if request_slot > historic_lower_limit && request_slot < historic_upper_limit {
            return Ok(None);
        }

        // Try an optimized path of reading the root directly from the head state.
        let fast_lookup: Option<Hash256> = self.with_head(|head| {
            if head.beacon_block.slot() <= request_slot {
                // Return the head state root if all slots between the request and the head are skipped.
                Ok(Some(head.beacon_state_root()))
            } else if let Ok(root) = head.beacon_state.get_state_root(request_slot) {
                // Return the root if it's easily accessible from the head state.
                Ok(Some(*root))
            } else {
                // Fast lookup is not possible.
                Ok::<_, Error>(None)
            }
        })?;

        if let Some(root) = fast_lookup {
            return Ok(Some(root));
        }

        process_results(
            self.forwards_iter_state_roots_until(request_slot, request_slot)?,
            |mut iter| {
                if let Some((root, slot)) = iter.next() {
                    if slot == request_slot {
                        Ok(Some(root))
                    } else {
                        // Sanity check.
                        Err(Error::InconsistentForwardsIter { request_slot, slot })
                    }
                } else {
                    Ok(None)
                }
            },
        )?
    }

    /// Returns the block root at the given slot, if any. Only returns roots in the canonical chain.
    ///
    /// ## Notes
    ///
    /// - Use the `skips` parameter to define the behaviour when `request_slot` is a skipped slot.
    /// - Returns `Ok(None)` for any slot higher than the current wall-clock slot, or less than
    ///   the oldest known block slot.
    pub fn block_root_at_slot(
        &self,
        request_slot: Slot,
        skips: WhenSlotSkipped,
    ) -> Result<Option<Hash256>, Error> {
        match skips {
            WhenSlotSkipped::None => self.block_root_at_slot_skips_none(request_slot),
            WhenSlotSkipped::Prev => self.block_root_at_slot_skips_prev(request_slot),
        }
        .or_else(|e| match e {
            Error::HistoricalBlockError(_) => Ok(None),
            e => Err(e),
        })
    }

    /// Returns the block root at the given slot, if any. Only returns roots in the canonical chain.
    ///
    /// ## Notes
    ///
    /// - Returns `Ok(None)` if the given `Slot` was skipped.
    /// - Returns `Ok(None)` for any slot higher than the current wall-clock slot.
    ///
    /// ## Errors
    ///
    /// May return a database error.
    fn block_root_at_slot_skips_none(&self, request_slot: Slot) -> Result<Option<Hash256>, Error> {
        if request_slot > self.slot()? {
            return Ok(None);
        } else if request_slot == self.spec.genesis_slot {
            return Ok(Some(self.genesis_block_root));
        }

        let prev_slot = request_slot.saturating_sub(1_u64);

        // Try an optimized path of reading the root directly from the head state.
        let fast_lookup: Option<Option<Hash256>> = self.with_head(|head| {
            let state = &head.beacon_state;

            // Try find the root for the `request_slot`.
            let request_root_opt = match state.slot().cmp(&request_slot) {
                // It's always a skip slot if the head is less than the request slot, return early.
                Ordering::Less => return Ok(Some(None)),
                // The request slot is the head slot.
                Ordering::Equal => Some(head.beacon_block_root),
                // Try find the request slot in the state.
                Ordering::Greater => state.get_block_root(request_slot).ok().copied(),
            };

            if let Some(request_root) = request_root_opt {
                if let Ok(prev_root) = state.get_block_root(prev_slot) {
                    return Ok(Some((*prev_root != request_root).then_some(request_root)));
                }
            }

            // Fast lookup is not possible.
            Ok::<_, Error>(None)
        })?;
        if let Some(root_opt) = fast_lookup {
            return Ok(root_opt);
        }

        if let Some(((prev_root, _), (curr_root, curr_slot))) = process_results(
            self.forwards_iter_block_roots_until(prev_slot, request_slot)?,
            |iter| iter.tuple_windows().next(),
        )? {
            // Sanity check.
            if curr_slot != request_slot {
                return Err(Error::InconsistentForwardsIter {
                    request_slot,
                    slot: curr_slot,
                });
            }
            Ok((curr_root != prev_root).then_some(curr_root))
        } else {
            Ok(None)
        }
    }

    /// Returns the block root at the given slot, if any. Only returns roots in the canonical chain.
    ///
    /// ## Notes
    ///
    /// - Returns the root at the previous non-skipped slot if the given `Slot` was skipped.
    /// - Returns `Ok(None)` for any slot higher than the current wall-clock slot.
    ///
    /// ## Errors
    ///
    /// May return a database error.
    fn block_root_at_slot_skips_prev(&self, request_slot: Slot) -> Result<Option<Hash256>, Error> {
        if request_slot > self.slot()? {
            return Ok(None);
        } else if request_slot == self.spec.genesis_slot {
            return Ok(Some(self.genesis_block_root));
        }

        // Try an optimized path of reading the root directly from the head state.
        let fast_lookup: Option<Hash256> = self.with_head(|head| {
            if head.beacon_block.slot() <= request_slot {
                // Return the head root if all slots between the request and the head are skipped.
                Ok(Some(head.beacon_block_root))
            } else if let Ok(root) = head.beacon_state.get_block_root(request_slot) {
                // Return the root if it's easily accessible from the head state.
                Ok(Some(*root))
            } else {
                // Fast lookup is not possible.
                Ok::<_, Error>(None)
            }
        })?;
        if let Some(root) = fast_lookup {
            return Ok(Some(root));
        }

        process_results(
            self.forwards_iter_block_roots_until(request_slot, request_slot)?,
            |mut iter| {
                if let Some((root, slot)) = iter.next() {
                    if slot == request_slot {
                        Ok(Some(root))
                    } else {
                        // Sanity check.
                        Err(Error::InconsistentForwardsIter { request_slot, slot })
                    }
                } else {
                    Ok(None)
                }
            },
        )?
    }

    /// Returns the block at the given root, if any.
    ///
    /// Will also check the early attester cache for the block. Because of this, there's no
    /// guarantee that a block returned from this function has a `BeaconState` available in
    /// `self.store`. The expected use for this function is *only* for returning blocks requested
    /// from P2P peers.
    ///
    /// ## Errors
    ///
    /// May return a database error.
    pub fn get_blocks_checking_early_attester_cache(
        self: &Arc<Self>,
        block_roots: Vec<Hash256>,
        executor: &TaskExecutor,
    ) -> Result<
        impl Stream<
            Item = (
                Hash256,
                Arc<Result<Option<Arc<SignedBeaconBlock<T::EthSpec>>>, Error>>,
            ),
        >,
        Error,
    > {
        Ok(
            BeaconBlockStreamer::<T>::new(self, CheckEarlyAttesterCache::Yes)?
                .launch_stream(block_roots, executor),
        )
    }

    pub fn get_blocks(
        self: &Arc<Self>,
        block_roots: Vec<Hash256>,
        executor: &TaskExecutor,
    ) -> Result<
        impl Stream<
            Item = (
                Hash256,
                Arc<Result<Option<Arc<SignedBeaconBlock<T::EthSpec>>>, Error>>,
            ),
        >,
        Error,
    > {
        Ok(
            BeaconBlockStreamer::<T>::new(self, CheckEarlyAttesterCache::No)?
                .launch_stream(block_roots, executor),
        )
    }

    pub fn get_blobs_checking_early_attester_cache(
        &self,
        block_root: &Hash256,
    ) -> Result<Option<BlobSidecarList<T::EthSpec>>, Error> {
        self.early_attester_cache
            .get_blobs(*block_root)
            .map_or_else(|| self.get_blobs(block_root), |blobs| Ok(Some(blobs)))
    }

    /// Returns the block at the given root, if any.
    ///
    /// ## Errors
    ///
    /// May return a database error.
    pub async fn get_block(
        &self,
        block_root: &Hash256,
    ) -> Result<Option<SignedBeaconBlock<T::EthSpec>>, Error> {
        // Load block from database, returning immediately if we have the full block w payload
        // stored.
        let blinded_block = match self.store.try_get_full_block(block_root)? {
            Some(DatabaseBlock::Full(block)) => return Ok(Some(block)),
            Some(DatabaseBlock::Blinded(block)) => block,
            None => return Ok(None),
        };
        let fork = blinded_block.fork_name(&self.spec)?;

        // If we only have a blinded block, load the execution payload from the EL.
        let block_message = blinded_block.message();
        let execution_payload_header = block_message
            .execution_payload()
            .map_err(|_| Error::BlockVariantLacksExecutionPayload(*block_root))?
            .to_execution_payload_header();

        let exec_block_hash = execution_payload_header.block_hash();

        let execution_payload = self
            .execution_layer
            .as_ref()
            .ok_or(Error::ExecutionLayerMissing)?
            .get_payload_for_header(&execution_payload_header, fork)
            .await
            .map_err(|e| {
                Error::ExecutionLayerErrorPayloadReconstruction(exec_block_hash, Box::new(e))
            })?
            .ok_or(Error::BlockHashMissingFromExecutionLayer(exec_block_hash))?;

        // Verify payload integrity.
        let header_from_payload = ExecutionPayloadHeader::from(execution_payload.to_ref());
        if header_from_payload != execution_payload_header {
            for txn in execution_payload.transactions() {
                debug!(
                    self.log,
                    "Reconstructed txn";
                    "bytes" => format!("0x{}", hex::encode(&**txn)),
                );
            }

            return Err(Error::InconsistentPayloadReconstructed {
                slot: blinded_block.slot(),
                exec_block_hash,
                canonical_transactions_root: execution_payload_header.transactions_root(),
                reconstructed_transactions_root: header_from_payload.transactions_root(),
            });
        }

        // Add the payload to the block to form a full block.
        blinded_block
            .try_into_full_block(Some(execution_payload))
            .ok_or(Error::AddPayloadLogicError)
            .map(Some)
    }

    /// Returns the blobs at the given root, if any.
    ///
    /// Returns `Ok(None)` if the blobs and associated block are not found.
    ///
    /// If we can find the corresponding block in our database, we know whether we *should* have
    /// blobs. If we should have blobs and no blobs are found, this will error. If we shouldn't,
    /// this will reconstruct an empty `BlobsSidecar`.
    ///
    /// ## Errors
    /// - any database read errors
    /// - block and blobs are inconsistent in the database
    /// - this method is called with a pre-deneb block root
    /// - this method is called for a blob that is beyond the prune depth
    pub fn get_blobs(
        &self,
        block_root: &Hash256,
    ) -> Result<Option<BlobSidecarList<T::EthSpec>>, Error> {
        Ok(self.store.get_blobs(block_root)?)
    }

    pub fn get_blinded_block(
        &self,
        block_root: &Hash256,
    ) -> Result<Option<SignedBlindedBeaconBlock<T::EthSpec>>, Error> {
        Ok(self.store.get_blinded_block(block_root)?)
    }

    /// Returns the state at the given root, if any.
    ///
    /// ## Errors
    ///
    /// May return a database error.
    pub fn get_state(
        &self,
        state_root: &Hash256,
        slot: Option<Slot>,
    ) -> Result<Option<BeaconState<T::EthSpec>>, Error> {
        Ok(self.store.get_state(state_root, slot)?)
    }

    /// Return the sync committee at `slot + 1` from the canonical chain.
    ///
    /// This is useful when dealing with sync committee messages, because messages are signed
    /// and broadcast one slot prior to the slot of the sync committee (which is relevant at
    /// sync committee period boundaries).
    pub fn sync_committee_at_next_slot(
        &self,
        slot: Slot,
    ) -> Result<Arc<SyncCommittee<T::EthSpec>>, Error> {
        let epoch = slot.safe_add(1)?.epoch(T::EthSpec::slots_per_epoch());
        self.sync_committee_at_epoch(epoch)
    }

    /// Return the sync committee at `epoch` from the canonical chain.
    pub fn sync_committee_at_epoch(
        &self,
        epoch: Epoch,
    ) -> Result<Arc<SyncCommittee<T::EthSpec>>, Error> {
        // Try to read a committee from the head. This will work most of the time, but will fail
        // for faraway committees, or if there are skipped slots at the transition to Altair.
        let spec = &self.spec;
        let committee_from_head =
            self.with_head(
                |head| match head.beacon_state.get_built_sync_committee(epoch, spec) {
                    Ok(committee) => Ok(Some(committee.clone())),
                    Err(BeaconStateError::SyncCommitteeNotKnown { .. })
                    | Err(BeaconStateError::IncorrectStateVariant) => Ok(None),
                    Err(e) => Err(Error::from(e)),
                },
            )?;

        if let Some(committee) = committee_from_head {
            Ok(committee)
        } else {
            // Slow path: load a state (or advance the head).
            let sync_committee_period = epoch.sync_committee_period(spec)?;
            let committee = self
                .state_for_sync_committee_period(sync_committee_period)?
                .get_built_sync_committee(epoch, spec)?
                .clone();
            Ok(committee)
        }
    }

    /// Load a state suitable for determining the sync committee for the given period.
    ///
    /// Specifically, the state at the start of the *previous* sync committee period.
    ///
    /// This is sufficient for historical duties, and efficient in the case where the head
    /// is lagging the current period and we need duties for the next period (because we only
    /// have to transition the head to start of the current period).
    ///
    /// We also need to ensure that the load slot is after the Altair fork.
    ///
    /// **WARNING**: the state returned will have dummy state roots. It should only be used
    /// for its sync committees (determining duties, etc).
    pub fn state_for_sync_committee_period(
        &self,
        sync_committee_period: u64,
    ) -> Result<BeaconState<T::EthSpec>, Error> {
        let altair_fork_epoch = self
            .spec
            .altair_fork_epoch
            .ok_or(Error::AltairForkDisabled)?;

        let load_slot = std::cmp::max(
            self.spec.epochs_per_sync_committee_period * sync_committee_period.saturating_sub(1),
            altair_fork_epoch,
        )
        .start_slot(T::EthSpec::slots_per_epoch());

        self.state_at_slot(load_slot, StateSkipConfig::WithoutStateRoots)
    }

    /// Returns the current heads of the `BeaconChain`. For the canonical head, see `Self::head`.
    ///
    /// Returns `(block_root, block_slot)`.
    pub fn heads(&self) -> Vec<(Hash256, Slot)> {
        self.head_tracker.heads()
    }

    pub fn knows_head(&self, block_hash: &SignedBeaconBlockHash) -> bool {
        self.head_tracker.contains_head((*block_hash).into())
    }

    /// Returns the `BeaconState` at the given slot.
    ///
    /// Returns `None` when the state is not found in the database or there is an error skipping
    /// to a future state.
    pub fn state_at_slot(
        &self,
        slot: Slot,
        config: StateSkipConfig,
    ) -> Result<BeaconState<T::EthSpec>, Error> {
        let head_state = self.head_beacon_state_cloned();

        match slot.cmp(&head_state.slot()) {
            Ordering::Equal => Ok(head_state),
            Ordering::Greater => {
                if slot > head_state.slot() + T::EthSpec::slots_per_epoch() {
                    warn!(
                        self.log,
                        "Skipping more than an epoch";
                        "head_slot" => head_state.slot(),
                        "request_slot" => slot
                    )
                }

                let start_slot = head_state.slot();
                let task_start = Instant::now();
                let max_task_runtime = Duration::from_secs(self.spec.seconds_per_slot);

                let head_state_slot = head_state.slot();
                let mut state = head_state;

                let skip_state_root = match config {
                    StateSkipConfig::WithStateRoots => None,
                    StateSkipConfig::WithoutStateRoots => Some(Hash256::zero()),
                };

                while state.slot() < slot {
                    // Do not allow and forward state skip that takes longer than the maximum task duration.
                    //
                    // This is a protection against nodes doing too much work when they're not synced
                    // to a chain.
                    if task_start + max_task_runtime < Instant::now() {
                        return Err(Error::StateSkipTooLarge {
                            start_slot,
                            requested_slot: slot,
                            max_task_runtime,
                        });
                    }

                    // Note: supplying some `state_root` when it is known would be a cheap and easy
                    // optimization.
                    match per_slot_processing(&mut state, skip_state_root, &self.spec) {
                        Ok(_) => (),
                        Err(e) => {
                            warn!(
                                self.log,
                                "Unable to load state at slot";
                                "error" => ?e,
                                "head_slot" => head_state_slot,
                                "requested_slot" => slot
                            );
                            return Err(Error::NoStateForSlot(slot));
                        }
                    };
                }
                Ok(state)
            }
            Ordering::Less => {
                let state_root =
                    process_results(self.forwards_iter_state_roots_until(slot, slot)?, |iter| {
                        iter.take_while(|(_, current_slot)| *current_slot >= slot)
                            .find(|(_, current_slot)| *current_slot == slot)
                            .map(|(root, _slot)| root)
                    })?
                    .ok_or(Error::NoStateForSlot(slot))?;

                Ok(self
                    .get_state(&state_root, Some(slot))?
                    .ok_or(Error::NoStateForSlot(slot))?)
            }
        }
    }

    /// Returns the `BeaconState` the current slot (viz., `self.slot()`).
    ///
    ///  - A reference to the head state (note: this keeps a read lock on the head, try to use
    ///  sparingly).
    ///  - The head state, but with skipped slots (for states later than the head).
    ///
    ///  Returns `None` when there is an error skipping to a future state or the slot clock cannot
    ///  be read.
    pub fn wall_clock_state(&self) -> Result<BeaconState<T::EthSpec>, Error> {
        self.state_at_slot(self.slot()?, StateSkipConfig::WithStateRoots)
    }

    /// Returns the validator index (if any) for the given public key.
    ///
    /// ## Notes
    ///
    /// This query uses the `validator_pubkey_cache` which contains _all_ validators ever seen,
    /// even if those validators aren't included in the head state. It is important to remember
    /// that just because a validator exists here, it doesn't necessarily exist in all
    /// `BeaconStates`.
    ///
    /// ## Errors
    ///
    /// May return an error if acquiring a read-lock on the `validator_pubkey_cache` times out.
    pub fn validator_index(&self, pubkey: &PublicKeyBytes) -> Result<Option<usize>, Error> {
        let pubkey_cache = self
            .validator_pubkey_cache
            .try_read_for(VALIDATOR_PUBKEY_CACHE_LOCK_TIMEOUT)
            .ok_or(Error::ValidatorPubkeyCacheLockTimeout)?;

        Ok(pubkey_cache.get_index(pubkey))
    }

    /// Return the validator indices of all public keys fetched from an iterator.
    ///
    /// If any public key doesn't belong to a known validator then an error will be returned.
    /// We could consider relaxing this by returning `Vec<Option<usize>>` in future.
    pub fn validator_indices<'a>(
        &self,
        validator_pubkeys: impl Iterator<Item = &'a PublicKeyBytes>,
    ) -> Result<Vec<u64>, Error> {
        let pubkey_cache = self
            .validator_pubkey_cache
            .try_read_for(VALIDATOR_PUBKEY_CACHE_LOCK_TIMEOUT)
            .ok_or(Error::ValidatorPubkeyCacheLockTimeout)?;

        validator_pubkeys
            .map(|pubkey| {
                pubkey_cache
                    .get_index(pubkey)
                    .map(|id| id as u64)
                    .ok_or(Error::ValidatorPubkeyUnknown(*pubkey))
            })
            .collect()
    }

    /// Returns the validator pubkey (if any) for the given validator index.
    ///
    /// ## Notes
    ///
    /// This query uses the `validator_pubkey_cache` which contains _all_ validators ever seen,
    /// even if those validators aren't included in the head state. It is important to remember
    /// that just because a validator exists here, it doesn't necessarily exist in all
    /// `BeaconStates`.
    ///
    /// ## Errors
    ///
    /// May return an error if acquiring a read-lock on the `validator_pubkey_cache` times out.
    pub fn validator_pubkey(&self, validator_index: usize) -> Result<Option<PublicKey>, Error> {
        let pubkey_cache = self
            .validator_pubkey_cache
            .try_read_for(VALIDATOR_PUBKEY_CACHE_LOCK_TIMEOUT)
            .ok_or(Error::ValidatorPubkeyCacheLockTimeout)?;

        Ok(pubkey_cache.get(validator_index).cloned())
    }

    /// As per `Self::validator_pubkey`, but returns `PublicKeyBytes`.
    pub fn validator_pubkey_bytes(
        &self,
        validator_index: usize,
    ) -> Result<Option<PublicKeyBytes>, Error> {
        let pubkey_cache = self
            .validator_pubkey_cache
            .try_read_for(VALIDATOR_PUBKEY_CACHE_LOCK_TIMEOUT)
            .ok_or(Error::ValidatorPubkeyCacheLockTimeout)?;

        Ok(pubkey_cache.get_pubkey_bytes(validator_index).copied())
    }

    /// As per `Self::validator_pubkey_bytes` but will resolve multiple indices at once to avoid
    /// bouncing the read-lock on the pubkey cache.
    ///
    /// Returns a map that may have a length less than `validator_indices.len()` if some indices
    /// were unable to be resolved.
    pub fn validator_pubkey_bytes_many(
        &self,
        validator_indices: &[usize],
    ) -> Result<HashMap<usize, PublicKeyBytes>, Error> {
        let pubkey_cache = self
            .validator_pubkey_cache
            .try_read_for(VALIDATOR_PUBKEY_CACHE_LOCK_TIMEOUT)
            .ok_or(Error::ValidatorPubkeyCacheLockTimeout)?;

        let mut map = HashMap::with_capacity(validator_indices.len());
        for &validator_index in validator_indices {
            if let Some(pubkey) = pubkey_cache.get_pubkey_bytes(validator_index) {
                map.insert(validator_index, *pubkey);
            }
        }
        Ok(map)
    }

    /// Returns the block canonical root of the current canonical chain at a given slot, starting from the given state.
    ///
    /// Returns `None` if the given slot doesn't exist in the chain.
    pub fn root_at_slot_from_state(
        &self,
        target_slot: Slot,
        beacon_block_root: Hash256,
        state: &BeaconState<T::EthSpec>,
    ) -> Result<Option<Hash256>, Error> {
        let iter = BlockRootsIterator::new(&self.store, state);
        let iter_with_head = std::iter::once(Ok((beacon_block_root, state.slot())))
            .chain(iter)
            .map(|result| result.map_err(|e| e.into()));

        process_results(iter_with_head, |mut iter| {
            iter.find(|(_, slot)| *slot == target_slot)
                .map(|(root, _)| root)
        })
    }

    /// Returns the attestation duties for the given validator indices using the shuffling cache.
    ///
    /// An error may be returned if `head_block_root` is a finalized block, this function is only
    /// designed for operations at the head of the chain.
    ///
    /// The returned `Vec` will have the same length as `validator_indices`, any
    /// non-existing/inactive validators will have `None` values.
    ///
    /// ## Notes
    ///
    /// This function will try to use the shuffling cache to return the value. If the value is not
    /// in the shuffling cache, it will be added. Care should be taken not to wash out the
    /// shuffling cache with historical/useless values.
    pub fn validator_attestation_duties(
        &self,
        validator_indices: &[u64],
        epoch: Epoch,
        head_block_root: Hash256,
    ) -> Result<(Vec<Option<AttestationDuty>>, Hash256, ExecutionStatus), Error> {
        let execution_status = self
            .canonical_head
            .fork_choice_read_lock()
            .get_block_execution_status(&head_block_root)
            .ok_or(Error::AttestationHeadNotInForkChoice(head_block_root))?;

        let (duties, dependent_root) = self.with_committee_cache(
            head_block_root,
            epoch,
            |committee_cache, dependent_root| {
                let duties = validator_indices
                    .iter()
                    .map(|validator_index| {
                        let validator_index = *validator_index as usize;
                        committee_cache.get_attestation_duties(validator_index)
                    })
                    .collect();

                Ok((duties, dependent_root))
            },
        )?;
        Ok((duties, dependent_root, execution_status))
    }

    /// Returns an aggregated `Attestation`, if any, that has a matching `attestation.data`.
    ///
    /// The attestation will be obtained from `self.naive_aggregation_pool`.
    pub fn get_aggregated_attestation(
        &self,
        data: &AttestationData,
    ) -> Result<Option<Attestation<T::EthSpec>>, Error> {
        if let Some(attestation) = self.naive_aggregation_pool.read().get(data) {
            self.filter_optimistic_attestation(attestation)
                .map(Option::Some)
        } else {
            Ok(None)
        }
    }

    /// Returns an aggregated `Attestation`, if any, that has a matching
    /// `attestation.data.tree_hash_root()`.
    ///
    /// The attestation will be obtained from `self.naive_aggregation_pool`.
    pub fn get_aggregated_attestation_by_slot_and_root(
        &self,
        slot: Slot,
        attestation_data_root: &Hash256,
    ) -> Result<Option<Attestation<T::EthSpec>>, Error> {
        if let Some(attestation) = self
            .naive_aggregation_pool
            .read()
            .get_by_slot_and_root(slot, attestation_data_root)
        {
            self.filter_optimistic_attestation(attestation)
                .map(Option::Some)
        } else {
            Ok(None)
        }
    }

    /// Returns `Ok(attestation)` if the supplied `attestation` references a valid
    /// `beacon_block_root`.
    fn filter_optimistic_attestation(
        &self,
        attestation: Attestation<T::EthSpec>,
    ) -> Result<Attestation<T::EthSpec>, Error> {
        let beacon_block_root = attestation.data.beacon_block_root;
        match self
            .canonical_head
            .fork_choice_read_lock()
            .get_block_execution_status(&beacon_block_root)
        {
            // The attestation references a block that is not in fork choice, it must be
            // pre-finalization.
            None => Err(Error::CannotAttestToFinalizedBlock { beacon_block_root }),
            // The attestation references a fully valid `beacon_block_root`.
            Some(execution_status) if execution_status.is_valid_or_irrelevant() => Ok(attestation),
            // The attestation references a block that has not been verified by an EL (i.e. it
            // is optimistic or invalid). Don't return the block, return an error instead.
            Some(execution_status) => Err(Error::HeadBlockNotFullyVerified {
                beacon_block_root,
                execution_status,
            }),
        }
    }

    /// Return an aggregated `SyncCommitteeContribution` matching the given `root`.
    pub fn get_aggregated_sync_committee_contribution(
        &self,
        sync_contribution_data: &SyncContributionData,
    ) -> Result<Option<SyncCommitteeContribution<T::EthSpec>>, Error> {
        if let Some(contribution) = self
            .naive_sync_aggregation_pool
            .read()
            .get(sync_contribution_data)
        {
            self.filter_optimistic_sync_committee_contribution(contribution)
                .map(Option::Some)
        } else {
            Ok(None)
        }
    }

    fn filter_optimistic_sync_committee_contribution(
        &self,
        contribution: SyncCommitteeContribution<T::EthSpec>,
    ) -> Result<SyncCommitteeContribution<T::EthSpec>, Error> {
        let beacon_block_root = contribution.beacon_block_root;
        match self
            .canonical_head
            .fork_choice_read_lock()
            .get_block_execution_status(&beacon_block_root)
        {
            // The contribution references a block that is not in fork choice, it must be
            // pre-finalization.
            None => Err(Error::SyncContributionDataReferencesFinalizedBlock { beacon_block_root }),
            // The contribution references a fully valid `beacon_block_root`.
            Some(execution_status) if execution_status.is_valid_or_irrelevant() => Ok(contribution),
            // The contribution references a block that has not been verified by an EL (i.e. it
            // is optimistic or invalid). Don't return the block, return an error instead.
            Some(execution_status) => Err(Error::HeadBlockNotFullyVerified {
                beacon_block_root,
                execution_status,
            }),
        }
    }

    /// Produce an unaggregated `Attestation` that is valid for the given `slot` and `index`.
    ///
    /// The produced `Attestation` will not be valid until it has been signed by exactly one
    /// validator that is in the committee for `slot` and `index` in the canonical chain.
    ///
    /// Always attests to the canonical chain.
    ///
    /// ## Errors
    ///
    /// May return an error if the `request_slot` is too far behind the head state.
    pub fn produce_unaggregated_attestation(
        &self,
        request_slot: Slot,
        request_index: CommitteeIndex,
    ) -> Result<Attestation<T::EthSpec>, Error> {
        let _total_timer = metrics::start_timer(&metrics::ATTESTATION_PRODUCTION_SECONDS);

        // The early attester cache will return `Some(attestation)` in the scenario where there is a
        // block being imported that will become the head block, but that block has not yet been
        // inserted into the database and set as `self.canonical_head`.
        //
        // In effect, the early attester cache prevents slow database IO from causing missed
        // head/target votes.
        //
        // The early attester cache should never contain an optimistically imported block.
        match self
            .early_attester_cache
            .try_attest(request_slot, request_index, &self.spec)
        {
            // The cache matched this request, return the value.
            Ok(Some(attestation)) => return Ok(attestation),
            // The cache did not match this request, proceed with the rest of this function.
            Ok(None) => (),
            // The cache returned an error. Log the error and proceed with the rest of this
            // function.
            Err(e) => warn!(
                self.log,
                "Early attester cache failed";
                "error" => ?e
            ),
        }

        let slots_per_epoch = T::EthSpec::slots_per_epoch();
        let request_epoch = request_slot.epoch(slots_per_epoch);

        /*
         * Phase 1/2:
         *
         * Take a short-lived read-lock on the head and copy the necessary information from it.
         *
         * It is important that this first phase is as quick as possible; creating contention for
         * the head-lock is not desirable.
         */

        let head_state_slot;
        let beacon_block_root;
        let beacon_state_root;
        let target;
        let current_epoch_attesting_info: Option<(Checkpoint, usize)>;
        let attester_cache_key;
        let head_timer = metrics::start_timer(&metrics::ATTESTATION_PRODUCTION_HEAD_SCRAPE_SECONDS);
        // The following braces are to prevent the `cached_head` Arc from being held for longer than
        // required. It also helps reduce the diff for a very large PR (#3244).
        {
            let head = self.head_snapshot();
            let head_state = &head.beacon_state;
            head_state_slot = head_state.slot();

            // There is no value in producing an attestation to a block that is pre-finalization and
            // it is likely to cause expensive and pointless reads to the freezer database. Exit
            // early if this is the case.
            let finalized_slot = head_state
                .finalized_checkpoint()
                .epoch
                .start_slot(slots_per_epoch);
            if request_slot < finalized_slot {
                return Err(Error::AttestingToFinalizedSlot {
                    finalized_slot,
                    request_slot,
                });
            }

            // This function will eventually fail when trying to access a slot which is
            // out-of-bounds of `state.block_roots`. This explicit error is intended to provide a
            // clearer message to the user than an ambiguous `SlotOutOfBounds` error.
            let slots_per_historical_root = T::EthSpec::slots_per_historical_root() as u64;
            let lowest_permissible_slot =
                head_state.slot().saturating_sub(slots_per_historical_root);
            if request_slot < lowest_permissible_slot {
                return Err(Error::AttestingToAncientSlot {
                    lowest_permissible_slot,
                    request_slot,
                });
            }

            if request_slot >= head_state.slot() {
                // When attesting to the head slot or later, always use the head of the chain.
                beacon_block_root = head.beacon_block_root;
                beacon_state_root = head.beacon_state_root();
            } else {
                // Permit attesting to slots *prior* to the current head. This is desirable when
                // the VC and BN are out-of-sync due to time issues or overloading.
                beacon_block_root = *head_state.get_block_root(request_slot)?;
                beacon_state_root = *head_state.get_state_root(request_slot)?;
            };

            let target_slot = request_epoch.start_slot(T::EthSpec::slots_per_epoch());
            let target_root = if head_state.slot() <= target_slot {
                // If the state is earlier than the target slot then the target *must* be the head
                // block root.
                beacon_block_root
            } else {
                *head_state.get_block_root(target_slot)?
            };
            target = Checkpoint {
                epoch: request_epoch,
                root: target_root,
            };

            current_epoch_attesting_info = if head_state.current_epoch() == request_epoch {
                // When the head state is in the same epoch as the request, all the information
                // required to attest is available on the head state.
                Some((
                    head_state.current_justified_checkpoint(),
                    head_state
                        .get_beacon_committee(request_slot, request_index)?
                        .committee
                        .len(),
                ))
            } else {
                // If the head state is in a *different* epoch to the request, more work is required
                // to determine the justified checkpoint and committee length.
                None
            };

            // Determine the key for `self.attester_cache`, in case it is required later in this
            // routine.
            attester_cache_key =
                AttesterCacheKey::new(request_epoch, head_state, beacon_block_root)?;
        }
        drop(head_timer);

        // Only attest to a block if it is fully verified (i.e. not optimistic or invalid).
        match self
            .canonical_head
            .fork_choice_read_lock()
            .get_block_execution_status(&beacon_block_root)
        {
            Some(execution_status) if execution_status.is_valid_or_irrelevant() => (),
            Some(execution_status) => {
                return Err(Error::HeadBlockNotFullyVerified {
                    beacon_block_root,
                    execution_status,
                })
            }
            None => return Err(Error::HeadMissingFromForkChoice(beacon_block_root)),
        };

        /*
         *  Phase 2/2:
         *
         *  If the justified checkpoint and committee length from the head are suitable for this
         *  attestation, use them. If not, try the attester cache. If the cache misses, load a state
         *  from disk and prime the cache with it.
         */

        let cache_timer =
            metrics::start_timer(&metrics::ATTESTATION_PRODUCTION_CACHE_INTERACTION_SECONDS);
        let (justified_checkpoint, committee_len) =
            if let Some((justified_checkpoint, committee_len)) = current_epoch_attesting_info {
                // The head state is in the same epoch as the attestation, so there is no more
                // required information.
                (justified_checkpoint, committee_len)
            } else if let Some(cached_values) = self.attester_cache.get::<T::EthSpec>(
                &attester_cache_key,
                request_slot,
                request_index,
                &self.spec,
            )? {
                // The suitable values were already cached. Return them.
                cached_values
            } else {
                debug!(
                    self.log,
                    "Attester cache miss";
                    "beacon_block_root" => ?beacon_block_root,
                    "head_state_slot" => %head_state_slot,
                    "request_slot" => %request_slot,
                );

                // Neither the head state, nor the attester cache was able to produce the required
                // information to attest in this epoch. So, load a `BeaconState` from disk and use
                // it to fulfil the request (and prime the cache to avoid this next time).
                let _cache_build_timer =
                    metrics::start_timer(&metrics::ATTESTATION_PRODUCTION_CACHE_PRIME_SECONDS);
                self.attester_cache.load_and_cache_state(
                    beacon_state_root,
                    attester_cache_key,
                    request_slot,
                    request_index,
                    self,
                )?
            };
        drop(cache_timer);

        Ok(Attestation {
            aggregation_bits: BitList::with_capacity(committee_len)?,
            data: AttestationData {
                slot: request_slot,
                index: request_index,
                beacon_block_root,
                source: justified_checkpoint,
                target,
            },
            signature: AggregateSignature::empty(),
        })
    }

    /// Performs the same validation as `Self::verify_unaggregated_attestation_for_gossip`, but for
    /// multiple attestations using batch BLS verification. Batch verification can provide
    /// significant CPU-time savings compared to individual verification.
    pub fn batch_verify_unaggregated_attestations_for_gossip<'a, I>(
        &self,
        attestations: I,
    ) -> Result<
        Vec<Result<VerifiedUnaggregatedAttestation<'a, T>, AttestationError>>,
        AttestationError,
    >
    where
        I: Iterator<Item = (&'a Attestation<T::EthSpec>, Option<SubnetId>)> + ExactSizeIterator,
    {
        batch_verify_unaggregated_attestations(attestations, self)
    }

    /// Accepts some `Attestation` from the network and attempts to verify it, returning `Ok(_)` if
    /// it is valid to be (re)broadcast on the gossip network.
    ///
    /// The attestation must be "unaggregated", that is it must have exactly one
    /// aggregation bit set.
    pub fn verify_unaggregated_attestation_for_gossip<'a>(
        &self,
        unaggregated_attestation: &'a Attestation<T::EthSpec>,
        subnet_id: Option<SubnetId>,
    ) -> Result<VerifiedUnaggregatedAttestation<'a, T>, AttestationError> {
        metrics::inc_counter(&metrics::UNAGGREGATED_ATTESTATION_PROCESSING_REQUESTS);
        let _timer =
            metrics::start_timer(&metrics::UNAGGREGATED_ATTESTATION_GOSSIP_VERIFICATION_TIMES);

        VerifiedUnaggregatedAttestation::verify(unaggregated_attestation, subnet_id, self).map(
            |v| {
                // This method is called for API and gossip attestations, so this covers all unaggregated attestation events
                if let Some(event_handler) = self.event_handler.as_ref() {
                    if event_handler.has_attestation_subscribers() {
                        event_handler
                            .register(EventKind::Attestation(Box::new(v.attestation().clone())));
                    }
                }
                metrics::inc_counter(&metrics::UNAGGREGATED_ATTESTATION_PROCESSING_SUCCESSES);
                v
            },
        )
    }

    /// Performs the same validation as `Self::verify_aggregated_attestation_for_gossip`, but for
    /// multiple attestations using batch BLS verification. Batch verification can provide
    /// significant CPU-time savings compared to individual verification.
    pub fn batch_verify_aggregated_attestations_for_gossip<'a, I>(
        &self,
        aggregates: I,
    ) -> Result<Vec<Result<VerifiedAggregatedAttestation<'a, T>, AttestationError>>, AttestationError>
    where
        I: Iterator<Item = &'a SignedAggregateAndProof<T::EthSpec>> + ExactSizeIterator,
    {
        batch_verify_aggregated_attestations(aggregates, self)
    }

    /// Accepts some `SignedAggregateAndProof` from the network and attempts to verify it,
    /// returning `Ok(_)` if it is valid to be (re)broadcast on the gossip network.
    pub fn verify_aggregated_attestation_for_gossip<'a>(
        &self,
        signed_aggregate: &'a SignedAggregateAndProof<T::EthSpec>,
    ) -> Result<VerifiedAggregatedAttestation<'a, T>, AttestationError> {
        metrics::inc_counter(&metrics::AGGREGATED_ATTESTATION_PROCESSING_REQUESTS);
        let _timer =
            metrics::start_timer(&metrics::AGGREGATED_ATTESTATION_GOSSIP_VERIFICATION_TIMES);

        VerifiedAggregatedAttestation::verify(signed_aggregate, self).map(|v| {
            // This method is called for API and gossip attestations, so this covers all aggregated attestation events
            if let Some(event_handler) = self.event_handler.as_ref() {
                if event_handler.has_attestation_subscribers() {
                    event_handler
                        .register(EventKind::Attestation(Box::new(v.attestation().clone())));
                }
            }
            metrics::inc_counter(&metrics::AGGREGATED_ATTESTATION_PROCESSING_SUCCESSES);
            v
        })
    }

    /// Accepts some `SyncCommitteeMessage` from the network and attempts to verify it, returning `Ok(_)` if
    /// it is valid to be (re)broadcast on the gossip network.
    pub fn verify_sync_committee_message_for_gossip(
        &self,
        sync_message: SyncCommitteeMessage,
        subnet_id: SyncSubnetId,
    ) -> Result<VerifiedSyncCommitteeMessage, SyncCommitteeError> {
        metrics::inc_counter(&metrics::SYNC_MESSAGE_PROCESSING_REQUESTS);
        let _timer = metrics::start_timer(&metrics::SYNC_MESSAGE_GOSSIP_VERIFICATION_TIMES);

        VerifiedSyncCommitteeMessage::verify(sync_message, subnet_id, self).map(|v| {
            metrics::inc_counter(&metrics::SYNC_MESSAGE_PROCESSING_SUCCESSES);
            v
        })
    }

    /// Accepts some `SignedContributionAndProof` from the network and attempts to verify it,
    /// returning `Ok(_)` if it is valid to be (re)broadcast on the gossip network.
    pub fn verify_sync_contribution_for_gossip(
        &self,
        sync_contribution: SignedContributionAndProof<T::EthSpec>,
    ) -> Result<VerifiedSyncContribution<T>, SyncCommitteeError> {
        metrics::inc_counter(&metrics::SYNC_CONTRIBUTION_PROCESSING_REQUESTS);
        let _timer = metrics::start_timer(&metrics::SYNC_CONTRIBUTION_GOSSIP_VERIFICATION_TIMES);
        VerifiedSyncContribution::verify(sync_contribution, self).map(|v| {
            if let Some(event_handler) = self.event_handler.as_ref() {
                if event_handler.has_contribution_subscribers() {
                    event_handler.register(EventKind::ContributionAndProof(Box::new(
                        v.aggregate().clone(),
                    )));
                }
            }
            metrics::inc_counter(&metrics::SYNC_CONTRIBUTION_PROCESSING_SUCCESSES);
            v
        })
    }

    /// Accepts some 'LightClientFinalityUpdate' from the network and attempts to verify it
    pub fn verify_finality_update_for_gossip(
        self: &Arc<Self>,
        light_client_finality_update: LightClientFinalityUpdate<T::EthSpec>,
        seen_timestamp: Duration,
    ) -> Result<VerifiedLightClientFinalityUpdate<T>, LightClientFinalityUpdateError> {
        VerifiedLightClientFinalityUpdate::verify(
            light_client_finality_update,
            self,
            seen_timestamp,
        )
        .map(|v| {
            metrics::inc_counter(&metrics::FINALITY_UPDATE_PROCESSING_SUCCESSES);
            v
        })
    }

    pub fn verify_blob_sidecar_for_gossip(
        self: &Arc<Self>,
        blob_sidecar: SignedBlobSidecar<T::EthSpec>,
        subnet_id: u64,
    ) -> Result<GossipVerifiedBlob<T::EthSpec>, BlobError<T::EthSpec>> {
        blob_verification::validate_blob_sidecar_for_gossip(blob_sidecar, subnet_id, self)
    }

    /// Accepts some 'LightClientOptimisticUpdate' from the network and attempts to verify it
    pub fn verify_optimistic_update_for_gossip(
        self: &Arc<Self>,
        light_client_optimistic_update: LightClientOptimisticUpdate<T::EthSpec>,
        seen_timestamp: Duration,
    ) -> Result<VerifiedLightClientOptimisticUpdate<T>, LightClientOptimisticUpdateError> {
        VerifiedLightClientOptimisticUpdate::verify(
            light_client_optimistic_update,
            self,
            seen_timestamp,
        )
        .map(|v| {
            metrics::inc_counter(&metrics::OPTIMISTIC_UPDATE_PROCESSING_SUCCESSES);
            v
        })
    }

    /// Accepts some attestation-type object and attempts to verify it in the context of fork
    /// choice. If it is valid it is applied to `self.fork_choice`.
    ///
    /// Common items that implement `VerifiedAttestation`:
    ///
    /// - `VerifiedUnaggregatedAttestation`
    /// - `VerifiedAggregatedAttestation`
    pub fn apply_attestation_to_fork_choice(
        &self,
        verified: &impl VerifiedAttestation<T>,
    ) -> Result<(), Error> {
        let _timer = metrics::start_timer(&metrics::FORK_CHOICE_PROCESS_ATTESTATION_TIMES);

        self.canonical_head
            .fork_choice_write_lock()
            .on_attestation(
                self.slot()?,
                verified.indexed_attestation(),
                AttestationFromBlock::False,
            )
            .map_err(Into::into)
    }

    /// Accepts an `VerifiedUnaggregatedAttestation` and attempts to apply it to the "naive
    /// aggregation pool".
    ///
    /// The naive aggregation pool is used by local validators to produce
    /// `SignedAggregateAndProof`.
    ///
    /// If the attestation is too old (low slot) to be included in the pool it is simply dropped
    /// and no error is returned.
    pub fn add_to_naive_aggregation_pool(
        &self,
        unaggregated_attestation: &impl VerifiedAttestation<T>,
    ) -> Result<(), AttestationError> {
        let _timer = metrics::start_timer(&metrics::ATTESTATION_PROCESSING_APPLY_TO_AGG_POOL);

        let attestation = unaggregated_attestation.attestation();

        match self.naive_aggregation_pool.write().insert(attestation) {
            Ok(outcome) => trace!(
                self.log,
                "Stored unaggregated attestation";
                "outcome" => ?outcome,
                "index" => attestation.data.index,
                "slot" => attestation.data.slot.as_u64(),
            ),
            Err(NaiveAggregationError::SlotTooLow {
                slot,
                lowest_permissible_slot,
            }) => {
                trace!(
                    self.log,
                    "Refused to store unaggregated attestation";
                    "lowest_permissible_slot" => lowest_permissible_slot.as_u64(),
                    "slot" => slot.as_u64(),
                );
            }
            Err(e) => {
                error!(
                        self.log,
                        "Failed to store unaggregated attestation";
                        "error" => ?e,
                        "index" => attestation.data.index,
                        "slot" => attestation.data.slot.as_u64(),
                );
                return Err(Error::from(e).into());
            }
        };

        Ok(())
    }

    /// Accepts a `VerifiedSyncCommitteeMessage` and attempts to apply it to the "naive
    /// aggregation pool".
    ///
    /// The naive aggregation pool is used by local validators to produce
    /// `SignedContributionAndProof`.
    ///
    /// If the sync message is too old (low slot) to be included in the pool it is simply dropped
    /// and no error is returned.
    pub fn add_to_naive_sync_aggregation_pool(
        &self,
        verified_sync_committee_message: VerifiedSyncCommitteeMessage,
    ) -> Result<VerifiedSyncCommitteeMessage, SyncCommitteeError> {
        let sync_message = verified_sync_committee_message.sync_message();
        let positions_by_subnet_id: &HashMap<SyncSubnetId, Vec<usize>> =
            verified_sync_committee_message.subnet_positions();
        for (subnet_id, positions) in positions_by_subnet_id.iter() {
            for position in positions {
                let _timer =
                    metrics::start_timer(&metrics::SYNC_CONTRIBUTION_PROCESSING_APPLY_TO_AGG_POOL);
                let contribution = SyncCommitteeContribution::from_message(
                    sync_message,
                    subnet_id.into(),
                    *position,
                )?;

                match self
                    .naive_sync_aggregation_pool
                    .write()
                    .insert(&contribution)
                {
                    Ok(outcome) => trace!(
                        self.log,
                        "Stored unaggregated sync committee message";
                        "outcome" => ?outcome,
                        "index" => sync_message.validator_index,
                        "slot" => sync_message.slot.as_u64(),
                    ),
                    Err(NaiveAggregationError::SlotTooLow {
                        slot,
                        lowest_permissible_slot,
                    }) => {
                        trace!(
                            self.log,
                            "Refused to store unaggregated sync committee message";
                            "lowest_permissible_slot" => lowest_permissible_slot.as_u64(),
                            "slot" => slot.as_u64(),
                        );
                    }
                    Err(e) => {
                        error!(
                                self.log,
                                "Failed to store unaggregated sync committee message";
                                "error" => ?e,
                                "index" => sync_message.validator_index,
                                "slot" => sync_message.slot.as_u64(),
                        );
                        return Err(Error::from(e).into());
                    }
                };
            }
        }
        Ok(verified_sync_committee_message)
    }

    /// Accepts a `VerifiedAttestation` and attempts to apply it to `self.op_pool`.
    ///
    /// The op pool is used by local block producers to pack blocks with operations.
    pub fn add_to_block_inclusion_pool<A>(
        &self,
        verified_attestation: A,
    ) -> Result<(), AttestationError>
    where
        A: VerifiedAttestation<T>,
    {
        let _timer = metrics::start_timer(&metrics::ATTESTATION_PROCESSING_APPLY_TO_OP_POOL);

        // If there's no eth1 chain then it's impossible to produce blocks and therefore
        // useless to put things in the op pool.
        if self.eth1_chain.is_some() {
            let (attestation, attesting_indices) =
                verified_attestation.into_attestation_and_indices();
            self.op_pool
                .insert_attestation(attestation, attesting_indices)
                .map_err(Error::from)?;
        }

        Ok(())
    }

    /// Accepts a `VerifiedSyncContribution` and attempts to apply it to `self.op_pool`.
    ///
    /// The op pool is used by local block producers to pack blocks with operations.
    pub fn add_contribution_to_block_inclusion_pool(
        &self,
        contribution: VerifiedSyncContribution<T>,
    ) -> Result<(), SyncCommitteeError> {
        let _timer = metrics::start_timer(&metrics::SYNC_CONTRIBUTION_PROCESSING_APPLY_TO_OP_POOL);

        // If there's no eth1 chain then it's impossible to produce blocks and therefore
        // useless to put things in the op pool.
        if self.eth1_chain.is_some() {
            self.op_pool
                .insert_sync_contribution(contribution.contribution())
                .map_err(Error::from)?;
        }

        Ok(())
    }

    /// Filter an attestation from the op pool for shuffling compatibility.
    ///
    /// Use the provided `filter_cache` map to memoize results.
    pub fn filter_op_pool_attestation(
        &self,
        filter_cache: &mut HashMap<(Hash256, Epoch), bool>,
        att: &AttestationRef<T::EthSpec>,
        state: &BeaconState<T::EthSpec>,
    ) -> bool {
        *filter_cache
            .entry((att.data.beacon_block_root, att.checkpoint.target_epoch))
            .or_insert_with(|| {
                self.shuffling_is_compatible(
                    &att.data.beacon_block_root,
                    att.checkpoint.target_epoch,
                    state,
                )
            })
    }

    /// Check that the shuffling at `block_root` is equal to one of the shufflings of `state`.
    ///
    /// The `target_epoch` argument determines which shuffling to check compatibility with, it
    /// should be equal to the current or previous epoch of `state`, or else `false` will be
    /// returned.
    ///
    /// The compatibility check is designed to be fast: we check that the block that
    /// determined the RANDAO mix for the `target_epoch` matches the ancestor of the block
    /// identified by `block_root` (at that slot).
    pub fn shuffling_is_compatible(
        &self,
        block_root: &Hash256,
        target_epoch: Epoch,
        state: &BeaconState<T::EthSpec>,
    ) -> bool {
        self.shuffling_is_compatible_result(block_root, target_epoch, state)
            .unwrap_or_else(|e| {
                debug!(
                    self.log,
                    "Skipping attestation with incompatible shuffling";
                    "block_root" => ?block_root,
                    "target_epoch" => target_epoch,
                    "reason" => ?e,
                );
                false
            })
    }

    fn shuffling_is_compatible_result(
        &self,
        block_root: &Hash256,
        target_epoch: Epoch,
        state: &BeaconState<T::EthSpec>,
    ) -> Result<bool, Error> {
        // Compute the shuffling ID for the head state in the `target_epoch`.
        let relative_epoch = RelativeEpoch::from_epoch(state.current_epoch(), target_epoch)
            .map_err(|e| Error::BeaconStateError(e.into()))?;
        let head_shuffling_id =
            AttestationShufflingId::new(self.genesis_block_root, state, relative_epoch)?;

        // Load the block's shuffling ID from fork choice. We use the variant of `get_block` that
        // checks descent from the finalized block, so there's one case where we'll spuriously
        // return `false`: where an attestation for the previous epoch nominates the pivot block
        // which is the parent block of the finalized block. Such attestations are not useful, so
        // this doesn't matter.
        let fork_choice_lock = self.canonical_head.fork_choice_read_lock();
        let block = fork_choice_lock
            .get_block(block_root)
            .ok_or(Error::AttestationHeadNotInForkChoice(*block_root))?;
        drop(fork_choice_lock);

        let block_shuffling_id = if target_epoch == block.current_epoch_shuffling_id.shuffling_epoch
        {
            block.current_epoch_shuffling_id
        } else if target_epoch == block.next_epoch_shuffling_id.shuffling_epoch {
            block.next_epoch_shuffling_id
        } else if target_epoch > block.next_epoch_shuffling_id.shuffling_epoch {
            AttestationShufflingId {
                shuffling_epoch: target_epoch,
                shuffling_decision_block: *block_root,
            }
        } else {
            debug!(
                self.log,
                "Skipping attestation with incompatible shuffling";
                "block_root" => ?block_root,
                "target_epoch" => target_epoch,
                "reason" => "target epoch less than block epoch"
            );
            return Ok(false);
        };

        if head_shuffling_id == block_shuffling_id {
            Ok(true)
        } else {
            debug!(
                self.log,
                "Skipping attestation with incompatible shuffling";
                "block_root" => ?block_root,
                "target_epoch" => target_epoch,
                "head_shuffling_id" => ?head_shuffling_id,
                "block_shuffling_id" => ?block_shuffling_id,
            );
            Ok(false)
        }
    }

    /// Verify a voluntary exit before allowing it to propagate on the gossip network.
    pub fn verify_voluntary_exit_for_gossip(
        &self,
        exit: SignedVoluntaryExit,
    ) -> Result<ObservationOutcome<SignedVoluntaryExit, T::EthSpec>, Error> {
        let head_snapshot = self.head().snapshot;
        let head_state = &head_snapshot.beacon_state;
        let wall_clock_epoch = self.epoch()?;

        Ok(self
            .observed_voluntary_exits
            .lock()
            .verify_and_observe_at(exit, wall_clock_epoch, head_state, &self.spec)
            .map(|exit| {
                // this method is called for both API and gossip exits, so this covers all exit events
                if let Some(event_handler) = self.event_handler.as_ref() {
                    if event_handler.has_exit_subscribers() {
                        if let ObservationOutcome::New(exit) = exit.clone() {
                            event_handler.register(EventKind::VoluntaryExit(exit.into_inner()));
                        }
                    }
                }
                exit
            })?)
    }

    /// Accept a pre-verified exit and queue it for inclusion in an appropriate block.
    pub fn import_voluntary_exit(&self, exit: SigVerifiedOp<SignedVoluntaryExit, T::EthSpec>) {
        if self.eth1_chain.is_some() {
            self.op_pool.insert_voluntary_exit(exit)
        }
    }

    /// Verify a proposer slashing before allowing it to propagate on the gossip network.
    pub fn verify_proposer_slashing_for_gossip(
        &self,
        proposer_slashing: ProposerSlashing,
    ) -> Result<ObservationOutcome<ProposerSlashing, T::EthSpec>, Error> {
        let wall_clock_state = self.wall_clock_state()?;
        Ok(self.observed_proposer_slashings.lock().verify_and_observe(
            proposer_slashing,
            &wall_clock_state,
            &self.spec,
        )?)
    }

    /// Accept some proposer slashing and queue it for inclusion in an appropriate block.
    pub fn import_proposer_slashing(
        &self,
        proposer_slashing: SigVerifiedOp<ProposerSlashing, T::EthSpec>,
    ) {
        if self.eth1_chain.is_some() {
            self.op_pool.insert_proposer_slashing(proposer_slashing)
        }
    }

    /// Verify an attester slashing before allowing it to propagate on the gossip network.
    pub fn verify_attester_slashing_for_gossip(
        &self,
        attester_slashing: AttesterSlashing<T::EthSpec>,
    ) -> Result<ObservationOutcome<AttesterSlashing<T::EthSpec>, T::EthSpec>, Error> {
        let wall_clock_state = self.wall_clock_state()?;
        Ok(self.observed_attester_slashings.lock().verify_and_observe(
            attester_slashing,
            &wall_clock_state,
            &self.spec,
        )?)
    }

    /// Accept a verified attester slashing and:
    ///
    /// 1. Apply it to fork choice.
    /// 2. Add it to the op pool.
    pub fn import_attester_slashing(
        &self,
        attester_slashing: SigVerifiedOp<AttesterSlashing<T::EthSpec>, T::EthSpec>,
    ) {
        // Add to fork choice.
        self.canonical_head
            .fork_choice_write_lock()
            .on_attester_slashing(attester_slashing.as_inner());

        // Add to the op pool (if we have the ability to propose blocks).
        if self.eth1_chain.is_some() {
            self.op_pool.insert_attester_slashing(attester_slashing)
        }
    }

    /// Verify a signed BLS to execution change before allowing it to propagate on the gossip network.
    pub fn verify_bls_to_execution_change_for_http_api(
        &self,
        bls_to_execution_change: SignedBlsToExecutionChange,
    ) -> Result<ObservationOutcome<SignedBlsToExecutionChange, T::EthSpec>, Error> {
        // Before checking the gossip duplicate filter, check that no prior change is already
        // in our op pool. Ignore these messages: do not gossip, do not try to override the pool.
        match self
            .op_pool
            .bls_to_execution_change_in_pool_equals(&bls_to_execution_change)
        {
            Some(true) => return Ok(ObservationOutcome::AlreadyKnown),
            Some(false) => return Err(Error::BlsToExecutionConflictsWithPool),
            None => (),
        }

        // Use the head state to save advancing to the wall-clock slot unnecessarily. The message is
        // signed with respect to the genesis fork version, and the slot check for gossip is applied
        // separately. This `Arc` clone of the head is nice and cheap.
        let head_snapshot = self.head().snapshot;
        let head_state = &head_snapshot.beacon_state;

        Ok(self
            .observed_bls_to_execution_changes
            .lock()
            .verify_and_observe(bls_to_execution_change, head_state, &self.spec)?)
    }

    /// Verify a signed BLS to execution change before allowing it to propagate on the gossip network.
    pub fn verify_bls_to_execution_change_for_gossip(
        &self,
        bls_to_execution_change: SignedBlsToExecutionChange,
    ) -> Result<ObservationOutcome<SignedBlsToExecutionChange, T::EthSpec>, Error> {
        // Ignore BLS to execution changes on gossip prior to Capella.
        if !self.current_slot_is_post_capella()? {
            return Err(Error::BlsToExecutionPriorToCapella);
        }
        self.verify_bls_to_execution_change_for_http_api(bls_to_execution_change)
            .or_else(|e| {
                // On gossip treat conflicts the same as duplicates [IGNORE].
                match e {
                    Error::BlsToExecutionConflictsWithPool => Ok(ObservationOutcome::AlreadyKnown),
                    e => Err(e),
                }
            })
    }

    /// Check if the current slot is greater than or equal to the Capella fork epoch.
    pub fn current_slot_is_post_capella(&self) -> Result<bool, Error> {
        let current_fork = self.spec.fork_name_at_slot::<T::EthSpec>(self.slot()?);
        if let ForkName::Base | ForkName::Altair | ForkName::Merge = current_fork {
            Ok(false)
        } else {
            Ok(true)
        }
    }

    /// Import a BLS to execution change to the op pool.
    ///
    /// Return `true` if the change was added to the pool.
    pub fn import_bls_to_execution_change(
        &self,
        bls_to_execution_change: SigVerifiedOp<SignedBlsToExecutionChange, T::EthSpec>,
        received_pre_capella: ReceivedPreCapella,
    ) -> bool {
        if self.eth1_chain.is_some() {
            self.op_pool
                .insert_bls_to_execution_change(bls_to_execution_change, received_pre_capella)
        } else {
            false
        }
    }

    /// Attempt to obtain sync committee duties from the head.
    pub fn sync_committee_duties_from_head(
        &self,
        epoch: Epoch,
        validator_indices: &[u64],
    ) -> Result<Vec<Option<SyncDuty>>, Error> {
        self.with_head(move |head| {
            head.beacon_state
                .get_sync_committee_duties(epoch, validator_indices, &self.spec)
                .map_err(Error::SyncDutiesError)
        })
    }

    /// A convenience method for spawning a blocking task. It maps an `Option` and
    /// `tokio::JoinError` into a single `BeaconChainError`.
    pub(crate) async fn spawn_blocking_handle<F, R>(
        &self,
        task: F,
        name: &'static str,
    ) -> Result<R, Error>
    where
        F: FnOnce() -> R + Send + 'static,
        R: Send + 'static,
    {
        let handle = self
            .task_executor
            .spawn_blocking_handle(task, name)
            .ok_or(Error::RuntimeShutdown)?;

        handle.await.map_err(Error::TokioJoin)
    }

    /// Accepts a `chain_segment` and filters out any uninteresting blocks (e.g., pre-finalization
    /// or already-known).
    ///
    /// This method is potentially long-running and should not run on the core executor.
    pub fn filter_chain_segment(
        self: &Arc<Self>,
        chain_segment: Vec<BlockWrapper<T::EthSpec>>,
    ) -> Result<Vec<HashBlockTuple<T::EthSpec>>, ChainSegmentResult<T::EthSpec>> {
        // This function will never import any blocks.
        let imported_blocks = 0;
        let mut filtered_chain_segment = Vec::with_capacity(chain_segment.len());

        // Produce a list of the parent root and slot of the child of each block.
        //
        // E.g., `children[0] == (chain_segment[1].parent_root(), chain_segment[1].slot())`
        let children = chain_segment
            .iter()
            .skip(1)
            .map(|block| (block.parent_root(), block.slot()))
            .collect::<Vec<_>>();

        for (i, block) in chain_segment.into_iter().enumerate() {
            // Ensure the block is the correct structure for the fork at `block.slot()`.
            if let Err(e) = block.as_block().fork_name(&self.spec) {
                return Err(ChainSegmentResult::Failed {
                    imported_blocks,
                    error: BlockError::InconsistentFork(e),
                });
            }

            let block_root = get_block_root(block.as_block());

            if let Some((child_parent_root, child_slot)) = children.get(i) {
                // If this block has a child in this chain segment, ensure that its parent root matches
                // the root of this block.
                //
                // Without this check it would be possible to have a block verified using the
                // incorrect shuffling. That would be bad, mmkay.
                if block_root != *child_parent_root {
                    return Err(ChainSegmentResult::Failed {
                        imported_blocks,
                        error: BlockError::NonLinearParentRoots,
                    });
                }

                // Ensure that the slots are strictly increasing throughout the chain segment.
                if *child_slot <= block.slot() {
                    return Err(ChainSegmentResult::Failed {
                        imported_blocks,
                        error: BlockError::NonLinearSlots,
                    });
                }
            }

            match check_block_relevancy(block.as_block(), block_root, self) {
                // If the block is relevant, add it to the filtered chain segment.
                Ok(_) => filtered_chain_segment.push((block_root, block)),
                // If the block is already known, simply ignore this block.
                Err(BlockError::BlockIsAlreadyKnown) => continue,
                // If the block is the genesis block, simply ignore this block.
                Err(BlockError::GenesisBlock) => continue,
                // If the block is is for a finalized slot, simply ignore this block.
                //
                // The block is either:
                //
                // 1. In the canonical finalized chain.
                // 2. In some non-canonical chain at a slot that has been finalized already.
                //
                // In the case of (1), there's no need to re-import and later blocks in this
                // segement might be useful.
                //
                // In the case of (2), skipping the block is valid since we should never import it.
                // However, we will potentially get a `ParentUnknown` on a later block. The sync
                // protocol will need to ensure this is handled gracefully.
                Err(BlockError::WouldRevertFinalizedSlot { .. }) => continue,
                // The block has a known parent that does not descend from the finalized block.
                // There is no need to process this block or any children.
                Err(BlockError::NotFinalizedDescendant { block_parent_root }) => {
                    return Err(ChainSegmentResult::Failed {
                        imported_blocks,
                        error: BlockError::NotFinalizedDescendant { block_parent_root },
                    });
                }
                // If there was an error whilst determining if the block was invalid, return that
                // error.
                Err(BlockError::BeaconChainError(e)) => {
                    return Err(ChainSegmentResult::Failed {
                        imported_blocks,
                        error: BlockError::BeaconChainError(e),
                    });
                }
                // If the block was decided to be irrelevant for any other reason, don't include
                // this block or any of it's children in the filtered chain segment.
                _ => break,
            }
        }

        Ok(filtered_chain_segment)
    }

    /// Attempt to verify and import a chain of blocks to `self`.
    ///
    /// The provided blocks _must_ each reference the previous block via `block.parent_root` (i.e.,
    /// be a chain). An error will be returned if this is not the case.
    ///
    /// This operation is not atomic; if one of the blocks in the chain is invalid then some prior
    /// blocks might be imported.
    ///
    /// This method is generally much more efficient than importing each block using
    /// `Self::process_block`.
    pub async fn process_chain_segment(
        self: &Arc<Self>,
        chain_segment: Vec<BlockWrapper<T::EthSpec>>,
        notify_execution_layer: NotifyExecutionLayer,
    ) -> ChainSegmentResult<T::EthSpec> {
        let mut imported_blocks = 0;

        // Filter uninteresting blocks from the chain segment in a blocking task.
        let chain = self.clone();
        let filtered_chain_segment_future = self.spawn_blocking_handle(
            move || chain.filter_chain_segment(chain_segment),
            "filter_chain_segment",
        );
        let mut filtered_chain_segment = match filtered_chain_segment_future.await {
            Ok(Ok(filtered_segment)) => filtered_segment,
            Ok(Err(segment_result)) => return segment_result,
            Err(error) => {
                return ChainSegmentResult::Failed {
                    imported_blocks,
                    error: BlockError::BeaconChainError(error),
                }
            }
        };

        while let Some((_root, block)) = filtered_chain_segment.first() {
            // Determine the epoch of the first block in the remaining segment.
            let start_epoch = block.epoch();

            // The `last_index` indicates the position of the first block in an epoch greater
            // than the current epoch: partitioning the blocks into a run of blocks in the same
            // epoch and everything else. These same-epoch blocks can all be signature-verified with
            // the same `BeaconState`.
            let last_index = filtered_chain_segment
                .iter()
                .position(|(_root, block)| block.epoch() > start_epoch)
                .unwrap_or(filtered_chain_segment.len());

            let mut blocks = filtered_chain_segment.split_off(last_index);
            std::mem::swap(&mut blocks, &mut filtered_chain_segment);

            let chain = self.clone();
            let signature_verification_future = self.spawn_blocking_handle(
                move || signature_verify_chain_segment(blocks, &chain),
                "signature_verify_chain_segment",
            );

            // Verify the signature of the blocks, returning early if the signature is invalid.
            let signature_verified_blocks = match signature_verification_future.await {
                Ok(Ok(blocks)) => blocks,
                Ok(Err(error)) => {
                    return ChainSegmentResult::Failed {
                        imported_blocks,
                        error,
                    };
                }
                Err(error) => {
                    return ChainSegmentResult::Failed {
                        imported_blocks,
                        error: BlockError::BeaconChainError(error),
                    };
                }
            };

            // Import the blocks into the chain.
            for signature_verified_block in signature_verified_blocks {
                match self
                    .process_block(
                        signature_verified_block.block_root(),
                        signature_verified_block,
                        notify_execution_layer,
                        || Ok(()),
                    )
                    .await
                {
                    Ok(status) => {
                        match status {
                            AvailabilityProcessingStatus::Imported(_) => {
                                // The block was imported successfully.
                                imported_blocks += 1;
                            }
                            AvailabilityProcessingStatus::MissingComponents(slot, block_root) => {
                                warn!(self.log, "Blobs missing in response to range request";
                                    "block_root" => ?block_root, "slot" => slot);
                                return ChainSegmentResult::Failed {
                                    imported_blocks,
                                    error: BlockError::AvailabilityCheck(
                                        AvailabilityCheckError::MissingBlobs,
                                    ),
                                };
                            }
                        }
                    }
                    Err(error) => {
                        return ChainSegmentResult::Failed {
                            imported_blocks,
                            error,
                        };
                    }
                }
            }
        }

        ChainSegmentResult::Successful { imported_blocks }
    }

    /// Returns `Ok(GossipVerifiedBlock)` if the supplied `block` should be forwarded onto the
    /// gossip network. The block is not imported into the chain, it is just partially verified.
    ///
    /// The returned `GossipVerifiedBlock` should be provided to `Self::process_block` immediately
    /// after it is returned, unless some other circumstance decides it should not be imported at
    /// all.
    ///
    /// ## Errors
    ///
    /// Returns an `Err` if the given block was invalid, or an error was encountered during
    pub async fn verify_block_for_gossip(
        self: &Arc<Self>,
        block: BlockWrapper<T::EthSpec>,
    ) -> Result<GossipVerifiedBlock<T>, BlockError<T::EthSpec>> {
        let chain = self.clone();
        self.task_executor
            .clone()
            .spawn_blocking_handle(
                move || {
                    let slot = block.slot();
                    let graffiti_string = block.message().body().graffiti().as_utf8_lossy();

                    match GossipVerifiedBlock::new(block, &chain) {
                        Ok(verified) => {
                            debug!(
                                chain.log,
                                "Successfully verified gossip block";
                                "graffiti" => graffiti_string,
                                "slot" => slot,
                                "root" => ?verified.block_root(),
                            );

                            Ok(verified)
                        }
                        Err(e) => {
                            debug!(
                                chain.log,
                                "Rejected gossip block";
                                "error" => e.to_string(),
                                "graffiti" => graffiti_string,
                                "slot" => slot,
                            );

                            Err(e)
                        }
                    }
                },
                "payload_verification_handle",
            )
            .ok_or(BeaconChainError::RuntimeShutdown)?
            .await
            .map_err(BeaconChainError::TokioJoin)?
    }

    pub async fn process_blob(
        self: &Arc<Self>,
        blob: GossipVerifiedBlob<T::EthSpec>,
    ) -> Result<AvailabilityProcessingStatus, BlockError<T::EthSpec>> {
        self.check_availability_and_maybe_import(blob.slot(), |chain| {
            chain.data_availability_checker.put_gossip_blob(blob)
        })
        .await
    }

    /// Returns `Ok(block_root)` if the given `unverified_block` was successfully verified and
    /// imported into the chain.
    ///
    /// For post deneb blocks, this returns a `BlockError::AvailabilityPending` error
    /// if the corresponding blobs are not in the required caches.
    ///
    /// Items that implement `IntoExecutionPendingBlock` include:
    ///
    /// - `SignedBeaconBlock`
    /// - `GossipVerifiedBlock`
    /// - `BlockWrapper`
    ///
    /// ## Errors
    ///
    /// Returns an `Err` if the given block was invalid, or an error was encountered during
    /// verification.
    pub async fn process_block<B: IntoExecutionPendingBlock<T>>(
        self: &Arc<Self>,
        block_root: Hash256,
        unverified_block: B,
        notify_execution_layer: NotifyExecutionLayer,
<<<<<<< HEAD
    ) -> Result<AvailabilityProcessingStatus, BlockError<T::EthSpec>> {
=======
        publish_fn: impl FnOnce() -> Result<(), BlockError<T::EthSpec>> + Send + 'static,
    ) -> Result<Hash256, BlockError<T::EthSpec>> {
>>>>>>> 246d52d2
        // Start the Prometheus timer.
        let _full_timer = metrics::start_timer(&metrics::BLOCK_PROCESSING_TIMES);

        // Increment the Prometheus counter for block processing requests.
        metrics::inc_counter(&metrics::BLOCK_PROCESSING_REQUESTS);

        let chain = self.clone();
<<<<<<< HEAD
=======
        let import_block = async move {
            let execution_pending = unverified_block.into_execution_pending_block(
                block_root,
                &chain,
                notify_execution_layer,
            )?;
            publish_fn()?;
            chain
                .import_execution_pending_block(execution_pending)
                .await
        };
>>>>>>> 246d52d2

        let execution_pending = unverified_block.into_execution_pending_block(
            block_root,
            &chain,
            notify_execution_layer,
        )?;

        let executed_block = self
            .clone()
            .into_executed_block(execution_pending)
            .await
            .map_err(|e| self.handle_block_error(e))?;

<<<<<<< HEAD
        match executed_block {
            ExecutedBlock::Available(block) => self.import_available_block(Box::new(block)).await,
            ExecutedBlock::AvailabilityPending(block) => {
                self.check_availability_and_maybe_import(block.block.slot(), |chain| {
                    chain
                        .data_availability_checker
                        .put_pending_executed_block(block)
                })
                .await
=======
                Ok(block_root)
            }
            Err(e @ BlockError::BeaconChainError(BeaconChainError::TokioJoin(_))) => {
                debug!(
                    self.log,
                    "Beacon block processing cancelled";
                    "error" => ?e,
                );
                Err(e)
            }
            // There was an error whilst attempting to verify and import the block. The block might
            // be partially verified or partially imported.
            Err(BlockError::BeaconChainError(e)) => {
                crit!(
                    self.log,
                    "Beacon block processing error";
                    "error" => ?e,
                );
                Err(BlockError::BeaconChainError(e))
            }
            // The block failed verification.
            Err(other) => {
                debug!(
                    self.log,
                    "Beacon block rejected";
                    "reason" => other.to_string(),
                );
                Err(other)
>>>>>>> 246d52d2
            }
        }
    }

    /// Accepts a fully-verified block and awaits on it's payload verification handle to
    /// get a fully `ExecutedBlock`
    ///
    /// An error is returned if the verification handle couldn't be awaited.
    pub async fn into_executed_block(
        self: Arc<Self>,
        execution_pending_block: ExecutionPendingBlock<T>,
    ) -> Result<ExecutedBlock<T::EthSpec>, BlockError<T::EthSpec>> {
        let ExecutionPendingBlock {
            block,
            import_data,
            payload_verification_handle,
        } = execution_pending_block;

        let payload_verification_outcome = payload_verification_handle
            .await
            .map_err(BeaconChainError::TokioJoin)?
            .ok_or(BeaconChainError::RuntimeShutdown)??;

        // Log the PoS pandas if a merge transition just occurred.
        if payload_verification_outcome.is_valid_merge_transition_block {
            info!(self.log, "{}", POS_PANDA_BANNER);
            info!(
                self.log,
                "Proof of Stake Activated";
                "slot" => block.slot()
            );
            info!(
                self.log, "";
                "Terminal POW Block Hash" => ?block
                    .message()
                    .execution_payload()?
                    .parent_hash()
                    .into_root()
            );
            info!(
                self.log, "";
                "Merge Transition Block Root" => ?block.message().tree_hash_root()
            );
            info!(
                self.log, "";
                "Merge Transition Execution Hash" => ?block
                    .message()
                    .execution_payload()?
                    .block_hash()
                    .into_root()
            );
        }
        Ok(ExecutedBlock::new(
            block,
            import_data,
            payload_verification_outcome,
        ))
    }

    fn handle_block_error(&self, e: BlockError<T::EthSpec>) -> BlockError<T::EthSpec> {
        match e {
            e @ BlockError::BeaconChainError(BeaconChainError::TokioJoin(_)) => {
                debug!(
                    self.log,
                    "Beacon block processing cancelled";
                    "error" => ?e,
                );
                e
            }
            BlockError::BeaconChainError(e) => {
                crit!(
                    self.log,
                    "Beacon block processing error";
                    "error" => ?e,
                );
                BlockError::BeaconChainError(e)
            }
            other => {
                trace!(
                    self.log,
                    "Beacon block rejected";
                    "reason" => other.to_string(),
                );
                other
            }
        }
    }

    /// Accepts a fully-verified, available block and imports it into the chain without performing any
    /// additional verification.
    ///
    /// An error is returned if the block was unable to be imported. It may be partially imported
    /// (i.e., this function is not atomic).
    pub async fn check_availability_and_maybe_import(
        self: &Arc<Self>,
        slot: Slot,
        cache_fn: impl FnOnce(Arc<Self>) -> Result<Availability<T::EthSpec>, AvailabilityCheckError>,
    ) -> Result<AvailabilityProcessingStatus, BlockError<T::EthSpec>> {
        let availability = cache_fn(self.clone())?;
        match availability {
            Availability::Available(block) => {
                // This is the time since start of the slot where all the components of the block have become available
                let delay =
                    get_slot_delay_ms(timestamp_now(), block.block.slot(), &self.slot_clock);
                metrics::observe_duration(&metrics::BLOCK_AVAILABILITY_DELAY, delay);
                // Block is fully available, import into fork choice
                self.import_available_block(block).await
            }
            Availability::MissingComponents(block_root) => Ok(
                AvailabilityProcessingStatus::MissingComponents(slot, block_root),
            ),
        }
    }

    pub async fn import_available_block(
        self: &Arc<Self>,
        block: Box<AvailableExecutedBlock<T::EthSpec>>,
    ) -> Result<AvailabilityProcessingStatus, BlockError<T::EthSpec>> {
        let AvailableExecutedBlock {
            block,
            import_data,
            payload_verification_outcome,
        } = *block;

        let BlockImportData {
            block_root,
            state,
            parent_block,
            parent_eth1_finalization_data,
            confirmed_state_roots,
            consensus_context,
        } = import_data;

        let slot = block.slot();

        // import
        let chain = self.clone();
        let result = self
            .spawn_blocking_handle(
                move || {
                    chain.import_block(
                        block,
                        block_root,
                        state,
                        confirmed_state_roots,
                        payload_verification_outcome.payload_verification_status,
                        parent_block,
                        parent_eth1_finalization_data,
                        consensus_context,
                    )
                },
                "payload_verification_handle",
            )
            .await
            .map_err(|e| {
                let b = BlockError::from(e);
                self.handle_block_error(b)
            })?;

        match result {
            // The block was successfully verified and imported. Yay.
            Ok(block_root) => {
                trace!(
                    self.log,
                    "Beacon block imported";
                    "block_root" => ?block_root,
                     "block_slot" => slot,
                );

                // Increment the Prometheus counter for block processing successes.
                metrics::inc_counter(&metrics::BLOCK_PROCESSING_SUCCESSES);

                Ok(AvailabilityProcessingStatus::Imported(block_root))
            }
            Err(e) => Err(self.handle_block_error(e)),
        }
    }

    /// Accepts a fully-verified and available block and imports it into the chain without performing any
    /// additional verification.
    ///
    /// An error is returned if the block was unable to be imported. It may be partially imported
    /// (i.e., this function is not atomic).
    #[allow(clippy::too_many_arguments)]
    fn import_block(
        &self,
        signed_block: AvailableBlock<T::EthSpec>,
        block_root: Hash256,
        mut state: BeaconState<T::EthSpec>,
        confirmed_state_roots: Vec<Hash256>,
        payload_verification_status: PayloadVerificationStatus,
        parent_block: SignedBlindedBeaconBlock<T::EthSpec>,
        parent_eth1_finalization_data: Eth1FinalizationData,
        mut consensus_context: ConsensusContext<T::EthSpec>,
    ) -> Result<Hash256, BlockError<T::EthSpec>> {
        // ----------------------------- BLOCK NOT YET ATTESTABLE ----------------------------------
        // Everything in this initial section is on the hot path between processing the block and
        // being able to attest to it. DO NOT add any extra processing in this initial section
        // unless it must run before fork choice.
        // -----------------------------------------------------------------------------------------
        let current_slot = self.slot()?;
        let current_epoch = current_slot.epoch(T::EthSpec::slots_per_epoch());
        let block = signed_block.message();
        let post_exec_timer = metrics::start_timer(&metrics::BLOCK_PROCESSING_POST_EXEC_PROCESSING);

        // Check against weak subjectivity checkpoint.
        self.check_block_against_weak_subjectivity_checkpoint(block, block_root, &state)?;

        // If there are new validators in this block, update our pubkey cache.
        //
        // The only keys imported here will be ones for validators deposited in this block, because
        // the cache *must* already have been updated for the parent block when it was imported.
        // Newly deposited validators are not active and their keys are not required by other parts
        // of block processing. The reason we do this here and not after making the block attestable
        // is so we don't have to think about lock ordering with respect to the fork choice lock.
        // There are a bunch of places where we lock both fork choice and the pubkey cache and it
        // would be difficult to check that they all lock fork choice first.
        let mut ops = self
            .validator_pubkey_cache
            .try_write_for(VALIDATOR_PUBKEY_CACHE_LOCK_TIMEOUT)
            .ok_or(Error::ValidatorPubkeyCacheLockTimeout)?
            .import_new_pubkeys(&state)?;

        // Apply the state to the attester cache, only if it is from the previous epoch or later.
        //
        // In a perfect scenario there should be no need to add previous-epoch states to the cache.
        // However, latency between the VC and the BN might cause the VC to produce attestations at
        // a previous slot.
        if state.current_epoch().saturating_add(1_u64) >= current_epoch {
            self.attester_cache
                .maybe_cache_state(&state, block_root, &self.spec)
                .map_err(BeaconChainError::from)?;
        }

        // Take an exclusive write-lock on fork choice. It's very important to prevent deadlocks by
        // avoiding taking other locks whilst holding this lock.
        let mut fork_choice = self.canonical_head.fork_choice_write_lock();

        // Do not import a block that doesn't descend from the finalized root.
        let signed_block =
            check_block_is_finalized_checkpoint_or_descendant(self, &fork_choice, signed_block)?;
        let block = signed_block.message();

        // Register the new block with the fork choice service.
        {
            let _fork_choice_block_timer =
                metrics::start_timer(&metrics::FORK_CHOICE_PROCESS_BLOCK_TIMES);
            let block_delay = self
                .slot_clock
                .seconds_from_current_slot_start()
                .ok_or(Error::UnableToComputeTimeAtSlot)?;

            fork_choice
                .on_block(
                    current_slot,
                    block,
                    block_root,
                    block_delay,
                    &state,
                    payload_verification_status,
                    self.config.progressive_balances_mode,
                    &self.spec,
                    &self.log,
                )
                .map_err(|e| BlockError::BeaconChainError(e.into()))?;
        }

        // If the block is recent enough and it was not optimistically imported, check to see if it
        // becomes the head block. If so, apply it to the early attester cache. This will allow
        // attestations to the block without waiting for the block and state to be inserted to the
        // database.
        //
        // Only performing this check on recent blocks avoids slowing down sync with lots of calls
        // to fork choice `get_head`.
        //
        // Optimistically imported blocks are not added to the cache since the cache is only useful
        // for a small window of time and the complexity of keeping track of the optimistic status
        // is not worth it.
        if !payload_verification_status.is_optimistic()
            && block.slot() + EARLY_ATTESTER_CACHE_HISTORIC_SLOTS >= current_slot
        {
            let fork_choice_timer = metrics::start_timer(&metrics::BLOCK_PROCESSING_FORK_CHOICE);
            match fork_choice.get_head(current_slot, &self.spec) {
                // This block became the head, add it to the early attester cache.
                Ok(new_head_root) if new_head_root == block_root => {
                    if let Some(proto_block) = fork_choice.get_block(&block_root) {
                        if let Err(e) = self.early_attester_cache.add_head_block(
                            block_root,
                            signed_block.clone(),
                            proto_block,
                            &state,
                            &self.spec,
                        ) {
                            warn!(
                                self.log,
                                "Early attester cache insert failed";
                                "error" => ?e
                            );
                        }
                    } else {
                        warn!(
                            self.log,
                            "Early attester block missing";
                            "block_root" => ?block_root
                        );
                    }
                }
                // This block did not become the head, nothing to do.
                Ok(_) => (),
                Err(e) => error!(
                    self.log,
                    "Failed to compute head during block import";
                    "error" => ?e
                ),
            }
            drop(fork_choice_timer);
        }
        drop(post_exec_timer);

        // ---------------------------- BLOCK PROBABLY ATTESTABLE ----------------------------------
        // Most blocks are now capable of being attested to thanks to the `early_attester_cache`
        // cache above. Resume non-essential processing.
        //
        // It is important NOT to return errors here before the database commit, because the block
        // has already been added to fork choice and the database would be left in an inconsistent
        // state if we returned early without committing. In other words, an error here would
        // corrupt the node's database permanently.
        // -----------------------------------------------------------------------------------------

        self.import_block_update_shuffling_cache(block_root, &mut state);
        self.import_block_observe_attestations(
            block,
            &state,
            &mut consensus_context,
            current_epoch,
        );
        self.import_block_update_validator_monitor(
            block,
            &state,
            &mut consensus_context,
            current_slot,
            parent_block.slot(),
        );
        self.import_block_update_slasher(block, &state, &mut consensus_context);

        let db_write_timer = metrics::start_timer(&metrics::BLOCK_PROCESSING_DB_WRITE);

        // Store the block and its state, and execute the confirmation batch for the intermediate
        // states, which will delete their temporary flags.
        // If the write fails, revert fork choice to the version from disk, else we can
        // end up with blocks in fork choice that are missing from disk.
        // See https://github.com/sigp/lighthouse/issues/2028
        let (signed_block, blobs) = signed_block.deconstruct();
        let block = signed_block.message();
        ops.extend(
            confirmed_state_roots
                .into_iter()
                .map(StoreOp::DeleteStateTemporaryFlag),
        );
        ops.push(StoreOp::PutBlock(block_root, signed_block.clone()));
        ops.push(StoreOp::PutState(block.state_root(), &state));

        if let Some(blobs) = blobs {
            if !blobs.is_empty() {
                //FIXME(sean) using this for debugging for now
                info!(
                    self.log, "Writing blobs to store";
                    "block_root" => ?block_root
                );
                ops.push(StoreOp::PutBlobs(block_root, blobs));
            }
        }

        let txn_lock = self.store.hot_db.begin_rw_transaction();

        if let Err(e) = self.store.do_atomically_with_block_and_blobs_cache(ops) {
            error!(
                self.log,
                "Database write failed!";
                "msg" => "Restoring fork choice from disk",
                "error" => ?e,
            );

            // Clear the early attester cache to prevent attestations which we would later be unable
            // to verify due to the failure.
            self.early_attester_cache.clear();

            // Since the write failed, try to revert the canonical head back to what was stored
            // in the database. This attempts to prevent inconsistency between the database and
            // fork choice.
            if let Err(e) = self.canonical_head.restore_from_store(
                fork_choice,
                ResetPayloadStatuses::always_reset_conditionally(
                    self.config.always_reset_payload_statuses,
                ),
                &self.store,
                &self.spec,
                &self.log,
            ) {
                crit!(
                    self.log,
                    "No stored fork choice found to restore from";
                    "error" => ?e,
                    "warning" => "The database is likely corrupt now, consider --purge-db"
                );
                return Err(BlockError::BeaconChainError(e));
            }

            return Err(e.into());
        }
        drop(txn_lock);

        // The fork choice write-lock is dropped *after* the on-disk database has been updated.
        // This prevents inconsistency between the two at the expense of concurrency.
        drop(fork_choice);

        // We're declaring the block "imported" at this point, since fork choice and the DB know
        // about it.
        let block_time_imported = timestamp_now();

        let parent_root = block.parent_root();
        let slot = block.slot();

        let current_eth1_finalization_data = Eth1FinalizationData {
            eth1_data: state.eth1_data().clone(),
            eth1_deposit_index: state.eth1_deposit_index(),
        };
        let current_finalized_checkpoint = state.finalized_checkpoint();

        self.snapshot_cache
            .try_write_for(BLOCK_PROCESSING_CACHE_LOCK_TIMEOUT)
            .ok_or(Error::SnapshotCacheLockTimeout)
            .map(|mut snapshot_cache| {
                snapshot_cache.insert(
                    BeaconSnapshot {
                        beacon_state: state,
                        beacon_block: signed_block.clone(),
                        beacon_block_root: block_root,
                    },
                    None,
                    &self.spec,
                )
            })
            .unwrap_or_else(|e| {
                error!(
                    self.log,
                    "Failed to insert snapshot";
                    "error" => ?e,
                    "task" => "process block"
                );
            });

        self.head_tracker
            .register_block(block_root, parent_root, slot);

        metrics::stop_timer(db_write_timer);

        metrics::inc_counter(&metrics::BLOCK_PROCESSING_SUCCESSES);

        // Update the deposit contract cache.
        self.import_block_update_deposit_contract_finalization(
            block,
            block_root,
            current_epoch,
            current_finalized_checkpoint,
            current_eth1_finalization_data,
            parent_eth1_finalization_data,
            parent_block.slot(),
        );

        // Inform the unknown block cache, in case it was waiting on this block.
        self.pre_finalization_block_cache
            .block_processed(block_root);

        self.import_block_update_metrics_and_events(
            block,
            block_root,
            block_time_imported,
            payload_verification_status,
            current_slot,
        );

        Ok(block_root)
    }

    /// Check block's consistentency with any configured weak subjectivity checkpoint.
    fn check_block_against_weak_subjectivity_checkpoint(
        &self,
        block: BeaconBlockRef<T::EthSpec>,
        block_root: Hash256,
        state: &BeaconState<T::EthSpec>,
    ) -> Result<(), BlockError<T::EthSpec>> {
        // Only perform the weak subjectivity check if it was configured.
        let wss_checkpoint = if let Some(checkpoint) = self.config.weak_subjectivity_checkpoint {
            checkpoint
        } else {
            return Ok(());
        };
        // Note: we're using the finalized checkpoint from the head state, rather than fork
        // choice.
        //
        // We are doing this to ensure that we detect changes in finalization. It's possible
        // that fork choice has already been updated to the finalized checkpoint in the block
        // we're importing.
        let current_head_finalized_checkpoint =
            self.canonical_head.cached_head().finalized_checkpoint();
        // Compare the existing finalized checkpoint with the incoming block's finalized checkpoint.
        let new_finalized_checkpoint = state.finalized_checkpoint();

        // This ensures we only perform the check once.
        if current_head_finalized_checkpoint.epoch < wss_checkpoint.epoch
            && wss_checkpoint.epoch <= new_finalized_checkpoint.epoch
        {
            if let Err(e) =
                self.verify_weak_subjectivity_checkpoint(wss_checkpoint, block_root, state)
            {
                let mut shutdown_sender = self.shutdown_sender();
                crit!(
                    self.log,
                    "Weak subjectivity checkpoint verification failed while importing block!";
                    "block_root" => ?block_root,
                    "parent_root" => ?block.parent_root(),
                    "old_finalized_epoch" => ?current_head_finalized_checkpoint.epoch,
                    "new_finalized_epoch" => ?new_finalized_checkpoint.epoch,
                    "weak_subjectivity_epoch" => ?wss_checkpoint.epoch,
                    "error" => ?e
                );
                crit!(
                    self.log,
                    "You must use the `--purge-db` flag to clear the database and restart sync. \
                         You may be on a hostile network."
                );
                shutdown_sender
                    .try_send(ShutdownReason::Failure(
                        "Weak subjectivity checkpoint verification failed. \
                             Provided block root is not a checkpoint.",
                    ))
                    .map_err(|err| {
                        BlockError::BeaconChainError(
                            BeaconChainError::WeakSubjectivtyShutdownError(err),
                        )
                    })?;
                return Err(BlockError::WeakSubjectivityConflict);
            }
        }
        Ok(())
    }

    /// Process a block for the validator monitor, including all its constituent messages.
    fn import_block_update_validator_monitor(
        &self,
        block: BeaconBlockRef<T::EthSpec>,
        state: &BeaconState<T::EthSpec>,
        ctxt: &mut ConsensusContext<T::EthSpec>,
        current_slot: Slot,
        parent_block_slot: Slot,
    ) {
        // Only register blocks with the validator monitor when the block is sufficiently close to
        // the current slot.
        if VALIDATOR_MONITOR_HISTORIC_EPOCHS as u64 * T::EthSpec::slots_per_epoch()
            + block.slot().as_u64()
            < current_slot.as_u64()
        {
            return;
        }

        // Allow the validator monitor to learn about a new valid state.
        self.validator_monitor
            .write()
            .process_valid_state(current_slot.epoch(T::EthSpec::slots_per_epoch()), state);

        let validator_monitor = self.validator_monitor.read();

        // Sync aggregate.
        if let Ok(sync_aggregate) = block.body().sync_aggregate() {
            // `SyncCommittee` for the sync_aggregate should correspond to the duty slot
            let duty_epoch = block.epoch();

            match self.sync_committee_at_epoch(duty_epoch) {
                Ok(sync_committee) => {
                    let participant_pubkeys = sync_committee
                        .pubkeys
                        .iter()
                        .zip(sync_aggregate.sync_committee_bits.iter())
                        .filter_map(|(pubkey, bit)| bit.then_some(pubkey))
                        .collect::<Vec<_>>();

                    validator_monitor.register_sync_aggregate_in_block(
                        block.slot(),
                        block.parent_root(),
                        participant_pubkeys,
                    );
                }
                Err(e) => {
                    warn!(
                        self.log,
                        "Unable to fetch sync committee";
                        "epoch" => duty_epoch,
                        "purpose" => "validator monitor",
                        "error" => ?e,
                    );
                }
            }
        }

        // Attestations.
        for attestation in block.body().attestations() {
            let indexed_attestation = match ctxt.get_indexed_attestation(state, attestation) {
                Ok(indexed) => indexed,
                Err(e) => {
                    debug!(
                        self.log,
                        "Failed to get indexed attestation";
                        "purpose" => "validator monitor",
                        "attestation_slot" => attestation.data.slot,
                        "error" => ?e,
                    );
                    continue;
                }
            };
            validator_monitor.register_attestation_in_block(
                indexed_attestation,
                parent_block_slot,
                &self.spec,
            );
        }

        for exit in block.body().voluntary_exits() {
            validator_monitor.register_block_voluntary_exit(&exit.message)
        }

        for slashing in block.body().attester_slashings() {
            validator_monitor.register_block_attester_slashing(slashing)
        }

        for slashing in block.body().proposer_slashings() {
            validator_monitor.register_block_proposer_slashing(slashing)
        }
    }

    /// Iterate through the attestations in the block and register them as "observed".
    ///
    /// This will stop us from propagating them on the gossip network.
    fn import_block_observe_attestations(
        &self,
        block: BeaconBlockRef<T::EthSpec>,
        state: &BeaconState<T::EthSpec>,
        ctxt: &mut ConsensusContext<T::EthSpec>,
        current_epoch: Epoch,
    ) {
        // To avoid slowing down sync, only observe attestations if the block is from the
        // previous epoch or later.
        if state.current_epoch() + 1 < current_epoch {
            return;
        }

        let _timer = metrics::start_timer(&metrics::BLOCK_PROCESSING_ATTESTATION_OBSERVATION);

        for a in block.body().attestations() {
            match self.observed_attestations.write().observe_item(a, None) {
                // If the observation was successful or if the slot for the attestation was too
                // low, continue.
                //
                // We ignore `SlotTooLow` since this will be very common whilst syncing.
                Ok(_) | Err(AttestationObservationError::SlotTooLow { .. }) => {}
                Err(e) => {
                    debug!(
                        self.log,
                        "Failed to register observed attestation";
                        "error" => ?e,
                        "epoch" => a.data.target.epoch
                    );
                }
            }

            let indexed_attestation = match ctxt.get_indexed_attestation(state, a) {
                Ok(indexed) => indexed,
                Err(e) => {
                    debug!(
                        self.log,
                        "Failed to get indexed attestation";
                        "purpose" => "observation",
                        "attestation_slot" => a.data.slot,
                        "error" => ?e,
                    );
                    continue;
                }
            };

            let mut observed_block_attesters = self.observed_block_attesters.write();

            for &validator_index in &indexed_attestation.attesting_indices {
                if let Err(e) = observed_block_attesters
                    .observe_validator(a.data.target.epoch, validator_index as usize)
                {
                    debug!(
                        self.log,
                        "Failed to register observed block attester";
                        "error" => ?e,
                        "epoch" => a.data.target.epoch,
                        "validator_index" => validator_index,
                    )
                }
            }
        }
    }

    /// If a slasher is configured, provide the attestations from the block.
    fn import_block_update_slasher(
        &self,
        block: BeaconBlockRef<T::EthSpec>,
        state: &BeaconState<T::EthSpec>,
        ctxt: &mut ConsensusContext<T::EthSpec>,
    ) {
        if let Some(slasher) = self.slasher.as_ref() {
            for attestation in block.body().attestations() {
                let indexed_attestation = match ctxt.get_indexed_attestation(state, attestation) {
                    Ok(indexed) => indexed,
                    Err(e) => {
                        debug!(
                            self.log,
                            "Failed to get indexed attestation";
                            "purpose" => "slasher",
                            "attestation_slot" => attestation.data.slot,
                            "error" => ?e,
                        );
                        continue;
                    }
                };
                slasher.accept_attestation(indexed_attestation.clone());
            }
        }
    }

    fn import_block_update_metrics_and_events(
        &self,
        block: BeaconBlockRef<T::EthSpec>,
        block_root: Hash256,
        block_time_imported: Duration,
        payload_verification_status: PayloadVerificationStatus,
        current_slot: Slot,
    ) {
        // Only present some metrics for blocks from the previous epoch or later.
        //
        // This helps avoid noise in the metrics during sync.
        if block.slot() + 2 * T::EthSpec::slots_per_epoch() >= current_slot {
            metrics::observe(
                &metrics::OPERATIONS_PER_BLOCK_ATTESTATION,
                block.body().attestations().len() as f64,
            );

            if let Ok(sync_aggregate) = block.body().sync_aggregate() {
                metrics::set_gauge(
                    &metrics::BLOCK_SYNC_AGGREGATE_SET_BITS,
                    sync_aggregate.num_set_bits() as i64,
                );
            }
        }

        let block_delay_total =
            get_slot_delay_ms(block_time_imported, block.slot(), &self.slot_clock);

        // Do not write to the cache for blocks older than 2 epochs, this helps reduce writes to
        // the cache during sync.
        if block_delay_total < self.slot_clock.slot_duration() * 64 {
            // Store the timestamp of the block being imported into the cache.
            self.block_times_cache.write().set_time_imported(
                block_root,
                current_slot,
                block_time_imported,
            );
        }

        // Do not store metrics if the block was > 4 slots old, this helps prevent noise during
        // sync.
        if block_delay_total < self.slot_clock.slot_duration() * 4 {
            // Observe the delay between when we observed the block and when we imported it.
            let block_delays = self.block_times_cache.read().get_block_delays(
                block_root,
                self.slot_clock
                    .start_of(current_slot)
                    .unwrap_or_else(|| Duration::from_secs(0)),
            );

            metrics::observe_duration(
                &metrics::BEACON_BLOCK_IMPORTED_OBSERVED_DELAY_TIME,
                block_delays
                    .imported
                    .unwrap_or_else(|| Duration::from_secs(0)),
            );
        }

        if let Some(event_handler) = self.event_handler.as_ref() {
            if event_handler.has_block_subscribers() {
                event_handler.register(EventKind::Block(SseBlock {
                    slot: block.slot(),
                    block: block_root,
                    execution_optimistic: payload_verification_status.is_optimistic(),
                }));
            }
        }
    }

    // For the current and next epoch of this state, ensure we have the shuffling from this
    // block in our cache.
    fn import_block_update_shuffling_cache(
        &self,
        block_root: Hash256,
        state: &mut BeaconState<T::EthSpec>,
    ) {
        if let Err(e) = self.import_block_update_shuffling_cache_fallible(block_root, state) {
            warn!(
                self.log,
                "Failed to prime shuffling cache";
                "error" => ?e
            );
        }
    }

    fn import_block_update_shuffling_cache_fallible(
        &self,
        block_root: Hash256,
        state: &mut BeaconState<T::EthSpec>,
    ) -> Result<(), BlockError<T::EthSpec>> {
        for relative_epoch in [RelativeEpoch::Current, RelativeEpoch::Next] {
            let shuffling_id = AttestationShufflingId::new(block_root, state, relative_epoch)?;

            let shuffling_is_cached = self
                .shuffling_cache
                .try_read_for(ATTESTATION_CACHE_LOCK_TIMEOUT)
                .ok_or(Error::AttestationCacheLockTimeout)?
                .contains(&shuffling_id);

            if !shuffling_is_cached {
                state.build_committee_cache(relative_epoch, &self.spec)?;
                let committee_cache = state.committee_cache(relative_epoch)?;
                self.shuffling_cache
                    .try_write_for(ATTESTATION_CACHE_LOCK_TIMEOUT)
                    .ok_or(Error::AttestationCacheLockTimeout)?
                    .insert_committee_cache(shuffling_id, committee_cache);
            }
        }
        Ok(())
    }

    #[allow(clippy::too_many_arguments)]
    fn import_block_update_deposit_contract_finalization(
        &self,
        block: BeaconBlockRef<T::EthSpec>,
        block_root: Hash256,
        current_epoch: Epoch,
        current_finalized_checkpoint: Checkpoint,
        current_eth1_finalization_data: Eth1FinalizationData,
        parent_eth1_finalization_data: Eth1FinalizationData,
        parent_block_slot: Slot,
    ) {
        // Do not write to eth1 finalization cache for blocks older than 5 epochs.
        if block.epoch() + 5 < current_epoch {
            return;
        }

        let parent_block_epoch = parent_block_slot.epoch(T::EthSpec::slots_per_epoch());
        if parent_block_epoch < current_epoch {
            // we've crossed epoch boundary, store Eth1FinalizationData
            let (checkpoint, eth1_finalization_data) =
                if block.slot() % T::EthSpec::slots_per_epoch() == 0 {
                    // current block is the checkpoint
                    (
                        Checkpoint {
                            epoch: current_epoch,
                            root: block_root,
                        },
                        current_eth1_finalization_data,
                    )
                } else {
                    // parent block is the checkpoint
                    (
                        Checkpoint {
                            epoch: current_epoch,
                            root: block.parent_root(),
                        },
                        parent_eth1_finalization_data,
                    )
                };

            if let Some(finalized_eth1_data) = self
                .eth1_finalization_cache
                .try_write_for(ETH1_FINALIZATION_CACHE_LOCK_TIMEOUT)
                .and_then(|mut cache| {
                    cache.insert(checkpoint, eth1_finalization_data);
                    cache.finalize(&current_finalized_checkpoint)
                })
            {
                if let Some(eth1_chain) = self.eth1_chain.as_ref() {
                    let finalized_deposit_count = finalized_eth1_data.deposit_count;
                    eth1_chain.finalize_eth1_data(finalized_eth1_data);
                    debug!(
                        self.log,
                        "called eth1_chain.finalize_eth1_data()";
                        "epoch" => current_finalized_checkpoint.epoch,
                        "deposit count" => finalized_deposit_count,
                    );
                }
            }
        }
    }

    /// If configured, wait for the fork choice run at the start of the slot to complete.
    fn wait_for_fork_choice_before_block_production(
        self: &Arc<Self>,
        slot: Slot,
    ) -> Result<(), BlockProductionError> {
        if let Some(rx) = &self.fork_choice_signal_rx {
            let current_slot = self
                .slot()
                .map_err(|_| BlockProductionError::UnableToReadSlot)?;

            let timeout = Duration::from_millis(self.config.fork_choice_before_proposal_timeout_ms);

            if slot == current_slot || slot == current_slot + 1 {
                match rx.wait_for_fork_choice(slot, timeout) {
                    ForkChoiceWaitResult::Success(fc_slot) => {
                        debug!(
                            self.log,
                            "Fork choice successfully updated before block production";
                            "slot" => slot,
                            "fork_choice_slot" => fc_slot,
                        );
                    }
                    ForkChoiceWaitResult::Behind(fc_slot) => {
                        warn!(
                            self.log,
                            "Fork choice notifier out of sync with block production";
                            "fork_choice_slot" => fc_slot,
                            "slot" => slot,
                            "message" => "this block may be orphaned",
                        );
                    }
                    ForkChoiceWaitResult::TimeOut => {
                        warn!(
                            self.log,
                            "Timed out waiting for fork choice before proposal";
                            "message" => "this block may be orphaned",
                        );
                    }
                }
            } else {
                error!(
                    self.log,
                    "Producing block at incorrect slot";
                    "block_slot" => slot,
                    "current_slot" => current_slot,
                    "message" => "check clock sync, this block may be orphaned",
                );
            }
        }
        Ok(())
    }

    /// Produce a new block at the given `slot`.
    ///
    /// The produced block will not be inherently valid, it must be signed by a block producer.
    /// Block signing is out of the scope of this function and should be done by a separate program.
    pub async fn produce_block<Payload: AbstractExecPayload<T::EthSpec> + 'static>(
        self: &Arc<Self>,
        randao_reveal: Signature,
        slot: Slot,
        validator_graffiti: Option<Graffiti>,
    ) -> Result<BeaconBlockAndState<T::EthSpec, Payload>, BlockProductionError> {
        self.produce_block_with_verification(
            randao_reveal,
            slot,
            validator_graffiti,
            ProduceBlockVerification::VerifyRandao,
        )
        .await
    }

    /// Same as `produce_block` but allowing for configuration of RANDAO-verification.
    pub async fn produce_block_with_verification<
        Payload: AbstractExecPayload<T::EthSpec> + 'static,
    >(
        self: &Arc<Self>,
        randao_reveal: Signature,
        slot: Slot,
        validator_graffiti: Option<Graffiti>,
        verification: ProduceBlockVerification,
    ) -> Result<BeaconBlockAndState<T::EthSpec, Payload>, BlockProductionError> {
        // Part 1/2 (blocking)
        //
        // Load the parent state from disk.
        let chain = self.clone();
        let (state, state_root_opt) = self
            .task_executor
            .spawn_blocking_handle(
                move || chain.load_state_for_block_production(slot),
                "produce_partial_beacon_block",
            )
            .ok_or(BlockProductionError::ShuttingDown)?
            .await
            .map_err(BlockProductionError::TokioJoin)??;

        // Part 2/2 (async, with some blocking components)
        //
        // Produce the block upon the state
        self.produce_block_on_state::<Payload>(
            state,
            state_root_opt,
            slot,
            randao_reveal,
            validator_graffiti,
            verification,
        )
        .await
    }

    /// Load a beacon state from the database for block production. This is a long-running process
    /// that should not be performed in an `async` context.
    fn load_state_for_block_production(
        self: &Arc<Self>,
        slot: Slot,
    ) -> Result<(BeaconState<T::EthSpec>, Option<Hash256>), BlockProductionError> {
        metrics::inc_counter(&metrics::BLOCK_PRODUCTION_REQUESTS);
        let _complete_timer = metrics::start_timer(&metrics::BLOCK_PRODUCTION_TIMES);

        let fork_choice_timer = metrics::start_timer(&metrics::BLOCK_PRODUCTION_FORK_CHOICE_TIMES);
        self.wait_for_fork_choice_before_block_production(slot)?;
        drop(fork_choice_timer);

        // Producing a block requires the tree hash cache, so clone a full state corresponding to
        // the head from the snapshot cache. Unfortunately we can't move the snapshot out of the
        // cache (which would be fast), because we need to re-process the block after it has been
        // signed. If we miss the cache or we're producing a block that conflicts with the head,
        // fall back to getting the head from `slot - 1`.
        let state_load_timer = metrics::start_timer(&metrics::BLOCK_PRODUCTION_STATE_LOAD_TIMES);

        // Atomically read some values from the head whilst avoiding holding cached head `Arc` any
        // longer than necessary.
        let (head_slot, head_block_root) = {
            let head = self.canonical_head.cached_head();
            (head.head_slot(), head.head_block_root())
        };
        let (state, state_root_opt) = if head_slot < slot {
            // Attempt an aggressive re-org if configured and the conditions are right.
            if let Some(re_org_state) = self.get_state_for_re_org(slot, head_slot, head_block_root)
            {
                info!(
                    self.log,
                    "Proposing block to re-org current head";
                    "slot" => slot,
                    "head_to_reorg" => %head_block_root,
                );
                (re_org_state.pre_state, re_org_state.state_root)
            }
            // Normal case: proposing a block atop the current head. Use the snapshot cache.
            else if let Some(pre_state) = self
                .snapshot_cache
                .try_read_for(BLOCK_PROCESSING_CACHE_LOCK_TIMEOUT)
                .and_then(|snapshot_cache| {
                    snapshot_cache.get_state_for_block_production(head_block_root)
                })
            {
                (pre_state.pre_state, pre_state.state_root)
            } else {
                warn!(
                    self.log,
                    "Block production cache miss";
                    "message" => "this block is more likely to be orphaned",
                    "slot" => slot,
                );
                let state = self
                    .state_at_slot(slot - 1, StateSkipConfig::WithStateRoots)
                    .map_err(|_| BlockProductionError::UnableToProduceAtSlot(slot))?;

                (state, None)
            }
        } else {
            warn!(
                self.log,
                "Producing block that conflicts with head";
                "message" => "this block is more likely to be orphaned",
                "slot" => slot,
            );
            let state = self
                .state_at_slot(slot - 1, StateSkipConfig::WithStateRoots)
                .map_err(|_| BlockProductionError::UnableToProduceAtSlot(slot))?;

            (state, None)
        };

        drop(state_load_timer);

        Ok((state, state_root_opt))
    }

    /// Fetch the beacon state to use for producing a block if a 1-slot proposer re-org is viable.
    ///
    /// This function will return `None` if proposer re-orgs are disabled.
    fn get_state_for_re_org(
        &self,
        slot: Slot,
        head_slot: Slot,
        canonical_head: Hash256,
    ) -> Option<BlockProductionPreState<T::EthSpec>> {
        let re_org_threshold = self.config.re_org_threshold?;

        if self.spec.proposer_score_boost.is_none() {
            warn!(
                self.log,
                "Ignoring proposer re-org configuration";
                "reason" => "this network does not have proposer boost enabled"
            );
            return None;
        }

        let slot_delay = self
            .slot_clock
            .seconds_from_current_slot_start()
            .or_else(|| {
                warn!(
                    self.log,
                    "Not attempting re-org";
                    "error" => "unable to read slot clock"
                );
                None
            })?;

        // Attempt a proposer re-org if:
        //
        // 1. It seems we have time to propagate and still receive the proposer boost.
        // 2. The current head block was seen late.
        // 3. The `get_proposer_head` conditions from fork choice pass.
        let proposing_on_time = slot_delay < self.config.re_org_cutoff(self.spec.seconds_per_slot);
        if !proposing_on_time {
            debug!(
                self.log,
                "Not attempting re-org";
                "reason" => "not proposing on time",
            );
            return None;
        }

        let head_late = self.block_observed_after_attestation_deadline(canonical_head, head_slot);
        if !head_late {
            debug!(
                self.log,
                "Not attempting re-org";
                "reason" => "head not late"
            );
            return None;
        }

        // Is the current head weak and appropriate for re-orging?
        let proposer_head_timer =
            metrics::start_timer(&metrics::BLOCK_PRODUCTION_GET_PROPOSER_HEAD_TIMES);
        let proposer_head = self
            .canonical_head
            .fork_choice_read_lock()
            .get_proposer_head(
                slot,
                canonical_head,
                re_org_threshold,
                &self.config.re_org_disallowed_offsets,
                self.config.re_org_max_epochs_since_finalization,
            )
            .map_err(|e| match e {
                ProposerHeadError::DoNotReOrg(reason) => {
                    debug!(
                        self.log,
                        "Not attempting re-org";
                        "reason" => %reason,
                    );
                }
                ProposerHeadError::Error(e) => {
                    warn!(
                        self.log,
                        "Not attempting re-org";
                        "error" => ?e,
                    );
                }
            })
            .ok()?;
        drop(proposer_head_timer);
        let re_org_parent_block = proposer_head.parent_node.root;

        // Only attempt a re-org if we hit the snapshot cache.
        let pre_state = self
            .snapshot_cache
            .try_read_for(BLOCK_PROCESSING_CACHE_LOCK_TIMEOUT)
            .and_then(|snapshot_cache| {
                snapshot_cache.get_state_for_block_production(re_org_parent_block)
            })
            .or_else(|| {
                debug!(
                    self.log,
                    "Not attempting re-org";
                    "reason" => "missed snapshot cache",
                    "parent_block" => ?re_org_parent_block,
                );
                None
            })?;

        info!(
            self.log,
            "Attempting re-org due to weak head";
            "weak_head" => ?canonical_head,
            "parent" => ?re_org_parent_block,
            "head_weight" => proposer_head.head_node.weight,
            "threshold_weight" => proposer_head.re_org_weight_threshold
        );

        Some(pre_state)
    }

    /// Get the proposer index and `prev_randao` value for a proposal at slot `proposal_slot`.
    ///
    /// The `proposer_head` may be the head block of `cached_head` or its parent. An error will
    /// be returned for any other value.
    pub fn get_pre_payload_attributes(
        &self,
        proposal_slot: Slot,
        proposer_head: Hash256,
        cached_head: &CachedHead<T::EthSpec>,
    ) -> Result<Option<PrePayloadAttributes>, Error> {
        let proposal_epoch = proposal_slot.epoch(T::EthSpec::slots_per_epoch());

        let head_block_root = cached_head.head_block_root();
        let parent_block_root = cached_head.parent_block_root();

        // The proposer head must be equal to the canonical head or its parent.
        if proposer_head != head_block_root && proposer_head != parent_block_root {
            warn!(
                self.log,
                "Unable to compute payload attributes";
                "block_root" => ?proposer_head,
                "head_block_root" => ?head_block_root,
            );
            return Ok(None);
        }

        // Compute the proposer index.
        let head_epoch = cached_head.head_slot().epoch(T::EthSpec::slots_per_epoch());
        let shuffling_decision_root = if head_epoch == proposal_epoch {
            cached_head
                .snapshot
                .beacon_state
                .proposer_shuffling_decision_root(proposer_head)?
        } else {
            proposer_head
        };
        let cached_proposer = self
            .beacon_proposer_cache
            .lock()
            .get_slot::<T::EthSpec>(shuffling_decision_root, proposal_slot);
        let proposer_index = if let Some(proposer) = cached_proposer {
            proposer.index as u64
        } else {
            if head_epoch + 2 < proposal_epoch {
                warn!(
                    self.log,
                    "Skipping proposer preparation";
                    "msg" => "this is a non-critical issue that can happen on unhealthy nodes or \
                              networks.",
                    "proposal_epoch" => proposal_epoch,
                    "head_epoch" => head_epoch,
                );

                // Don't skip the head forward more than two epochs. This avoids burdening an
                // unhealthy node.
                //
                // Although this node might miss out on preparing for a proposal, they should still
                // be able to propose. This will prioritise beacon chain health over efficient
                // packing of execution blocks.
                return Ok(None);
            }

            let (proposers, decision_root, _, fork) =
                compute_proposer_duties_from_head(proposal_epoch, self)?;

            let proposer_offset = (proposal_slot % T::EthSpec::slots_per_epoch()).as_usize();
            let proposer = *proposers
                .get(proposer_offset)
                .ok_or(BeaconChainError::NoProposerForSlot(proposal_slot))?;

            self.beacon_proposer_cache.lock().insert(
                proposal_epoch,
                decision_root,
                proposers,
                fork,
            )?;

            // It's possible that the head changes whilst computing these duties. If so, abandon
            // this routine since the change of head would have also spawned another instance of
            // this routine.
            //
            // Exit now, after updating the cache.
            if decision_root != shuffling_decision_root {
                warn!(
                    self.log,
                    "Head changed during proposer preparation";
                );
                return Ok(None);
            }

            proposer as u64
        };

        // Get the `prev_randao` and parent block number.
        let head_block_number = cached_head.head_block_number()?;
        let (prev_randao, parent_block_number) = if proposer_head == parent_block_root {
            (
                cached_head.parent_random()?,
                head_block_number.saturating_sub(1),
            )
        } else {
            (cached_head.head_random()?, head_block_number)
        };

        Ok(Some(PrePayloadAttributes {
            proposer_index,
            prev_randao,
            parent_block_number,
        }))
    }

    pub fn get_expected_withdrawals(
        &self,
        forkchoice_update_params: &ForkchoiceUpdateParameters,
        proposal_slot: Slot,
    ) -> Result<Withdrawals<T::EthSpec>, Error> {
        let cached_head = self.canonical_head.cached_head();
        let head_state = &cached_head.snapshot.beacon_state;

        let parent_block_root = forkchoice_update_params.head_root;

        let (unadvanced_state, unadvanced_state_root) =
            if cached_head.head_block_root() == parent_block_root {
                (Cow::Borrowed(head_state), cached_head.head_state_root())
            } else if let Some(snapshot) = self
                .snapshot_cache
                .try_read_for(BLOCK_PROCESSING_CACHE_LOCK_TIMEOUT)
                .ok_or(Error::SnapshotCacheLockTimeout)?
                .get_cloned(parent_block_root, CloneConfig::none())
            {
                debug!(
                    self.log,
                    "Hit snapshot cache during withdrawals calculation";
                    "slot" => proposal_slot,
                    "parent_block_root" => ?parent_block_root,
                );
                let state_root = snapshot.beacon_state_root();
                (Cow::Owned(snapshot.beacon_state), state_root)
            } else {
                info!(
                    self.log,
                    "Missed snapshot cache during withdrawals calculation";
                    "slot" => proposal_slot,
                    "parent_block_root" => ?parent_block_root
                );
                let block = self
                    .get_blinded_block(&parent_block_root)?
                    .ok_or(Error::MissingBeaconBlock(parent_block_root))?;
                let state = self
                    .get_state(&block.state_root(), Some(block.slot()))?
                    .ok_or(Error::MissingBeaconState(block.state_root()))?;
                (Cow::Owned(state), block.state_root())
            };

        // Parent state epoch is the same as the proposal, we don't need to advance because the
        // list of expected withdrawals can only change after an epoch advance or a
        // block application.
        let proposal_epoch = proposal_slot.epoch(T::EthSpec::slots_per_epoch());
        if head_state.current_epoch() == proposal_epoch {
            return get_expected_withdrawals(&unadvanced_state, &self.spec)
                .map_err(Error::PrepareProposerFailed);
        }

        // Advance the state using the partial method.
        debug!(
            self.log,
            "Advancing state for withdrawals calculation";
            "proposal_slot" => proposal_slot,
            "parent_block_root" => ?parent_block_root,
        );
        let mut advanced_state = unadvanced_state.into_owned();
        partial_state_advance(
            &mut advanced_state,
            Some(unadvanced_state_root),
            proposal_epoch.start_slot(T::EthSpec::slots_per_epoch()),
            &self.spec,
        )?;
        get_expected_withdrawals(&advanced_state, &self.spec).map_err(Error::PrepareProposerFailed)
    }

    /// Determine whether a fork choice update to the execution layer should be overridden.
    ///
    /// This is *only* necessary when proposer re-orgs are enabled, because we have to prevent the
    /// execution layer from enshrining the block we want to re-org as the head.
    ///
    /// This function uses heuristics that align quite closely but not exactly with the re-org
    /// conditions set out in `get_state_for_re_org` and `get_proposer_head`. The differences are
    /// documented below.
    fn overridden_forkchoice_update_params(
        &self,
        canonical_forkchoice_params: ForkchoiceUpdateParameters,
    ) -> Result<ForkchoiceUpdateParameters, Error> {
        self.overridden_forkchoice_update_params_or_failure_reason(&canonical_forkchoice_params)
            .or_else(|e| match e {
                ProposerHeadError::DoNotReOrg(reason) => {
                    trace!(
                        self.log,
                        "Not suppressing fork choice update";
                        "reason" => %reason,
                    );
                    Ok(canonical_forkchoice_params)
                }
                ProposerHeadError::Error(e) => Err(e),
            })
    }

    fn overridden_forkchoice_update_params_or_failure_reason(
        &self,
        canonical_forkchoice_params: &ForkchoiceUpdateParameters,
    ) -> Result<ForkchoiceUpdateParameters, ProposerHeadError<Error>> {
        let _timer = metrics::start_timer(&metrics::FORK_CHOICE_OVERRIDE_FCU_TIMES);

        // Never override if proposer re-orgs are disabled.
        let re_org_threshold = self
            .config
            .re_org_threshold
            .ok_or(DoNotReOrg::ReOrgsDisabled)?;

        let head_block_root = canonical_forkchoice_params.head_root;

        // Perform initial checks and load the relevant info from fork choice.
        let info = self
            .canonical_head
            .fork_choice_read_lock()
            .get_preliminary_proposer_head(
                head_block_root,
                re_org_threshold,
                &self.config.re_org_disallowed_offsets,
                self.config.re_org_max_epochs_since_finalization,
            )
            .map_err(|e| e.map_inner_error(Error::ProposerHeadForkChoiceError))?;

        // The slot of our potential re-org block is always 1 greater than the head block because we
        // only attempt single-slot re-orgs.
        let head_slot = info.head_node.slot;
        let re_org_block_slot = head_slot + 1;
        let fork_choice_slot = info.current_slot;

        // If a re-orging proposal isn't made by the `re_org_cutoff` then we give up
        // and allow the fork choice update for the canonical head through so that we may attest
        // correctly.
        let current_slot_ok = if head_slot == fork_choice_slot {
            true
        } else if re_org_block_slot == fork_choice_slot {
            self.slot_clock
                .start_of(re_org_block_slot)
                .and_then(|slot_start| {
                    let now = self.slot_clock.now_duration()?;
                    let slot_delay = now.saturating_sub(slot_start);
                    Some(slot_delay <= self.config.re_org_cutoff(self.spec.seconds_per_slot))
                })
                .unwrap_or(false)
        } else {
            false
        };
        if !current_slot_ok {
            return Err(DoNotReOrg::HeadDistance.into());
        }

        // Only attempt a re-org if we have a proposer registered for the re-org slot.
        let proposing_at_re_org_slot = {
            // The proposer shuffling has the same decision root as the next epoch attestation
            // shuffling. We know our re-org block is not on the epoch boundary, so it has the
            // same proposer shuffling as the head (but not necessarily the parent which may lie
            // in the previous epoch).
            let shuffling_decision_root = info
                .head_node
                .next_epoch_shuffling_id
                .shuffling_decision_block;
            let proposer_index = self
                .beacon_proposer_cache
                .lock()
                .get_slot::<T::EthSpec>(shuffling_decision_root, re_org_block_slot)
                .ok_or_else(|| {
                    debug!(
                        self.log,
                        "Fork choice override proposer shuffling miss";
                        "slot" => re_org_block_slot,
                        "decision_root" => ?shuffling_decision_root,
                    );
                    DoNotReOrg::NotProposing
                })?
                .index as u64;

            self.execution_layer
                .as_ref()
                .ok_or(ProposerHeadError::Error(Error::ExecutionLayerMissing))?
                .has_proposer_preparation_data_blocking(proposer_index)
        };
        if !proposing_at_re_org_slot {
            return Err(DoNotReOrg::NotProposing.into());
        }

        // If the current slot is already equal to the proposal slot (or we are in the tail end of
        // the prior slot), then check the actual weight of the head against the re-org threshold.
        let head_weak = if fork_choice_slot == re_org_block_slot {
            info.head_node.weight < info.re_org_weight_threshold
        } else {
            true
        };
        if !head_weak {
            return Err(DoNotReOrg::HeadNotWeak {
                head_weight: info.head_node.weight,
                re_org_weight_threshold: info.re_org_weight_threshold,
            }
            .into());
        }

        // Check that the head block arrived late and is vulnerable to a re-org. This check is only
        // a heuristic compared to the proper weight check in `get_state_for_re_org`, the reason
        // being that we may have only *just* received the block and not yet processed any
        // attestations for it. We also can't dequeue attestations for the block during the
        // current slot, which would be necessary for determining its weight.
        let head_block_late =
            self.block_observed_after_attestation_deadline(head_block_root, head_slot);
        if !head_block_late {
            return Err(DoNotReOrg::HeadNotLate.into());
        }

        let parent_head_hash = info.parent_node.execution_status.block_hash();
        let forkchoice_update_params = ForkchoiceUpdateParameters {
            head_root: info.parent_node.root,
            head_hash: parent_head_hash,
            justified_hash: canonical_forkchoice_params.justified_hash,
            finalized_hash: canonical_forkchoice_params.finalized_hash,
        };

        debug!(
            self.log,
            "Fork choice update overridden";
            "canonical_head" => ?head_block_root,
            "override" => ?info.parent_node.root,
            "slot" => fork_choice_slot,
        );

        Ok(forkchoice_update_params)
    }

    /// Check if the block with `block_root` was observed after the attestation deadline of `slot`.
    fn block_observed_after_attestation_deadline(&self, block_root: Hash256, slot: Slot) -> bool {
        let block_delays = self.block_times_cache.read().get_block_delays(
            block_root,
            self.slot_clock
                .start_of(slot)
                .unwrap_or_else(|| Duration::from_secs(0)),
        );
        block_delays.observed.map_or(false, |delay| {
            delay > self.slot_clock.unagg_attestation_production_delay()
        })
    }

    /// Produce a block for some `slot` upon the given `state`.
    ///
    /// Typically the `self.produce_block()` function should be used, instead of calling this
    /// function directly. This function is useful for purposefully creating forks or blocks at
    /// non-current slots.
    ///
    /// If required, the given state will be advanced to the given `produce_at_slot`, then a block
    /// will be produced at that slot height.
    ///
    /// The provided `state_root_opt` should only ever be set to `Some` if the contained value is
    /// equal to the root of `state`. Providing this value will serve as an optimization to avoid
    /// performing a tree hash in some scenarios.
    pub async fn produce_block_on_state<Payload: AbstractExecPayload<T::EthSpec> + 'static>(
        self: &Arc<Self>,
        state: BeaconState<T::EthSpec>,
        state_root_opt: Option<Hash256>,
        produce_at_slot: Slot,
        randao_reveal: Signature,
        validator_graffiti: Option<Graffiti>,
        verification: ProduceBlockVerification,
    ) -> Result<BeaconBlockAndState<T::EthSpec, Payload>, BlockProductionError> {
        // Part 1/3 (blocking)
        //
        // Perform the state advance and block-packing functions.
        let chain = self.clone();
        let mut partial_beacon_block = self
            .task_executor
            .spawn_blocking_handle(
                move || {
                    chain.produce_partial_beacon_block(
                        state,
                        state_root_opt,
                        produce_at_slot,
                        randao_reveal,
                        validator_graffiti,
                    )
                },
                "produce_partial_beacon_block",
            )
            .ok_or(BlockProductionError::ShuttingDown)?
            .await
            .map_err(BlockProductionError::TokioJoin)??;

        // Part 2/3 (async)
        //
        // Wait for the execution layer to return an execution payload (if one is required).
        let prepare_payload_handle = partial_beacon_block.prepare_payload_handle.take();
        let block_contents = if let Some(prepare_payload_handle) = prepare_payload_handle {
            Some(
                prepare_payload_handle
                    .await
                    .map_err(BlockProductionError::TokioJoin)?
                    .ok_or(BlockProductionError::ShuttingDown)??,
            )
        } else {
            None
        };

        // Part 3/3 (blocking)
        //
        // Perform the final steps of combining all the parts and computing the state root.
        let chain = self.clone();
        self.task_executor
            .spawn_blocking_handle(
                move || {
                    chain.complete_partial_beacon_block(
                        partial_beacon_block,
                        block_contents,
                        verification,
                    )
                },
                "complete_partial_beacon_block",
            )
            .ok_or(BlockProductionError::ShuttingDown)?
            .await
            .map_err(BlockProductionError::TokioJoin)?
    }

    fn produce_partial_beacon_block<Payload: AbstractExecPayload<T::EthSpec> + 'static>(
        self: &Arc<Self>,
        mut state: BeaconState<T::EthSpec>,
        state_root_opt: Option<Hash256>,
        produce_at_slot: Slot,
        randao_reveal: Signature,
        validator_graffiti: Option<Graffiti>,
    ) -> Result<PartialBeaconBlock<T::EthSpec, Payload>, BlockProductionError> {
        let eth1_chain = self
            .eth1_chain
            .as_ref()
            .ok_or(BlockProductionError::NoEth1ChainConnection)?;

        // It is invalid to try to produce a block using a state from a future slot.
        if state.slot() > produce_at_slot {
            return Err(BlockProductionError::StateSlotTooHigh {
                produce_at_slot,
                state_slot: state.slot(),
            });
        }

        let slot_timer = metrics::start_timer(&metrics::BLOCK_PRODUCTION_SLOT_PROCESS_TIMES);

        // Ensure the state has performed a complete transition into the required slot.
        complete_state_advance(&mut state, state_root_opt, produce_at_slot, &self.spec)?;

        drop(slot_timer);

        state.build_committee_cache(RelativeEpoch::Current, &self.spec)?;

        let parent_root = if state.slot() > 0 {
            *state
                .get_block_root(state.slot() - 1)
                .map_err(|_| BlockProductionError::UnableToGetBlockRootFromState)?
        } else {
            state.latest_block_header().canonical_root()
        };

        let proposer_index = state.get_beacon_proposer_index(state.slot(), &self.spec)? as u64;

        let pubkey = state
            .validators()
            .get(proposer_index as usize)
            .map(|v| v.pubkey)
            .ok_or(BlockProductionError::BeaconChain(
                BeaconChainError::ValidatorIndexUnknown(proposer_index as usize),
            ))?;

        let builder_params = BuilderParams {
            pubkey,
            slot: state.slot(),
            chain_health: self
                .is_healthy(&parent_root)
                .map_err(BlockProductionError::BeaconChain)?,
        };

        // If required, start the process of loading an execution payload from the EL early. This
        // allows it to run concurrently with things like attestation packing.
        let prepare_payload_handle = match &state {
            BeaconState::Base(_) | BeaconState::Altair(_) => None,
            BeaconState::Merge(_) | BeaconState::Capella(_) | BeaconState::Deneb(_) => {
                let prepare_payload_handle =
                    get_execution_payload(self.clone(), &state, proposer_index, builder_params)?;
                Some(prepare_payload_handle)
            }
        };

        let (mut proposer_slashings, mut attester_slashings, mut voluntary_exits) =
            self.op_pool.get_slashings_and_exits(&state, &self.spec);

        let eth1_data = eth1_chain.eth1_data_for_block_production(&state, &self.spec)?;
        let deposits = eth1_chain.deposits_for_block_inclusion(&state, &eth1_data, &self.spec)?;

        let bls_to_execution_changes = self
            .op_pool
            .get_bls_to_execution_changes(&state, &self.spec);

        // Iterate through the naive aggregation pool and ensure all the attestations from there
        // are included in the operation pool.
        let unagg_import_timer =
            metrics::start_timer(&metrics::BLOCK_PRODUCTION_UNAGGREGATED_TIMES);
        for attestation in self.naive_aggregation_pool.read().iter() {
            let import = |attestation: &Attestation<T::EthSpec>| {
                let attesting_indices = get_attesting_indices_from_state(&state, attestation)?;
                self.op_pool
                    .insert_attestation(attestation.clone(), attesting_indices)
            };
            if let Err(e) = import(attestation) {
                // Don't stop block production if there's an error, just create a log.
                error!(
                    self.log,
                    "Attestation did not transfer to op pool";
                    "reason" => ?e
                );
            }
        }
        drop(unagg_import_timer);

        // Override the beacon node's graffiti with graffiti from the validator, if present.
        let graffiti = match validator_graffiti {
            Some(graffiti) => graffiti,
            None => self.graffiti,
        };

        let attestation_packing_timer =
            metrics::start_timer(&metrics::BLOCK_PRODUCTION_ATTESTATION_TIMES);

        let mut prev_filter_cache = HashMap::new();
        let prev_attestation_filter = |att: &AttestationRef<T::EthSpec>| {
            self.filter_op_pool_attestation(&mut prev_filter_cache, att, &state)
        };
        let mut curr_filter_cache = HashMap::new();
        let curr_attestation_filter = |att: &AttestationRef<T::EthSpec>| {
            self.filter_op_pool_attestation(&mut curr_filter_cache, att, &state)
        };

        let mut attestations = self
            .op_pool
            .get_attestations(
                &state,
                prev_attestation_filter,
                curr_attestation_filter,
                &self.spec,
            )
            .map_err(BlockProductionError::OpPoolError)?;
        drop(attestation_packing_timer);

        // If paranoid mode is enabled re-check the signatures of every included message.
        // This will be a lot slower but guards against bugs in block production and can be
        // quickly rolled out without a release.
        if self.config.paranoid_block_proposal {
            let mut tmp_ctxt = ConsensusContext::new(state.slot());
            attestations.retain(|att| {
                verify_attestation_for_block_inclusion(
                    &state,
                    att,
                    &mut tmp_ctxt,
                    VerifySignatures::True,
                    &self.spec,
                )
                .map_err(|e| {
                    warn!(
                        self.log,
                        "Attempted to include an invalid attestation";
                        "err" => ?e,
                        "block_slot" => state.slot(),
                        "attestation" => ?att
                    );
                })
                .is_ok()
            });

            proposer_slashings.retain(|slashing| {
                slashing
                    .clone()
                    .validate(&state, &self.spec)
                    .map_err(|e| {
                        warn!(
                            self.log,
                            "Attempted to include an invalid proposer slashing";
                            "err" => ?e,
                            "block_slot" => state.slot(),
                            "slashing" => ?slashing
                        );
                    })
                    .is_ok()
            });

            attester_slashings.retain(|slashing| {
                slashing
                    .clone()
                    .validate(&state, &self.spec)
                    .map_err(|e| {
                        warn!(
                            self.log,
                            "Attempted to include an invalid attester slashing";
                            "err" => ?e,
                            "block_slot" => state.slot(),
                            "slashing" => ?slashing
                        );
                    })
                    .is_ok()
            });

            voluntary_exits.retain(|exit| {
                exit.clone()
                    .validate(&state, &self.spec)
                    .map_err(|e| {
                        warn!(
                            self.log,
                            "Attempted to include an invalid proposer slashing";
                            "err" => ?e,
                            "block_slot" => state.slot(),
                            "exit" => ?exit
                        );
                    })
                    .is_ok()
            });
        }

        let slot = state.slot();

        let sync_aggregate = if matches!(&state, BeaconState::Base(_)) {
            None
        } else {
            let sync_aggregate = self
                .op_pool
                .get_sync_aggregate(&state)
                .map_err(BlockProductionError::OpPoolError)?
                .unwrap_or_else(|| {
                    warn!(
                        self.log,
                        "Producing block with no sync contributions";
                        "slot" => state.slot(),
                    );
                    SyncAggregate::new()
                });
            Some(sync_aggregate)
        };

        Ok(PartialBeaconBlock {
            state,
            slot,
            proposer_index,
            parent_root,
            randao_reveal,
            eth1_data,
            graffiti,
            proposer_slashings,
            attester_slashings,
            attestations,
            deposits,
            voluntary_exits,
            sync_aggregate,
            prepare_payload_handle,
            bls_to_execution_changes,
        })
    }

    fn complete_partial_beacon_block<Payload: AbstractExecPayload<T::EthSpec>>(
        &self,
        partial_beacon_block: PartialBeaconBlock<T::EthSpec, Payload>,
        block_contents: Option<BlockProposalContents<T::EthSpec, Payload>>,
        verification: ProduceBlockVerification,
    ) -> Result<BeaconBlockAndState<T::EthSpec, Payload>, BlockProductionError> {
        let PartialBeaconBlock {
            mut state,
            slot,
            proposer_index,
            parent_root,
            randao_reveal,
            eth1_data,
            graffiti,
            proposer_slashings,
            attester_slashings,
            attestations,
            deposits,
            voluntary_exits,
            sync_aggregate,
            // We don't need the prepare payload handle since the `execution_payload` is passed into
            // this function. We can assume that the handle has already been consumed in order to
            // produce said `execution_payload`.
            prepare_payload_handle: _,
            bls_to_execution_changes,
        } = partial_beacon_block;

        let (inner_block, blobs_opt, proofs_opt) = match &state {
            BeaconState::Base(_) => (
                BeaconBlock::Base(BeaconBlockBase {
                    slot,
                    proposer_index,
                    parent_root,
                    state_root: Hash256::zero(),
                    body: BeaconBlockBodyBase {
                        randao_reveal,
                        eth1_data,
                        graffiti,
                        proposer_slashings: proposer_slashings.into(),
                        attester_slashings: attester_slashings.into(),
                        attestations: attestations.into(),
                        deposits: deposits.into(),
                        voluntary_exits: voluntary_exits.into(),
                        _phantom: PhantomData,
                    },
                }),
                None,
                None,
            ),
            BeaconState::Altair(_) => (
                BeaconBlock::Altair(BeaconBlockAltair {
                    slot,
                    proposer_index,
                    parent_root,
                    state_root: Hash256::zero(),
                    body: BeaconBlockBodyAltair {
                        randao_reveal,
                        eth1_data,
                        graffiti,
                        proposer_slashings: proposer_slashings.into(),
                        attester_slashings: attester_slashings.into(),
                        attestations: attestations.into(),
                        deposits: deposits.into(),
                        voluntary_exits: voluntary_exits.into(),
                        sync_aggregate: sync_aggregate
                            .ok_or(BlockProductionError::MissingSyncAggregate)?,
                        _phantom: PhantomData,
                    },
                }),
                None,
                None,
            ),
            BeaconState::Merge(_) => {
                let (payload, _, _, _) = block_contents
                    .ok_or(BlockProductionError::MissingExecutionPayload)?
                    .deconstruct();
                (
                    BeaconBlock::Merge(BeaconBlockMerge {
                        slot,
                        proposer_index,
                        parent_root,
                        state_root: Hash256::zero(),
                        body: BeaconBlockBodyMerge {
                            randao_reveal,
                            eth1_data,
                            graffiti,
                            proposer_slashings: proposer_slashings.into(),
                            attester_slashings: attester_slashings.into(),
                            attestations: attestations.into(),
                            deposits: deposits.into(),
                            voluntary_exits: voluntary_exits.into(),
                            sync_aggregate: sync_aggregate
                                .ok_or(BlockProductionError::MissingSyncAggregate)?,
                            execution_payload: payload
                                .try_into()
                                .map_err(|_| BlockProductionError::InvalidPayloadFork)?,
                        },
                    }),
                    None,
                    None,
                )
            }
            BeaconState::Capella(_) => {
                let (payload, _, _, _) = block_contents
                    .ok_or(BlockProductionError::MissingExecutionPayload)?
                    .deconstruct();
                (
                    BeaconBlock::Capella(BeaconBlockCapella {
                        slot,
                        proposer_index,
                        parent_root,
                        state_root: Hash256::zero(),
                        body: BeaconBlockBodyCapella {
                            randao_reveal,
                            eth1_data,
                            graffiti,
                            proposer_slashings: proposer_slashings.into(),
                            attester_slashings: attester_slashings.into(),
                            attestations: attestations.into(),
                            deposits: deposits.into(),
                            voluntary_exits: voluntary_exits.into(),
                            sync_aggregate: sync_aggregate
                                .ok_or(BlockProductionError::MissingSyncAggregate)?,
                            execution_payload: payload
                                .try_into()
                                .map_err(|_| BlockProductionError::InvalidPayloadFork)?,
                            bls_to_execution_changes: bls_to_execution_changes.into(),
                        },
                    }),
                    None,
                    None,
                )
            }
            BeaconState::Deneb(_) => {
                let (payload, kzg_commitments, blobs, proofs) = block_contents
                    .ok_or(BlockProductionError::MissingExecutionPayload)?
                    .deconstruct();
                (
                    BeaconBlock::Deneb(BeaconBlockDeneb {
                        slot,
                        proposer_index,
                        parent_root,
                        state_root: Hash256::zero(),
                        body: BeaconBlockBodyDeneb {
                            randao_reveal,
                            eth1_data,
                            graffiti,
                            proposer_slashings: proposer_slashings.into(),
                            attester_slashings: attester_slashings.into(),
                            attestations: attestations.into(),
                            deposits: deposits.into(),
                            voluntary_exits: voluntary_exits.into(),
                            sync_aggregate: sync_aggregate
                                .ok_or(BlockProductionError::MissingSyncAggregate)?,
                            execution_payload: payload
                                .try_into()
                                .map_err(|_| BlockProductionError::InvalidPayloadFork)?,
                            bls_to_execution_changes: bls_to_execution_changes.into(),
                            blob_kzg_commitments: kzg_commitments
                                .ok_or(BlockProductionError::InvalidPayloadFork)?,
                        },
                    }),
                    blobs,
                    proofs,
                )
            }
        };

        let block = SignedBeaconBlock::from_block(
            inner_block,
            // The block is not signed here, that is the task of a validator client.
            Signature::empty(),
        );

        let block_size = block.ssz_bytes_len();
        debug!(
            self.log,
            "Produced block on state";
            "block_size" => block_size,
        );

        metrics::observe(&metrics::BLOCK_SIZE, block_size as f64);

        if block_size > self.config.max_network_size {
            return Err(BlockProductionError::BlockTooLarge(block_size));
        }

        let process_timer = metrics::start_timer(&metrics::BLOCK_PRODUCTION_PROCESS_TIMES);
        let signature_strategy = match verification {
            ProduceBlockVerification::VerifyRandao => BlockSignatureStrategy::VerifyRandao,
            ProduceBlockVerification::NoVerification => BlockSignatureStrategy::NoVerification,
        };

        // Use a context without block root or proposer index so that both are checked.
        let mut ctxt = ConsensusContext::new(block.slot());

        per_block_processing(
            &mut state,
            &block,
            signature_strategy,
            StateProcessingStrategy::Accurate,
            VerifyBlockRoot::True,
            &mut ctxt,
            &self.spec,
        )?;
        drop(process_timer);

        let state_root_timer = metrics::start_timer(&metrics::BLOCK_PRODUCTION_STATE_ROOT_TIMES);
        let state_root = state.update_tree_hash_cache()?;
        drop(state_root_timer);

        let (mut block, _) = block.deconstruct();
        *block.state_root_mut() = state_root;

        //FIXME(sean)
        // - add a new timer for processing here
        if let (Some(blobs), Some(proofs)) = (blobs_opt, proofs_opt) {
            let kzg = self
                .kzg
                .as_ref()
                .ok_or(BlockProductionError::TrustedSetupNotInitialized)?;
            let beacon_block_root = block.canonical_root();
            let expected_kzg_commitments = block.body().blob_kzg_commitments().map_err(|_| {
                BlockProductionError::InvalidBlockVariant(
                    "DENEB block does not contain kzg commitments".to_string(),
                )
            })?;

            if expected_kzg_commitments.len() != blobs.len() {
                return Err(BlockProductionError::MissingKzgCommitment(format!(
                    "Missing KZG commitment for slot {}. Expected {}, got: {}",
                    slot,
                    blobs.len(),
                    expected_kzg_commitments.len()
                )));
            }

            let kzg_proofs = Vec::from(proofs);

            kzg_utils::validate_blobs::<T::EthSpec>(
                kzg.as_ref(),
                expected_kzg_commitments,
                &blobs,
                &kzg_proofs,
            )
            .map_err(BlockProductionError::KzgError)?;

            let blob_sidecars = BlobSidecarList::from(
                blobs
                    .into_iter()
                    .enumerate()
                    .map(|(blob_index, blob)| {
                        let kzg_commitment = expected_kzg_commitments
                            .get(blob_index)
                            .expect("KZG commitment should exist for blob");

                        let kzg_proof = kzg_proofs
                            .get(blob_index)
                            .expect("KZG proof should exist for blob");

                        Ok(Arc::new(BlobSidecar {
                            block_root: beacon_block_root,
                            index: blob_index as u64,
                            slot,
                            block_parent_root: block.parent_root(),
                            proposer_index,
                            blob,
                            kzg_commitment: *kzg_commitment,
                            kzg_proof: *kzg_proof,
                        }))
                    })
                    .collect::<Result<Vec<_>, BlockProductionError>>()?,
            );

            self.proposal_blob_cache
                .put(beacon_block_root, blob_sidecars);
        }

        metrics::inc_counter(&metrics::BLOCK_PRODUCTION_SUCCESSES);

        trace!(
            self.log,
            "Produced beacon block";
            "parent" => ?block.parent_root(),
            "attestations" => block.body().attestations().len(),
            "slot" => block.slot()
        );

        Ok((block, state))
    }

    /// This method must be called whenever an execution engine indicates that a payload is
    /// invalid.
    ///
    /// Fork choice will be run after the invalidation. The client may be shut down if the `op`
    /// results in the justified checkpoint being invalidated.
    ///
    /// See the documentation of `InvalidationOperation` for information about defining `op`.
    pub async fn process_invalid_execution_payload(
        self: &Arc<Self>,
        op: &InvalidationOperation,
    ) -> Result<(), Error> {
        debug!(
            self.log,
            "Processing payload invalidation";
            "op" => ?op,
        );

        // Update the execution status in fork choice.
        //
        // Use a blocking task since it interacts with the `canonical_head` lock. Lock contention
        // on the core executor is bad.
        let chain = self.clone();
        let inner_op = op.clone();
        let fork_choice_result = self
            .spawn_blocking_handle(
                move || {
                    chain
                        .canonical_head
                        .fork_choice_write_lock()
                        .on_invalid_execution_payload(&inner_op)
                },
                "invalid_payload_fork_choice_update",
            )
            .await?;

        // Update fork choice.
        if let Err(e) = fork_choice_result {
            crit!(
                self.log,
                "Failed to process invalid payload";
                "error" => ?e,
                "latest_valid_ancestor" => ?op.latest_valid_ancestor(),
                "block_root" => ?op.block_root(),
            );
        }

        // Run fork choice since it's possible that the payload invalidation might result in a new
        // head.
        self.recompute_head_at_current_slot().await;

        // Obtain the justified root from fork choice.
        //
        // Use a blocking task since it interacts with the `canonical_head` lock. Lock contention
        // on the core executor is bad.
        let chain = self.clone();
        let justified_block = self
            .spawn_blocking_handle(
                move || {
                    chain
                        .canonical_head
                        .fork_choice_read_lock()
                        .get_justified_block()
                },
                "invalid_payload_fork_choice_get_justified",
            )
            .await??;

        if justified_block.execution_status.is_invalid() {
            crit!(
                self.log,
                "The justified checkpoint is invalid";
                "msg" => "ensure you are not connected to a malicious network. This error is not \
                recoverable, please reach out to the lighthouse developers for assistance."
            );

            let mut shutdown_sender = self.shutdown_sender();
            if let Err(e) = shutdown_sender.try_send(ShutdownReason::Failure(
                INVALID_JUSTIFIED_PAYLOAD_SHUTDOWN_REASON,
            )) {
                crit!(
                    self.log,
                    "Unable to trigger client shut down";
                    "msg" => "shut down may already be under way",
                    "error" => ?e
                );
            }

            // Return an error here to try and prevent progression by upstream functions.
            return Err(Error::JustifiedPayloadInvalid {
                justified_root: justified_block.root,
                execution_block_hash: justified_block.execution_status.block_hash(),
            });
        }

        Ok(())
    }

    pub fn block_is_known_to_fork_choice(&self, root: &Hash256) -> bool {
        self.canonical_head
            .fork_choice_read_lock()
            .contains_block(root)
    }

    /// Determines the beacon proposer for the next slot. If that proposer is registered in the
    /// `execution_layer`, provide the `execution_layer` with the necessary information to produce
    /// `PayloadAttributes` for future calls to fork choice.
    ///
    /// The `PayloadAttributes` are used by the EL to give it a look-ahead for preparing an optimal
    /// set of transactions for a new `ExecutionPayload`.
    ///
    /// This function will result in a call to `forkchoiceUpdated` on the EL if we're in the
    /// tail-end of the slot (as defined by `self.config.prepare_payload_lookahead`).
    pub async fn prepare_beacon_proposer(
        self: &Arc<Self>,
        current_slot: Slot,
    ) -> Result<(), Error> {
        let prepare_slot = current_slot + 1;

        // There's no need to run the proposer preparation routine before the bellatrix fork.
        if self.slot_is_prior_to_bellatrix(prepare_slot) {
            return Ok(());
        }

        let execution_layer = self
            .execution_layer
            .clone()
            .ok_or(Error::ExecutionLayerMissing)?;

        // Nothing to do if there are no proposers registered with the EL, exit early to avoid
        // wasting cycles.
        if !self.config.always_prepare_payload
            && !execution_layer.has_any_proposer_preparation_data().await
        {
            return Ok(());
        }

        // Load the cached head and its forkchoice update parameters.
        //
        // Use a blocking task since blocking the core executor on the canonical head read lock can
        // block the core tokio executor.
        let chain = self.clone();
        let maybe_prep_data = self
            .spawn_blocking_handle(
                move || {
                    let cached_head = chain.canonical_head.cached_head();

                    // Don't bother with proposer prep if the head is more than
                    // `PREPARE_PROPOSER_HISTORIC_EPOCHS` prior to the current slot.
                    //
                    // This prevents the routine from running during sync.
                    let head_slot = cached_head.head_slot();
                    if head_slot + T::EthSpec::slots_per_epoch() * PREPARE_PROPOSER_HISTORIC_EPOCHS
                        < current_slot
                    {
                        debug!(
                            chain.log,
                            "Head too old for proposer prep";
                            "head_slot" => head_slot,
                            "current_slot" => current_slot,
                        );
                        return Ok(None);
                    }

                    let canonical_fcu_params = cached_head.forkchoice_update_parameters();
                    let fcu_params =
                        chain.overridden_forkchoice_update_params(canonical_fcu_params)?;
                    let pre_payload_attributes = chain.get_pre_payload_attributes(
                        prepare_slot,
                        fcu_params.head_root,
                        &cached_head,
                    )?;
                    Ok::<_, Error>(Some((fcu_params, pre_payload_attributes)))
                },
                "prepare_beacon_proposer_head_read",
            )
            .await??;

        let (forkchoice_update_params, pre_payload_attributes) =
            if let Some((fcu, Some(pre_payload))) = maybe_prep_data {
                (fcu, pre_payload)
            } else {
                // Appropriate log messages have already been logged above and in
                // `get_pre_payload_attributes`.
                return Ok(());
            };

        // If the execution layer doesn't have any proposer data for this validator then we assume
        // it's not connected to this BN and no action is required.
        let proposer = pre_payload_attributes.proposer_index;
        if !self.config.always_prepare_payload
            && !execution_layer
                .has_proposer_preparation_data(proposer)
                .await
        {
            return Ok(());
        }

        // Fetch payoad attributes from the execution layer's cache, or compute them from scratch
        // if no matching entry is found. This saves recomputing the withdrawals which can take
        // considerable time to compute if a state load is required.
        let head_root = forkchoice_update_params.head_root;
        let payload_attributes = if let Some(payload_attributes) = execution_layer
            .payload_attributes(prepare_slot, head_root)
            .await
        {
            payload_attributes
        } else {
            let withdrawals = match self.spec.fork_name_at_slot::<T::EthSpec>(prepare_slot) {
                ForkName::Base | ForkName::Altair | ForkName::Merge => None,
                ForkName::Capella | ForkName::Deneb => {
                    let chain = self.clone();
                    self.spawn_blocking_handle(
                        move || {
                            chain.get_expected_withdrawals(&forkchoice_update_params, prepare_slot)
                        },
                        "prepare_beacon_proposer_withdrawals",
                    )
                    .await?
                    .map(Some)?
                }
            };

            let payload_attributes = PayloadAttributes::new(
                self.slot_clock
                    .start_of(prepare_slot)
                    .ok_or(Error::InvalidSlot(prepare_slot))?
                    .as_secs(),
                pre_payload_attributes.prev_randao,
                execution_layer.get_suggested_fee_recipient(proposer).await,
                withdrawals.map(Into::into),
            );

            execution_layer
                .insert_proposer(
                    prepare_slot,
                    head_root,
                    proposer,
                    payload_attributes.clone(),
                )
                .await;

            // Only push a log to the user if this is the first time we've seen this proposer for
            // this slot.
            info!(
                self.log,
                "Prepared beacon proposer";
                "prepare_slot" => prepare_slot,
                "validator" => proposer,
                "parent_root" => ?head_root,
            );
            payload_attributes
        };

        // Push a server-sent event (probably to a block builder or relay).
        if let Some(event_handler) = &self.event_handler {
            if event_handler.has_payload_attributes_subscribers() {
                event_handler.register(EventKind::PayloadAttributes(ForkVersionedResponse {
                    data: SseExtendedPayloadAttributes {
                        proposal_slot: prepare_slot,
                        proposer_index: proposer,
                        parent_block_root: head_root,
                        parent_block_number: pre_payload_attributes.parent_block_number,
                        parent_block_hash: forkchoice_update_params.head_hash.unwrap_or_default(),
                        payload_attributes: payload_attributes.into(),
                    },
                    version: Some(self.spec.fork_name_at_slot::<T::EthSpec>(prepare_slot)),
                }));
            }
        }

        let till_prepare_slot =
            if let Some(duration) = self.slot_clock.duration_to_slot(prepare_slot) {
                duration
            } else {
                // `SlotClock::duration_to_slot` will return `None` when we are past the start
                // of `prepare_slot`. Don't bother sending a `forkchoiceUpdated` in that case,
                // it's too late.
                //
                // This scenario might occur on an overloaded/under-resourced node.
                warn!(
                    self.log,
                    "Delayed proposer preparation";
                    "prepare_slot" => prepare_slot,
                    "validator" => proposer,
                );
                return Ok(());
            };

        // If we are close enough to the proposal slot, send an fcU, which will have payload
        // attributes filled in by the execution layer cache we just primed.
        if self.config.always_prepare_payload
            || till_prepare_slot <= self.config.prepare_payload_lookahead
        {
            debug!(
                self.log,
                "Sending forkchoiceUpdate for proposer prep";
                "till_prepare_slot" => ?till_prepare_slot,
                "prepare_slot" => prepare_slot
            );

            self.update_execution_engine_forkchoice(
                current_slot,
                forkchoice_update_params,
                OverrideForkchoiceUpdate::AlreadyApplied,
            )
            .await?;
        }

        Ok(())
    }

    pub async fn update_execution_engine_forkchoice(
        self: &Arc<Self>,
        current_slot: Slot,
        input_params: ForkchoiceUpdateParameters,
        override_forkchoice_update: OverrideForkchoiceUpdate,
    ) -> Result<(), Error> {
        let next_slot = current_slot + 1;

        // There is no need to issue a `forkchoiceUpdated` (fcU) message unless the Bellatrix fork
        // has:
        //
        // 1. Already happened.
        // 2. Will happen in the next slot.
        //
        // The reason for a fcU message in the slot prior to the Bellatrix fork is in case the
        // terminal difficulty has already been reached and a payload preparation message needs to
        // be issued.
        if self.slot_is_prior_to_bellatrix(next_slot) {
            return Ok(());
        }

        let execution_layer = self
            .execution_layer
            .as_ref()
            .ok_or(Error::ExecutionLayerMissing)?;

        // Determine whether to override the forkchoiceUpdated message if we want to re-org
        // the current head at the next slot.
        let params = if override_forkchoice_update == OverrideForkchoiceUpdate::Yes {
            let chain = self.clone();
            self.spawn_blocking_handle(
                move || chain.overridden_forkchoice_update_params(input_params),
                "update_execution_engine_forkchoice_override",
            )
            .await??
        } else {
            input_params
        };

        // Take the global lock for updating the execution engine fork choice.
        //
        // Whilst holding this lock we must:
        //
        // 1. Read the canonical head.
        // 2. Issue a forkchoiceUpdated call to the execution engine.
        //
        // This will allow us to ensure that we provide the execution layer with an *ordered* view
        // of the head. I.e., we will never communicate a past head after communicating a later
        // one.
        //
        // There is a "deadlock warning" in this function. The downside of this nice ordering is the
        // potential for deadlock. I would advise against any other use of
        // `execution_engine_forkchoice_lock` apart from the one here.
        let forkchoice_lock = execution_layer.execution_engine_forkchoice_lock().await;

        let (head_block_root, head_hash, justified_hash, finalized_hash) = if let Some(head_hash) =
            params.head_hash
        {
            (
                params.head_root,
                head_hash,
                params
                    .justified_hash
                    .unwrap_or_else(ExecutionBlockHash::zero),
                params
                    .finalized_hash
                    .unwrap_or_else(ExecutionBlockHash::zero),
            )
        } else {
            // The head block does not have an execution block hash. We must check to see if we
            // happen to be the proposer of the transition block, in which case we still need to
            // send forkchoice_updated.
            match self.spec.fork_name_at_slot::<T::EthSpec>(next_slot) {
                // We are pre-bellatrix; no need to update the EL.
                ForkName::Base | ForkName::Altair => return Ok(()),
                _ => {
                    // We are post-bellatrix
                    if let Some(payload_attributes) = execution_layer
                        .payload_attributes(next_slot, params.head_root)
                        .await
                    {
                        // We are a proposer, check for terminal_pow_block_hash
                        if let Some(terminal_pow_block_hash) = execution_layer
                            .get_terminal_pow_block_hash(&self.spec, payload_attributes.timestamp())
                            .await
                            .map_err(Error::ForkchoiceUpdate)?
                        {
                            info!(
                                self.log,
                                "Prepared POS transition block proposer"; "slot" => next_slot
                            );
                            (
                                params.head_root,
                                terminal_pow_block_hash,
                                params
                                    .justified_hash
                                    .unwrap_or_else(ExecutionBlockHash::zero),
                                params
                                    .finalized_hash
                                    .unwrap_or_else(ExecutionBlockHash::zero),
                            )
                        } else {
                            // TTD hasn't been reached yet, no need to update the EL.
                            return Ok(());
                        }
                    } else {
                        // We are not a proposer, no need to update the EL.
                        return Ok(());
                    }
                }
            }
        };

        let forkchoice_updated_response = execution_layer
            .notify_forkchoice_updated(
                head_hash,
                justified_hash,
                finalized_hash,
                current_slot,
                head_block_root,
            )
            .await
            .map_err(Error::ExecutionForkChoiceUpdateFailed);

        // The head has been read and the execution layer has been updated. It is now valid to send
        // another fork choice update.
        drop(forkchoice_lock);

        match forkchoice_updated_response {
            Ok(status) => match status {
                PayloadStatus::Valid => {
                    // Ensure that fork choice knows that the block is no longer optimistic.
                    let chain = self.clone();
                    let fork_choice_update_result = self
                        .spawn_blocking_handle(
                            move || {
                                chain
                                    .canonical_head
                                    .fork_choice_write_lock()
                                    .on_valid_execution_payload(head_block_root)
                            },
                            "update_execution_engine_valid_payload",
                        )
                        .await?;
                    if let Err(e) = fork_choice_update_result {
                        error!(
                            self.log,
                            "Failed to validate payload";
                            "error" => ?e
                        )
                    };
                    Ok(())
                }
                // There's nothing to be done for a syncing response. If the block is already
                // `SYNCING` in fork choice, there's nothing to do. If already known to be `VALID`
                // or `INVALID` then we don't want to change it to syncing.
                PayloadStatus::Syncing => Ok(()),
                // The specification doesn't list `ACCEPTED` as a valid response to a fork choice
                // update. This response *seems* innocent enough, so we won't return early with an
                // error. However, we create a log to bring attention to the issue.
                PayloadStatus::Accepted => {
                    warn!(
                        self.log,
                        "Fork choice update received ACCEPTED";
                        "msg" => "execution engine provided an unexpected response to a fork \
                        choice update. although this is not a serious issue, please raise \
                        an issue."
                    );
                    Ok(())
                }
                PayloadStatus::Invalid {
                    latest_valid_hash,
                    ref validation_error,
                } => {
                    warn!(
                        self.log,
                        "Invalid execution payload";
                        "validation_error" => ?validation_error,
                        "latest_valid_hash" => ?latest_valid_hash,
                        "head_hash" => ?head_hash,
                        "head_block_root" => ?head_block_root,
                        "method" => "fcU",
                    );

                    match latest_valid_hash {
                        // The `latest_valid_hash` is set to `None` when the EE
                        // "cannot determine the ancestor of the invalid
                        // payload". In such a scenario we should only
                        // invalidate the head block and nothing else.
                        None => {
                            self.process_invalid_execution_payload(
                                &InvalidationOperation::InvalidateOne {
                                    block_root: head_block_root,
                                },
                            )
                            .await?;
                        }
                        // An all-zeros execution block hash implies that
                        // the terminal block was invalid. We are being
                        // explicit in invalidating only the head block in
                        // this case.
                        Some(hash) if hash == ExecutionBlockHash::zero() => {
                            self.process_invalid_execution_payload(
                                &InvalidationOperation::InvalidateOne {
                                    block_root: head_block_root,
                                },
                            )
                            .await?;
                        }
                        // The execution engine has stated that all blocks between the
                        // `head_execution_block_hash` and `latest_valid_hash` are invalid.
                        Some(latest_valid_hash) => {
                            self.process_invalid_execution_payload(
                                &InvalidationOperation::InvalidateMany {
                                    head_block_root,
                                    always_invalidate_head: true,
                                    latest_valid_ancestor: latest_valid_hash,
                                },
                            )
                            .await?;
                        }
                    }

                    Err(BeaconChainError::ExecutionForkChoiceUpdateInvalid { status })
                }
                PayloadStatus::InvalidBlockHash {
                    ref validation_error,
                } => {
                    warn!(
                        self.log,
                        "Invalid execution payload block hash";
                        "validation_error" => ?validation_error,
                        "head_hash" => ?head_hash,
                        "head_block_root" => ?head_block_root,
                        "method" => "fcU",
                    );
                    // The execution engine has stated that the head block is invalid, however it
                    // hasn't returned a latest valid ancestor.
                    //
                    // Using a `None` latest valid ancestor will result in only the head block
                    // being invalidated (no ancestors).
                    self.process_invalid_execution_payload(&InvalidationOperation::InvalidateOne {
                        block_root: head_block_root,
                    })
                    .await?;

                    Err(BeaconChainError::ExecutionForkChoiceUpdateInvalid { status })
                }
            },
            Err(e) => Err(e),
        }
    }

    /// Returns `true` if the given slot is prior to the `bellatrix_fork_epoch`.
    pub fn slot_is_prior_to_bellatrix(&self, slot: Slot) -> bool {
        self.spec.bellatrix_fork_epoch.map_or(true, |bellatrix| {
            slot.epoch(T::EthSpec::slots_per_epoch()) < bellatrix
        })
    }

    /// Returns the value of `execution_optimistic` for `block`.
    ///
    /// Returns `Ok(false)` if the block is pre-Bellatrix, or has `ExecutionStatus::Valid`.
    /// Returns `Ok(true)` if the block has `ExecutionStatus::Optimistic` or has
    /// `ExecutionStatus::Invalid`.
    pub fn is_optimistic_or_invalid_block<Payload: AbstractExecPayload<T::EthSpec>>(
        &self,
        block: &SignedBeaconBlock<T::EthSpec, Payload>,
    ) -> Result<bool, BeaconChainError> {
        // Check if the block is pre-Bellatrix.
        if self.slot_is_prior_to_bellatrix(block.slot()) {
            Ok(false)
        } else {
            self.canonical_head
                .fork_choice_read_lock()
                .is_optimistic_or_invalid_block(&block.canonical_root())
                .map_err(BeaconChainError::ForkChoiceError)
        }
    }

    /// Returns the value of `execution_optimistic` for `head_block`.
    ///
    /// Returns `Ok(false)` if the block is pre-Bellatrix, or has `ExecutionStatus::Valid`.
    /// Returns `Ok(true)` if the block has `ExecutionStatus::Optimistic` or `ExecutionStatus::Invalid`.
    ///
    /// This function will return an error if `head_block` is not present in the fork choice store
    /// and so should only be used on the head block or when the block *should* be present in the
    /// fork choice store.
    ///
    /// There is a potential race condition when syncing where the block_root of `head_block` could
    /// be pruned from the fork choice store before being read.
    pub fn is_optimistic_or_invalid_head_block<Payload: AbstractExecPayload<T::EthSpec>>(
        &self,
        head_block: &SignedBeaconBlock<T::EthSpec, Payload>,
    ) -> Result<bool, BeaconChainError> {
        // Check if the block is pre-Bellatrix.
        if self.slot_is_prior_to_bellatrix(head_block.slot()) {
            Ok(false)
        } else {
            self.canonical_head
                .fork_choice_read_lock()
                .is_optimistic_or_invalid_block_no_fallback(&head_block.canonical_root())
                .map_err(BeaconChainError::ForkChoiceError)
        }
    }

    /// Returns the value of `execution_optimistic` for the current head block.
    /// You can optionally provide `head_info` if it was computed previously.
    ///
    /// Returns `Ok(false)` if the head block is pre-Bellatrix, or has `ExecutionStatus::Valid`.
    /// Returns `Ok(true)` if the head block has `ExecutionStatus::Optimistic` or `ExecutionStatus::Invalid`.
    ///
    /// There is a potential race condition when syncing where the block root of `head_info` could
    /// be pruned from the fork choice store before being read.
    pub fn is_optimistic_or_invalid_head(&self) -> Result<bool, BeaconChainError> {
        self.canonical_head
            .head_execution_status()
            .map(|status| status.is_optimistic_or_invalid())
    }

    pub fn is_optimistic_or_invalid_block_root(
        &self,
        block_slot: Slot,
        block_root: &Hash256,
    ) -> Result<bool, BeaconChainError> {
        // Check if the block is pre-Bellatrix.
        if self.slot_is_prior_to_bellatrix(block_slot) {
            Ok(false)
        } else {
            self.canonical_head
                .fork_choice_read_lock()
                .is_optimistic_or_invalid_block_no_fallback(block_root)
                .map_err(BeaconChainError::ForkChoiceError)
        }
    }

    /// This function takes a configured weak subjectivity `Checkpoint` and the latest finalized `Checkpoint`.
    /// If the weak subjectivity checkpoint and finalized checkpoint share the same epoch, we compare
    /// roots. If we the weak subjectivity checkpoint is from an older epoch, we iterate back through
    /// roots in the canonical chain until we reach the finalized checkpoint from the correct epoch, and
    /// compare roots. This must called on startup and during verification of any block which causes a finality
    /// change affecting the weak subjectivity checkpoint.
    pub fn verify_weak_subjectivity_checkpoint(
        &self,
        wss_checkpoint: Checkpoint,
        beacon_block_root: Hash256,
        state: &BeaconState<T::EthSpec>,
    ) -> Result<(), BeaconChainError> {
        let finalized_checkpoint = state.finalized_checkpoint();
        info!(self.log, "Verifying the configured weak subjectivity checkpoint"; "weak_subjectivity_epoch" => wss_checkpoint.epoch, "weak_subjectivity_root" => ?wss_checkpoint.root);
        // If epochs match, simply compare roots.
        if wss_checkpoint.epoch == finalized_checkpoint.epoch
            && wss_checkpoint.root != finalized_checkpoint.root
        {
            crit!(
                self.log,
                 "Root found at the specified checkpoint differs";
                  "weak_subjectivity_root" => ?wss_checkpoint.root,
                  "finalized_checkpoint_root" => ?finalized_checkpoint.root
            );
            return Err(BeaconChainError::WeakSubjectivtyVerificationFailure);
        } else if wss_checkpoint.epoch < finalized_checkpoint.epoch {
            let slot = wss_checkpoint
                .epoch
                .start_slot(T::EthSpec::slots_per_epoch());

            // Iterate backwards through block roots from the given state. If first slot of the epoch is a skip-slot,
            // this will return the root of the closest prior non-skipped slot.
            match self.root_at_slot_from_state(slot, beacon_block_root, state)? {
                Some(root) => {
                    if root != wss_checkpoint.root {
                        crit!(
                            self.log,
                             "Root found at the specified checkpoint differs";
                              "weak_subjectivity_root" => ?wss_checkpoint.root,
                              "finalized_checkpoint_root" => ?finalized_checkpoint.root
                        );
                        return Err(BeaconChainError::WeakSubjectivtyVerificationFailure);
                    }
                }
                None => {
                    crit!(self.log, "The root at the start slot of the given epoch could not be found";
                    "wss_checkpoint_slot" => ?slot);
                    return Err(BeaconChainError::WeakSubjectivtyVerificationFailure);
                }
            }
        }
        Ok(())
    }

    /// Called by the timer on every slot.
    ///
    /// Note: this function **MUST** be called from a non-async context since
    /// it contains a call to `fork_choice` which may eventually call
    /// `tokio::runtime::block_on` in certain cases.
    pub async fn per_slot_task(self: &Arc<Self>) {
        if let Some(slot) = self.slot_clock.now() {
            debug!(
                self.log,
                "Running beacon chain per slot tasks";
                "slot" => ?slot
            );

            // Always run the light-weight pruning tasks (these structures should be empty during
            // sync anyway).
            self.naive_aggregation_pool.write().prune(slot);
            self.block_times_cache.write().prune(slot);

            // Don't run heavy-weight tasks during sync.
            if self.best_slot() + MAX_PER_SLOT_FORK_CHOICE_DISTANCE < slot {
                return;
            }

            // Run fork choice and signal to any waiting task that it has completed.
            self.recompute_head_at_current_slot().await;

            // Send the notification regardless of fork choice success, this is a "best effort"
            // notification and we don't want block production to hit the timeout in case of error.
            // Use a blocking task to avoid blocking the core executor whilst waiting for locks
            // in `ForkChoiceSignalTx`.
            let chain = self.clone();
            self.task_executor.clone().spawn_blocking(
                move || {
                    // Signal block proposal for the next slot (if it happens to be waiting).
                    if let Some(tx) = &chain.fork_choice_signal_tx {
                        if let Err(e) = tx.notify_fork_choice_complete(slot) {
                            warn!(
                                chain.log,
                                "Error signalling fork choice waiter";
                                "error" => ?e,
                                "slot" => slot,
                            );
                        }
                    }
                },
                "per_slot_task_fc_signal_tx",
            );
        }
    }

    /// Runs the `map_fn` with the committee cache for `shuffling_epoch` from the chain with head
    /// `head_block_root`. The `map_fn` will be supplied two values:
    ///
    /// - `&CommitteeCache`: the committee cache that serves the given parameters.
    /// - `Hash256`: the "shuffling decision root" which uniquely identifies the `CommitteeCache`.
    ///
    /// It's not necessary that `head_block_root` matches our current view of the chain, it can be
    /// any block that is:
    ///
    /// - Known to us.
    /// - The finalized block or a descendant of the finalized block.
    ///
    /// It would be quite common for attestation verification operations to use a `head_block_root`
    /// that differs from our view of the head.
    ///
    /// ## Important
    ///
    /// This function is **not** suitable for determining proposer duties (only attester duties).
    ///
    /// ## Notes
    ///
    /// This function exists in this odd "map" pattern because efficiently obtaining a committee
    /// can be complex. It might involve reading straight from the `beacon_chain.shuffling_cache`
    /// or it might involve reading it from a state from the DB. Due to the complexities of
    /// `RwLock`s on the shuffling cache, a simple `Cow` isn't suitable here.
    ///
    /// If the committee for `(head_block_root, shuffling_epoch)` isn't found in the
    /// `shuffling_cache`, we will read a state from disk and then update the `shuffling_cache`.
    pub fn with_committee_cache<F, R>(
        &self,
        head_block_root: Hash256,
        shuffling_epoch: Epoch,
        map_fn: F,
    ) -> Result<R, Error>
    where
        F: Fn(&CommitteeCache, Hash256) -> Result<R, Error>,
    {
        let head_block = self
            .canonical_head
            .fork_choice_read_lock()
            .get_block(&head_block_root)
            .ok_or(Error::MissingBeaconBlock(head_block_root))?;

        let shuffling_id = BlockShufflingIds {
            current: head_block.current_epoch_shuffling_id.clone(),
            next: head_block.next_epoch_shuffling_id.clone(),
            previous: None,
            block_root: head_block.root,
        }
        .id_for_epoch(shuffling_epoch)
        .ok_or_else(|| Error::InvalidShufflingId {
            shuffling_epoch,
            head_block_epoch: head_block.slot.epoch(T::EthSpec::slots_per_epoch()),
        })?;

        // Obtain the shuffling cache, timing how long we wait.
        let cache_wait_timer =
            metrics::start_timer(&metrics::ATTESTATION_PROCESSING_SHUFFLING_CACHE_WAIT_TIMES);

        let mut shuffling_cache = self
            .shuffling_cache
            .try_write_for(ATTESTATION_CACHE_LOCK_TIMEOUT)
            .ok_or(Error::AttestationCacheLockTimeout)?;

        metrics::stop_timer(cache_wait_timer);

        if let Some(cache_item) = shuffling_cache.get(&shuffling_id) {
            // The shuffling cache is no longer required, drop the write-lock to allow concurrent
            // access.
            drop(shuffling_cache);

            let committee_cache = cache_item.wait()?;
            map_fn(&committee_cache, shuffling_id.shuffling_decision_block)
        } else {
            // Create an entry in the cache that "promises" this value will eventually be computed.
            // This avoids the case where multiple threads attempt to produce the same value at the
            // same time.
            //
            // Creating the promise whilst we hold the `shuffling_cache` lock will prevent the same
            // promise from being created twice.
            let sender = shuffling_cache.create_promise(shuffling_id.clone())?;

            // Drop the shuffling cache to avoid holding the lock for any longer than
            // required.
            drop(shuffling_cache);

            debug!(
                self.log,
                "Committee cache miss";
                "shuffling_id" => ?shuffling_epoch,
                "head_block_root" => head_block_root.to_string(),
            );

            let state_read_timer =
                metrics::start_timer(&metrics::ATTESTATION_PROCESSING_STATE_READ_TIMES);

            // If the head of the chain can serve this request, use it.
            //
            // This code is a little awkward because we need to ensure that the head we read and
            // the head we copy is identical. Taking one lock to read the head values and another
            // to copy the head is liable to race-conditions.
            let head_state_opt = self.with_head(|head| {
                if head.beacon_block_root == head_block_root {
                    Ok(Some((
                        head.beacon_state
                            .clone_with(CloneConfig::committee_caches_only()),
                        head.beacon_state_root(),
                    )))
                } else {
                    Ok::<_, Error>(None)
                }
            })?;

            // If the head state is useful for this request, use it. Otherwise, read a state from
            // disk.
            let (mut state, state_root) = if let Some((state, state_root)) = head_state_opt {
                (state, state_root)
            } else {
                let state_root = head_block.state_root;
                let state = self
                    .store
                    .get_inconsistent_state_for_attestation_verification_only(
                        &state_root,
                        Some(head_block.slot),
                    )?
                    .ok_or(Error::MissingBeaconState(head_block.state_root))?;
                (state, state_root)
            };

            /*
             * IMPORTANT
             *
             * Since it's possible that
             * `Store::get_inconsistent_state_for_attestation_verification_only` was used to obtain
             * the state, we cannot rely upon the following fields:
             *
             * - `state.state_roots`
             * - `state.block_roots`
             *
             * These fields should not be used for the rest of this function.
             */

            metrics::stop_timer(state_read_timer);
            let state_skip_timer =
                metrics::start_timer(&metrics::ATTESTATION_PROCESSING_STATE_SKIP_TIMES);

            // If the state is in an earlier epoch, advance it. If it's from a later epoch, reject
            // it.
            if state.current_epoch() + 1 < shuffling_epoch {
                // Since there's a one-epoch look-ahead on the attester shuffling, it suffices to
                // only advance into the slot prior to the `shuffling_epoch`.
                let target_slot = shuffling_epoch
                    .saturating_sub(1_u64)
                    .start_slot(T::EthSpec::slots_per_epoch());

                // Advance the state into the required slot, using the "partial" method since the state
                // roots are not relevant for the shuffling.
                partial_state_advance(&mut state, Some(state_root), target_slot, &self.spec)?;
            } else if state.current_epoch() > shuffling_epoch {
                return Err(Error::InvalidStateForShuffling {
                    state_epoch: state.current_epoch(),
                    shuffling_epoch,
                });
            }

            metrics::stop_timer(state_skip_timer);
            let committee_building_timer =
                metrics::start_timer(&metrics::ATTESTATION_PROCESSING_COMMITTEE_BUILDING_TIMES);

            let relative_epoch = RelativeEpoch::from_epoch(state.current_epoch(), shuffling_epoch)
                .map_err(Error::IncorrectStateForAttestation)?;

            state.build_committee_cache(relative_epoch, &self.spec)?;

            let committee_cache = state.take_committee_cache(relative_epoch)?;
            let committee_cache = Arc::new(committee_cache);
            let shuffling_decision_block = shuffling_id.shuffling_decision_block;

            self.shuffling_cache
                .try_write_for(ATTESTATION_CACHE_LOCK_TIMEOUT)
                .ok_or(Error::AttestationCacheLockTimeout)?
                .insert_committee_cache(shuffling_id, &committee_cache);

            metrics::stop_timer(committee_building_timer);

            sender.send(committee_cache.clone());

            map_fn(&committee_cache, shuffling_decision_block)
        }
    }

    /// Dumps the entire canonical chain, from the head to genesis to a vector for analysis.
    ///
    /// This could be a very expensive operation and should only be done in testing/analysis
    /// activities.
    #[allow(clippy::type_complexity)]
    pub fn chain_dump(
        &self,
    ) -> Result<Vec<BeaconSnapshot<T::EthSpec, BlindedPayload<T::EthSpec>>>, Error> {
        let mut dump = vec![];

        let mut last_slot = {
            let head = self.canonical_head.cached_head();
            BeaconSnapshot {
                beacon_block: Arc::new(head.snapshot.beacon_block.clone_as_blinded()),
                beacon_block_root: head.snapshot.beacon_block_root,
                beacon_state: head.snapshot.beacon_state.clone(),
            }
        };

        dump.push(last_slot.clone());

        loop {
            let beacon_block_root = last_slot.beacon_block.parent_root();

            if beacon_block_root == Hash256::zero() {
                break; // Genesis has been reached.
            }

            let beacon_block = self
                .store
                .get_blinded_block(&beacon_block_root)?
                .ok_or_else(|| {
                    Error::DBInconsistent(format!("Missing block {}", beacon_block_root))
                })?;
            let beacon_state_root = beacon_block.state_root();
            let beacon_state = self
                .store
                .get_state(&beacon_state_root, Some(beacon_block.slot()))?
                .ok_or_else(|| {
                    Error::DBInconsistent(format!("Missing state {:?}", beacon_state_root))
                })?;

            let slot = BeaconSnapshot {
                beacon_block: Arc::new(beacon_block),
                beacon_block_root,
                beacon_state,
            };

            dump.push(slot.clone());
            last_slot = slot;
        }

        dump.reverse();

        Ok(dump)
    }

    /// Gets the current `EnrForkId`.
    pub fn enr_fork_id(&self) -> EnrForkId {
        // If we are unable to read the slot clock we assume that it is prior to genesis and
        // therefore use the genesis slot.
        let slot = self.slot().unwrap_or(self.spec.genesis_slot);

        self.spec
            .enr_fork_id::<T::EthSpec>(slot, self.genesis_validators_root)
    }

    /// Calculates the `Duration` to the next fork if it exists and returns it
    /// with it's corresponding `ForkName`.
    pub fn duration_to_next_fork(&self) -> Option<(ForkName, Duration)> {
        // If we are unable to read the slot clock we assume that it is prior to genesis and
        // therefore use the genesis slot.
        let slot = self.slot().unwrap_or(self.spec.genesis_slot);

        let (fork_name, epoch) = self.spec.next_fork_epoch::<T::EthSpec>(slot)?;
        self.slot_clock
            .duration_to_slot(epoch.start_slot(T::EthSpec::slots_per_epoch()))
            .map(|duration| (fork_name, duration))
    }

    /// This method serves to get a sense of the current chain health. It is used in block proposal
    /// to determine whether we should outsource payload production duties.
    ///
    /// Since we are likely calling this during the slot we are going to propose in, don't take into
    /// account the current slot when accounting for skips.
    pub fn is_healthy(&self, parent_root: &Hash256) -> Result<ChainHealth, Error> {
        let cached_head = self.canonical_head.cached_head();
        // Check if the merge has been finalized.
        if let Some(finalized_hash) = cached_head.forkchoice_update_parameters().finalized_hash {
            if ExecutionBlockHash::zero() == finalized_hash {
                return Ok(ChainHealth::PreMerge);
            }
        } else {
            return Ok(ChainHealth::PreMerge);
        };

        // Check that the parent is NOT optimistic.
        if let Some(execution_status) = self
            .canonical_head
            .fork_choice_read_lock()
            .get_block_execution_status(parent_root)
        {
            if execution_status.is_strictly_optimistic() {
                return Ok(ChainHealth::Optimistic);
            }
        }

        if self.config.builder_fallback_disable_checks {
            return Ok(ChainHealth::Healthy);
        }

        let current_slot = self.slot()?;

        // Check slots at the head of the chain.
        let prev_slot = current_slot.saturating_sub(Slot::new(1));
        let head_skips = prev_slot.saturating_sub(cached_head.head_slot());
        let head_skips_check = head_skips.as_usize() <= self.config.builder_fallback_skips;

        // Check if finalization is advancing.
        let current_epoch = current_slot.epoch(T::EthSpec::slots_per_epoch());
        let epochs_since_finalization =
            current_epoch.saturating_sub(cached_head.finalized_checkpoint().epoch);
        let finalization_check = epochs_since_finalization.as_usize()
            <= self.config.builder_fallback_epochs_since_finalization;

        // Check skip slots in the last `SLOTS_PER_EPOCH`.
        let start_slot = current_slot.saturating_sub(T::EthSpec::slots_per_epoch());
        let mut epoch_skips = 0;
        for slot in start_slot.as_u64()..current_slot.as_u64() {
            if self
                .block_root_at_slot_skips_none(Slot::new(slot))?
                .is_none()
            {
                epoch_skips += 1;
            }
        }
        let epoch_skips_check = epoch_skips <= self.config.builder_fallback_skips_per_epoch;

        if !head_skips_check {
            Ok(ChainHealth::Unhealthy(FailedCondition::Skips))
        } else if !finalization_check {
            Ok(ChainHealth::Unhealthy(
                FailedCondition::EpochsSinceFinalization,
            ))
        } else if !epoch_skips_check {
            Ok(ChainHealth::Unhealthy(FailedCondition::SkipsPerEpoch))
        } else {
            Ok(ChainHealth::Healthy)
        }
    }

    pub fn dump_as_dot<W: Write>(&self, output: &mut W) {
        let canonical_head_hash = self.canonical_head.cached_head().head_block_root();
        let mut visited: HashSet<Hash256> = HashSet::new();
        let mut finalized_blocks: HashSet<Hash256> = HashSet::new();
        let mut justified_blocks: HashSet<Hash256> = HashSet::new();

        let genesis_block_hash = Hash256::zero();
        writeln!(output, "digraph beacon {{").unwrap();
        writeln!(output, "\t_{:?}[label=\"zero\"];", genesis_block_hash).unwrap();

        // Canonical head needs to be processed first as otherwise finalized blocks aren't detected
        // properly.
        let heads = {
            let mut heads = self.heads();
            let canonical_head_index = heads
                .iter()
                .position(|(block_hash, _)| *block_hash == canonical_head_hash)
                .unwrap();
            let (canonical_head_hash, canonical_head_slot) =
                heads.swap_remove(canonical_head_index);
            heads.insert(0, (canonical_head_hash, canonical_head_slot));
            heads
        };

        for (head_hash, _head_slot) in heads {
            for maybe_pair in ParentRootBlockIterator::new(&*self.store, head_hash) {
                let (block_hash, signed_beacon_block) = maybe_pair.unwrap();
                if visited.contains(&block_hash) {
                    break;
                }
                visited.insert(block_hash);

                if signed_beacon_block.slot() % T::EthSpec::slots_per_epoch() == 0 {
                    let block = self.get_blinded_block(&block_hash).unwrap().unwrap();
                    let state = self
                        .get_state(&block.state_root(), Some(block.slot()))
                        .unwrap()
                        .unwrap();
                    finalized_blocks.insert(state.finalized_checkpoint().root);
                    justified_blocks.insert(state.current_justified_checkpoint().root);
                    justified_blocks.insert(state.previous_justified_checkpoint().root);
                }

                if block_hash == canonical_head_hash {
                    writeln!(
                        output,
                        "\t_{:?}[label=\"{} ({})\" shape=box3d];",
                        block_hash,
                        block_hash,
                        signed_beacon_block.slot()
                    )
                    .unwrap();
                } else if finalized_blocks.contains(&block_hash) {
                    writeln!(
                        output,
                        "\t_{:?}[label=\"{} ({})\" shape=Msquare];",
                        block_hash,
                        block_hash,
                        signed_beacon_block.slot()
                    )
                    .unwrap();
                } else if justified_blocks.contains(&block_hash) {
                    writeln!(
                        output,
                        "\t_{:?}[label=\"{} ({})\" shape=cds];",
                        block_hash,
                        block_hash,
                        signed_beacon_block.slot()
                    )
                    .unwrap();
                } else {
                    writeln!(
                        output,
                        "\t_{:?}[label=\"{} ({})\" shape=box];",
                        block_hash,
                        block_hash,
                        signed_beacon_block.slot()
                    )
                    .unwrap();
                }
                writeln!(
                    output,
                    "\t_{:?} -> _{:?};",
                    block_hash,
                    signed_beacon_block.parent_root()
                )
                .unwrap();
            }
        }

        writeln!(output, "}}").unwrap();
    }

    /// Get a channel to request shutting down.
    pub fn shutdown_sender(&self) -> Sender<ShutdownReason> {
        self.shutdown_sender.clone()
    }

    // Used for debugging
    #[allow(dead_code)]
    pub fn dump_dot_file(&self, file_name: &str) {
        let mut file = std::fs::File::create(file_name).unwrap();
        self.dump_as_dot(&mut file);
    }

    /// Checks if attestations have been seen from the given `validator_index` at the
    /// given `epoch`.
    pub fn validator_seen_at_epoch(&self, validator_index: usize, epoch: Epoch) -> bool {
        // It's necessary to assign these checks to intermediate variables to avoid a deadlock.
        //
        // See: https://github.com/sigp/lighthouse/pull/2230#discussion_r620013993
        let gossip_attested = self
            .observed_gossip_attesters
            .read()
            .index_seen_at_epoch(validator_index, epoch);
        let block_attested = self
            .observed_block_attesters
            .read()
            .index_seen_at_epoch(validator_index, epoch);
        let aggregated = self
            .observed_aggregators
            .read()
            .index_seen_at_epoch(validator_index, epoch);
        let produced_block = self
            .observed_block_producers
            .read()
            .index_seen_at_epoch(validator_index as u64, epoch);

        gossip_attested || block_attested || aggregated || produced_block
    }

    /// The epoch at which we require a data availability check in block processing.
    /// `None` if the `Deneb` fork is disabled.
    pub fn data_availability_boundary(&self) -> Option<Epoch> {
        self.spec.deneb_fork_epoch.and_then(|fork_epoch| {
            self.epoch().ok().map(|current_epoch| {
                std::cmp::max(
                    fork_epoch,
                    current_epoch.saturating_sub(*MIN_EPOCHS_FOR_BLOB_SIDECARS_REQUESTS),
                )
            })
        })
    }

    /// Returns true if the given epoch lies within the da boundary and false otherwise.
    pub fn block_needs_da_check(&self, block_epoch: Epoch) -> bool {
        self.data_availability_boundary()
            .map_or(false, |da_epoch| block_epoch >= da_epoch)
    }

    /// Returns `true` if we are at or past the `Deneb` fork. This will always return `false` if
    /// the `Deneb` fork is disabled.
    pub fn is_data_availability_check_required(&self) -> Result<bool, Error> {
        let current_epoch = self.epoch()?;
        Ok(self
            .spec
            .deneb_fork_epoch
            .map(|fork_epoch| fork_epoch <= current_epoch)
            .unwrap_or(false))
    }
}

impl<T: BeaconChainTypes> Drop for BeaconChain<T> {
    fn drop(&mut self) {
        let drop = || -> Result<(), Error> {
            self.persist_head_and_fork_choice()?;
            self.persist_op_pool()?;
            self.persist_data_availabilty_checker()?;
            self.persist_eth1_cache()
        };

        if let Err(e) = drop() {
            error!(
                self.log,
                "Failed to persist on BeaconChain drop";
                "error" => ?e
            )
        } else {
            info!(
                self.log,
                "Saved beacon chain to disk";
            )
        }
    }
}

impl From<DBError> for Error {
    fn from(e: DBError) -> Error {
        Error::DBError(e)
    }
}

impl From<ForkChoiceError> for Error {
    fn from(e: ForkChoiceError) -> Error {
        Error::ForkChoiceError(e)
    }
}

impl From<BeaconStateError> for Error {
    fn from(e: BeaconStateError) -> Error {
        Error::BeaconStateError(e)
    }
}

impl<T: EthSpec> ChainSegmentResult<T> {
    pub fn into_block_error(self) -> Result<(), BlockError<T>> {
        match self {
            ChainSegmentResult::Failed { error, .. } => Err(error),
            ChainSegmentResult::Successful { .. } => Ok(()),
        }
    }
}<|MERGE_RESOLUTION|>--- conflicted
+++ resolved
@@ -2784,12 +2784,8 @@
         block_root: Hash256,
         unverified_block: B,
         notify_execution_layer: NotifyExecutionLayer,
-<<<<<<< HEAD
+                publish_fn: impl FnOnce() -> Result<(), BlockError<T::EthSpec>> + Send + 'static,
     ) -> Result<AvailabilityProcessingStatus, BlockError<T::EthSpec>> {
-=======
-        publish_fn: impl FnOnce() -> Result<(), BlockError<T::EthSpec>> + Send + 'static,
-    ) -> Result<Hash256, BlockError<T::EthSpec>> {
->>>>>>> 246d52d2
         // Start the Prometheus timer.
         let _full_timer = metrics::start_timer(&metrics::BLOCK_PROCESSING_TIMES);
 
@@ -2797,20 +2793,6 @@
         metrics::inc_counter(&metrics::BLOCK_PROCESSING_REQUESTS);
 
         let chain = self.clone();
-<<<<<<< HEAD
-=======
-        let import_block = async move {
-            let execution_pending = unverified_block.into_execution_pending_block(
-                block_root,
-                &chain,
-                notify_execution_layer,
-            )?;
-            publish_fn()?;
-            chain
-                .import_execution_pending_block(execution_pending)
-                .await
-        };
->>>>>>> 246d52d2
 
         let execution_pending = unverified_block.into_execution_pending_block(
             block_root,
@@ -2818,13 +2800,15 @@
             notify_execution_layer,
         )?;
 
+        //TODO(sean) error handling?
+            publish_fn()?;
+
         let executed_block = self
             .clone()
             .into_executed_block(execution_pending)
             .await
             .map_err(|e| self.handle_block_error(e))?;
 
-<<<<<<< HEAD
         match executed_block {
             ExecutedBlock::Available(block) => self.import_available_block(Box::new(block)).await,
             ExecutedBlock::AvailabilityPending(block) => {
@@ -2834,36 +2818,6 @@
                         .put_pending_executed_block(block)
                 })
                 .await
-=======
-                Ok(block_root)
-            }
-            Err(e @ BlockError::BeaconChainError(BeaconChainError::TokioJoin(_))) => {
-                debug!(
-                    self.log,
-                    "Beacon block processing cancelled";
-                    "error" => ?e,
-                );
-                Err(e)
-            }
-            // There was an error whilst attempting to verify and import the block. The block might
-            // be partially verified or partially imported.
-            Err(BlockError::BeaconChainError(e)) => {
-                crit!(
-                    self.log,
-                    "Beacon block processing error";
-                    "error" => ?e,
-                );
-                Err(BlockError::BeaconChainError(e))
-            }
-            // The block failed verification.
-            Err(other) => {
-                debug!(
-                    self.log,
-                    "Beacon block rejected";
-                    "reason" => other.to_string(),
-                );
-                Err(other)
->>>>>>> 246d52d2
             }
         }
     }
