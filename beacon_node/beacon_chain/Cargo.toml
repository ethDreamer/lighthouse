--- conflicted
+++ resolved
@@ -39,6 +39,7 @@
 kzg = { workspace = true }
 lazy_static = { workspace = true }
 lighthouse_metrics = { workspace = true }
+lighthouse_version = { workspace = true }
 logging = { workspace = true }
 lru = { workspace = true }
 merkle_proof = { workspace = true }
@@ -51,13 +52,8 @@
 safe_arith = { workspace = true }
 sensitive_url = { workspace = true }
 serde = { workspace = true }
-<<<<<<< HEAD
-ethereum_serde_utils = { workspace = true }
-lighthouse_version = { workspace = true }
-=======
 serde_json = { workspace = true }
 slasher = { workspace = true }
->>>>>>> 61962898
 slog = { workspace = true }
 slog-async = { workspace = true }
 slog-term = { workspace = true }
