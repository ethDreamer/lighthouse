--- conflicted
+++ resolved
@@ -47,14 +47,9 @@
     Attestation, AttesterSlashing, BeaconStateError,
     BlindedPayload, CommitteeCache, ConfigAndPreset, Epoch, EthSpec, ForkName, FullPayload,
     ProposerPreparationData, ProposerSlashing, RelativeEpoch, Signature, SignedAggregateAndProof,
-<<<<<<< HEAD
-    SignedBeaconBlock, SignedBlindedBeaconBlock, SignedContributionAndProof, SignedVoluntaryExit,
-    Slot, SyncCommitteeMessage, SyncContributionData,
-=======
     SignedBeaconBlock, SignedBeaconBlockMerge, SignedBlindedBeaconBlock,
     SignedContributionAndProof, SignedValidatorRegistrationData, SignedVoluntaryExit, Slot,
     SyncCommitteeMessage, SyncContributionData,
->>>>>>> 49fea56a
 };
 use version::{
     add_consensus_version_header, fork_versioned_response, inconsistent_fork_rejection,
