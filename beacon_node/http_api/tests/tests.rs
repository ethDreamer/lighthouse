use beacon_chain::test_utils::RelativeSyncCommittee;
use beacon_chain::{
    test_utils::{AttestationStrategy, BeaconChainHarness, BlockStrategy, EphemeralHarnessType},
    BeaconChain, ChainConfig, StateSkipConfig, WhenSlotSkipped,
};
use environment::null_logger;
use eth2::{
    mixin::{RequestAccept, ResponseForkName, ResponseOptional},
    reqwest::RequestBuilder,
    types::{
        BlockId as CoreBlockId, ForkChoiceNode, ProduceBlockV3Response, StateId as CoreStateId, *,
    },
    BeaconNodeHttpClient, Error,
    Error::ServerMessage,
    StatusCode, Timeouts,
};
use execution_layer::test_utils::{
    MockBuilder, Operation, DEFAULT_BUILDER_PAYLOAD_VALUE_WEI, DEFAULT_MOCK_EL_PAYLOAD_VALUE_WEI,
};
use futures::stream::{Stream, StreamExt};
use futures::FutureExt;
use http_api::{
    test_utils::{create_api_server, ApiServer},
    BlockId, StateId,
};
use lighthouse_network::{Enr, EnrExt, PeerId};
use network::NetworkReceivers;
use proto_array::ExecutionStatus;
use sensitive_url::SensitiveUrl;
use slot_clock::SlotClock;
use state_processing::per_block_processing::get_expected_withdrawals;
use state_processing::per_slot_processing;
use state_processing::state_advance::partial_state_advance;
use std::convert::TryInto;
use std::sync::Arc;
use tokio::time::Duration;
use tree_hash::TreeHash;
use types::application_domain::ApplicationDomain;
use types::{
    attestation::AttestationBase, AggregateSignature, BitList, Domain, EthSpec, ExecutionBlockHash,
    Hash256, Keypair, MainnetEthSpec, RelativeEpoch, SelectionProof, SignedRoot, Slot,
};

type E = MainnetEthSpec;

const SECONDS_PER_SLOT: u64 = 12;
const SLOTS_PER_EPOCH: u64 = 32;
const VALIDATOR_COUNT: usize = SLOTS_PER_EPOCH as usize;
const CHAIN_LENGTH: u64 = SLOTS_PER_EPOCH * 5 - 1; // Make `next_block` an epoch transition
const JUSTIFIED_EPOCH: u64 = 4;
const FINALIZED_EPOCH: u64 = 3;
const EXTERNAL_ADDR: &str = "/ip4/0.0.0.0/tcp/9000";

/// Skipping the slots around the epoch boundary allows us to check that we're obtaining states
/// from skipped slots for the finalized and justified checkpoints (instead of the state from the
/// block that those roots point to).
const SKIPPED_SLOTS: &[u64] = &[
    JUSTIFIED_EPOCH * SLOTS_PER_EPOCH - 1,
    JUSTIFIED_EPOCH * SLOTS_PER_EPOCH,
    FINALIZED_EPOCH * SLOTS_PER_EPOCH - 1,
    FINALIZED_EPOCH * SLOTS_PER_EPOCH,
];

struct ApiTester {
    harness: Arc<BeaconChainHarness<EphemeralHarnessType<E>>>,
    chain: Arc<BeaconChain<EphemeralHarnessType<E>>>,
    client: BeaconNodeHttpClient,
    next_block: PublishBlockRequest<E>,
    reorg_block: PublishBlockRequest<E>,
    attestations: Vec<Attestation<E>>,
    contribution_and_proofs: Vec<SignedContributionAndProof<E>>,
    attester_slashing: AttesterSlashing<E>,
    proposer_slashing: ProposerSlashing,
    voluntary_exit: SignedVoluntaryExit,
    bls_to_execution_change: SignedBlsToExecutionChange,
    network_rx: NetworkReceivers<E>,
    local_enr: Enr,
    external_peer_id: PeerId,
    mock_builder: Option<Arc<MockBuilder<E>>>,
}

struct ApiTesterConfig {
    spec: ChainSpec,
    retain_historic_states: bool,
}

impl Default for ApiTesterConfig {
    fn default() -> Self {
        let mut spec = E::default_spec();
        spec.shard_committee_period = 2;
        Self {
            spec,
            retain_historic_states: false,
        }
    }
}

impl ApiTesterConfig {
    fn retain_historic_states(mut self) -> Self {
        self.retain_historic_states = true;
        self
    }
}

impl ApiTester {
    pub async fn new() -> Self {
        // This allows for testing voluntary exits without building out a massive chain.
        Self::new_from_config(ApiTesterConfig::default()).await
    }

    pub async fn new_with_hard_forks(altair: bool, bellatrix: bool) -> Self {
        let mut config = ApiTesterConfig::default();
        // Set whether the chain has undergone each hard fork.
        if altair {
            config.spec.altair_fork_epoch = Some(Epoch::new(0));
        }
        if bellatrix {
            config.spec.bellatrix_fork_epoch = Some(Epoch::new(0));
        }
        Self::new_from_config(config).await
    }

    pub async fn new_from_config(config: ApiTesterConfig) -> Self {
        let spec = config.spec;

        let mut harness = BeaconChainHarness::builder(MainnetEthSpec)
            .spec(spec.clone())
            .chain_config(ChainConfig {
                reconstruct_historic_states: config.retain_historic_states,
                ..ChainConfig::default()
            })
            .logger(logging::test_logger())
            .deterministic_keypairs(VALIDATOR_COUNT)
            .deterministic_withdrawal_keypairs(VALIDATOR_COUNT)
            .fresh_ephemeral_store()
            .mock_execution_layer_with_config()
            .build();

        harness
            .mock_execution_layer
            .as_ref()
            .unwrap()
            .server
            .execution_block_generator()
            .move_to_terminal_block()
            .unwrap();

        harness.advance_slot();

        for _ in 0..CHAIN_LENGTH {
            let slot = harness.chain.slot().unwrap().as_u64();

            if !SKIPPED_SLOTS.contains(&slot) {
                harness
                    .extend_chain(
                        1,
                        BlockStrategy::OnCanonicalHead,
                        AttestationStrategy::AllValidators,
                    )
                    .await;
            }

            harness.advance_slot();
        }

        let head = harness.chain.head_snapshot();

        assert_eq!(
            harness.chain.slot().unwrap(),
            head.beacon_block.slot() + 1,
            "precondition: current slot is one after head"
        );

        let (next_block, _next_state) = harness
            .make_block(head.beacon_state.clone(), harness.chain.slot().unwrap())
            .await;
        let next_block = PublishBlockRequest::from(next_block);

        // `make_block` adds random graffiti, so this will produce an alternate block
        let (reorg_block, _reorg_state) = harness
            .make_block(head.beacon_state.clone(), harness.chain.slot().unwrap() + 1)
            .await;
        let reorg_block = PublishBlockRequest::from(reorg_block);

        let head_state_root = head.beacon_state_root();
        let attestations = harness
            .get_unaggregated_attestations(
                &AttestationStrategy::AllValidators,
                &head.beacon_state,
                head_state_root,
                head.beacon_block_root,
                harness.chain.slot().unwrap(),
            )
            .into_iter()
            .flat_map(|vec| vec.into_iter().map(|(attestation, _subnet_id)| attestation))
            .collect::<Vec<_>>();

        assert!(
            !attestations.is_empty(),
            "precondition: attestations for testing"
        );

        let current_epoch = harness
            .chain
            .slot()
            .expect("should get current slot")
            .epoch(E::slots_per_epoch());
        let is_altair = spec
            .altair_fork_epoch
            .map(|epoch| epoch <= current_epoch)
            .unwrap_or(false);
        let contribution_and_proofs = if is_altair {
            harness
                .make_sync_contributions(
                    &head.beacon_state,
                    head_state_root,
                    harness.chain.slot().unwrap(),
                    RelativeSyncCommittee::Current,
                )
                .into_iter()
                .filter_map(|(_, contribution)| contribution)
                .collect::<Vec<_>>()
        } else {
            vec![]
        };

        let attester_slashing = harness.make_attester_slashing(vec![0, 1]);
        let proposer_slashing = harness.make_proposer_slashing(2);
        let voluntary_exit = harness.make_voluntary_exit(3, harness.chain.epoch().unwrap());
        let bls_to_execution_change = harness.make_bls_to_execution_change(4, Address::zero());

        let chain = harness.chain.clone();

        assert_eq!(
            chain
                .canonical_head
                .cached_head()
                .finalized_checkpoint()
                .epoch,
            2,
            "precondition: finality"
        );
        assert_eq!(
            chain
                .canonical_head
                .cached_head()
                .justified_checkpoint()
                .epoch,
            3,
            "precondition: justification"
        );

        let log = null_logger().unwrap();

        let ApiServer {
            ctx: _,
            server,
            listening_socket,
            network_rx,
            local_enr,
            external_peer_id,
        } = create_api_server(chain.clone(), &harness.runtime, log).await;

        harness.runtime.task_executor.spawn(server, "api_server");

        // Late-initalize the mock builder now that the mock execution node and beacon API ports
        // have been allocated.
        let beacon_api_port = listening_socket.port();
        let beacon_url =
            SensitiveUrl::parse(format!("http://127.0.0.1:{beacon_api_port}").as_str()).unwrap();
        let mock_builder_server = harness.set_mock_builder(beacon_url.clone());

        // Start the mock builder service prior to building the chain out.
        harness.runtime.task_executor.spawn(
            async move { mock_builder_server.await },
            "mock_builder_server",
        );

        let mock_builder = harness.mock_builder.clone();

        let client = BeaconNodeHttpClient::new(
            beacon_url,
            Timeouts::set_all(Duration::from_secs(SECONDS_PER_SLOT)),
        );

        Self {
            harness: Arc::new(harness),
            chain,
            client,
            next_block,
            reorg_block,
            attestations,
            contribution_and_proofs,
            attester_slashing,
            proposer_slashing,
            voluntary_exit,
            bls_to_execution_change,
            network_rx,
            local_enr,
            external_peer_id,
            mock_builder,
        }
    }

    pub async fn new_from_genesis() -> Self {
        let harness = Arc::new(
            BeaconChainHarness::builder(MainnetEthSpec)
                .default_spec()
                .deterministic_keypairs(VALIDATOR_COUNT)
                .deterministic_withdrawal_keypairs(VALIDATOR_COUNT)
                .fresh_ephemeral_store()
                .build(),
        );

        harness.advance_slot();

        let head = harness.chain.head_snapshot();

        let (next_block, _next_state) = harness
            .make_block(head.beacon_state.clone(), harness.chain.slot().unwrap())
            .await;
        let next_block = PublishBlockRequest::from(next_block);

        // `make_block` adds random graffiti, so this will produce an alternate block
        let (reorg_block, _reorg_state) = harness
            .make_block(head.beacon_state.clone(), harness.chain.slot().unwrap())
            .await;
        let reorg_block = PublishBlockRequest::from(reorg_block);

        let head_state_root = head.beacon_state_root();
        let attestations = harness
            .get_unaggregated_attestations(
                &AttestationStrategy::AllValidators,
                &head.beacon_state,
                head_state_root,
                head.beacon_block_root,
                harness.chain.slot().unwrap(),
            )
            .into_iter()
            .flat_map(|vec| vec.into_iter().map(|(attestation, _subnet_id)| attestation))
            .collect::<Vec<_>>();

        let attester_slashing = harness.make_attester_slashing(vec![0, 1]);
        let proposer_slashing = harness.make_proposer_slashing(2);
        let voluntary_exit = harness.make_voluntary_exit(3, harness.chain.epoch().unwrap());
        let bls_to_execution_change = harness.make_bls_to_execution_change(4, Address::zero());

        let chain = harness.chain.clone();

        let log = null_logger().unwrap();

        let ApiServer {
            ctx: _,
            server,
            listening_socket,
            network_rx,
            local_enr,
            external_peer_id,
        } = create_api_server(chain.clone(), &harness.runtime, log).await;

        harness.runtime.task_executor.spawn(server, "api_server");

        let client = BeaconNodeHttpClient::new(
            SensitiveUrl::parse(&format!(
                "http://{}:{}",
                listening_socket.ip(),
                listening_socket.port()
            ))
            .unwrap(),
            Timeouts::set_all(Duration::from_secs(SECONDS_PER_SLOT)),
        );

        Self {
            harness,
            chain,
            client,
            next_block,
            reorg_block,
            attestations,
            contribution_and_proofs: vec![],
            attester_slashing,
            proposer_slashing,
            voluntary_exit,
            bls_to_execution_change,
            network_rx,
            local_enr,
            external_peer_id,
            mock_builder: None,
        }
    }

    fn validator_keypairs(&self) -> &[Keypair] {
        &self.harness.validator_keypairs
    }

    pub async fn new_mev_tester() -> Self {
        let tester = Self::new_with_hard_forks(true, true)
            .await
            .test_post_validator_register_validator()
            .await;
        // Make sure bids always meet the minimum threshold.
        tester.mock_builder.as_ref().unwrap();
        tester
    }

    pub async fn new_mev_tester_default_payload_value() -> Self {
        let mut config = ApiTesterConfig {
            retain_historic_states: false,
            spec: E::default_spec(),
        };
        config.spec.altair_fork_epoch = Some(Epoch::new(0));
        config.spec.bellatrix_fork_epoch = Some(Epoch::new(0));
        let tester = Self::new_from_config(config)
            .await
            .test_post_validator_register_validator()
            .await;
        tester
            .mock_builder
            .as_ref()
            .unwrap()
            .add_operation(Operation::Value(Uint256::from(
                DEFAULT_BUILDER_PAYLOAD_VALUE_WEI,
            )));
        tester
    }

    fn skip_slots(self, count: u64) -> Self {
        for _ in 0..count {
            self.chain
                .slot_clock
                .set_slot(self.chain.slot().unwrap().as_u64() + 1);
        }

        self
    }

    fn interesting_state_ids(&self) -> Vec<StateId> {
        let mut ids = vec![
            StateId(CoreStateId::Head),
            StateId(CoreStateId::Genesis),
            StateId(CoreStateId::Finalized),
            StateId(CoreStateId::Justified),
            StateId(CoreStateId::Slot(Slot::new(0))),
            StateId(CoreStateId::Slot(Slot::new(32))),
            StateId(CoreStateId::Slot(Slot::from(SKIPPED_SLOTS[0]))),
            StateId(CoreStateId::Slot(Slot::from(SKIPPED_SLOTS[1]))),
            StateId(CoreStateId::Slot(Slot::from(SKIPPED_SLOTS[2]))),
            StateId(CoreStateId::Slot(Slot::from(SKIPPED_SLOTS[3]))),
            StateId(CoreStateId::Root(Hash256::zero())),
        ];
        ids.push(StateId(CoreStateId::Root(
            self.chain.canonical_head.cached_head().head_state_root(),
        )));
        ids
    }

    fn interesting_block_ids(&self) -> Vec<BlockId> {
        let mut ids = vec![
            BlockId(CoreBlockId::Head),
            BlockId(CoreBlockId::Genesis),
            BlockId(CoreBlockId::Finalized),
            BlockId(CoreBlockId::Justified),
            BlockId(CoreBlockId::Slot(Slot::new(0))),
            BlockId(CoreBlockId::Slot(Slot::new(32))),
            BlockId(CoreBlockId::Slot(Slot::from(SKIPPED_SLOTS[0]))),
            BlockId(CoreBlockId::Slot(Slot::from(SKIPPED_SLOTS[1]))),
            BlockId(CoreBlockId::Slot(Slot::from(SKIPPED_SLOTS[2]))),
            BlockId(CoreBlockId::Slot(Slot::from(SKIPPED_SLOTS[3]))),
            BlockId(CoreBlockId::Root(Hash256::zero())),
        ];
        ids.push(BlockId(CoreBlockId::Root(
            self.chain.canonical_head.cached_head().head_block_root(),
        )));
        ids
    }
    pub async fn test_beacon_genesis(self) -> Self {
        let result = self.client.get_beacon_genesis().await.unwrap().data;

        let state = &self.chain.head_snapshot().beacon_state;
        let expected = GenesisData {
            genesis_time: state.genesis_time(),
            genesis_validators_root: state.genesis_validators_root(),
            genesis_fork_version: self.chain.spec.genesis_fork_version,
        };

        assert_eq!(result, expected);

        self
    }

    // finalization tests
    pub async fn test_beacon_states_root_finalized(self) -> Self {
        for state_id in self.interesting_state_ids() {
            let state_root = state_id.root(&self.chain);
            let state = state_id.state(&self.chain);

            // if .root or .state fail, skip the test. those would be errors outside the scope
            // of this test, here we're testing the finalized field assuming the call to .is_finalized_state
            // occurs after the state_root and state calls, and that the state_root and state calls
            // were correct.
            if state_root.is_err() || state.is_err() {
                continue;
            }

            // now that we know the state is valid, we can unwrap() everything we need
            let result = self
                .client
                .get_beacon_states_root(state_id.0)
                .await
                .unwrap()
                .unwrap()
                .finalized
                .unwrap();

            let (state_root, _, _) = state_root.unwrap();
            let (state, _, _) = state.unwrap();
            let state_slot = state.slot();
            let expected = self
                .chain
                .is_finalized_state(&state_root, state_slot)
                .unwrap();

            assert_eq!(result, expected, "{:?}", state_id);
        }

        self
    }

    pub async fn test_beacon_states_fork_finalized(self) -> Self {
        for state_id in self.interesting_state_ids() {
            let state_root = state_id.root(&self.chain);
            let state = state_id.state(&self.chain);

            // if .root or .state fail, skip the test. those would be errors outside the scope
            // of this test, here we're testing the finalized field assuming the call to .is_finalized_state
            // occurs after the state_root and state calls, and that the state_root and state calls
            // were correct.
            if state_root.is_err() || state.is_err() {
                continue;
            }

            // now that we know the state is valid, we can unwrap() everything we need
            let result = self
                .client
                .get_beacon_states_fork(state_id.0)
                .await
                .unwrap()
                .unwrap()
                .finalized
                .unwrap();

            let (state_root, _, _) = state_root.unwrap();
            let (state, _, _) = state.unwrap();
            let state_slot = state.slot();
            let expected = self
                .chain
                .is_finalized_state(&state_root, state_slot)
                .unwrap();

            assert_eq!(result, expected, "{:?}", state_id);
        }

        self
    }

    pub async fn test_beacon_states_finality_checkpoints_finalized(self) -> Self {
        for state_id in self.interesting_state_ids() {
            let state_root = state_id.root(&self.chain);
            let state = state_id.state(&self.chain);

            // if .root or .state fail, skip the test. those would be errors outside the scope
            // of this test, here we're testing the finalized field assuming the call to .is_finalized_state
            // occurs after the state_root and state calls, and that the state_root and state calls
            // were correct.
            if state_root.is_err() || state.is_err() {
                continue;
            }

            // now that we know the state is valid, we can unwrap() everything we need
            let result = self
                .client
                .get_beacon_states_finality_checkpoints(state_id.0)
                .await
                .unwrap()
                .unwrap()
                .finalized
                .unwrap();

            let (state_root, _, _) = state_root.unwrap();
            let (state, _, _) = state.unwrap();
            let state_slot = state.slot();
            let expected = self
                .chain
                .is_finalized_state(&state_root, state_slot)
                .unwrap();

            assert_eq!(result, expected, "{:?}", state_id);
        }

        self
    }

    pub async fn test_beacon_headers_block_id_finalized(self) -> Self {
        for block_id in self.interesting_block_ids() {
            let block_root = block_id.root(&self.chain);
            let block = block_id.full_block(&self.chain).await;

            // if .root or .state fail, skip the test. those would be errors outside the scope
            // of this test, here we're testing the finalized field assuming the call to .is_finalized_state
            // occurs after the state_root and state calls, and that the state_root and state calls
            // were correct.
            if block_root.is_err() || block.is_err() {
                continue;
            }

            // now that we know the block is valid, we can unwrap() everything we need
            let result = self
                .client
                .get_beacon_headers_block_id(block_id.0)
                .await
                .unwrap()
                .unwrap()
                .finalized
                .unwrap();

            let (block_root, _, _) = block_root.unwrap();
            let (block, _, _) = block.unwrap();
            let block_slot = block.slot();
            let expected = self
                .chain
                .is_finalized_block(&block_root, block_slot)
                .unwrap();

            assert_eq!(result, expected, "{:?}", block_id);
        }

        self
    }

    pub async fn test_beacon_blocks_finalized<E: EthSpec>(self) -> Self {
        for block_id in self.interesting_block_ids() {
            let block_root = block_id.root(&self.chain);
            let block = block_id.full_block(&self.chain).await;

            // if .root or .full_block fail, skip the test. those would be errors outside the scope
            // of this test, here we're testing the finalized field assuming the call to .is_finalized_block
            // occurs after those calls, and that they were correct.
            if block_root.is_err() || block.is_err() {
                continue;
            }

            // now that we know the block is valid, we can unwrap() everything we need
            let result = self
                .client
                .get_beacon_blocks::<MainnetEthSpec>(block_id.0)
                .await
                .unwrap()
                .unwrap()
                .metadata
                .finalized
                .unwrap();

            let (block_root, _, _) = block_root.unwrap();
            let (block, _, _) = block.unwrap();
            let block_slot = block.slot();
            let expected = self
                .chain
                .is_finalized_block(&block_root, block_slot)
                .unwrap();

            assert_eq!(result, expected, "{:?}", block_id);
        }

        self
    }

    pub async fn test_beacon_blinded_blocks_finalized<E: EthSpec>(self) -> Self {
        for block_id in self.interesting_block_ids() {
            let block_root = block_id.root(&self.chain);
            let block = block_id.full_block(&self.chain).await;

            // if .root or .full_block fail, skip the test. those would be errors outside the scope
            // of this test, here we're testing the finalized field assuming the call to .is_finalized_block
            // occurs after those calls, and that they were correct.
            if block_root.is_err() || block.is_err() {
                continue;
            }

            // now that we know the block is valid, we can unwrap() everything we need
            let result = self
                .client
                .get_beacon_blinded_blocks::<MainnetEthSpec>(block_id.0)
                .await
                .unwrap()
                .unwrap()
                .metadata
                .finalized
                .unwrap();

            let (block_root, _, _) = block_root.unwrap();
            let (block, _, _) = block.unwrap();
            let block_slot = block.slot();
            let expected = self
                .chain
                .is_finalized_block(&block_root, block_slot)
                .unwrap();

            assert_eq!(result, expected, "{:?}", block_id);
        }

        self
    }

    pub async fn test_debug_beacon_states_finalized(self) -> Self {
        for state_id in self.interesting_state_ids() {
            let state_root = state_id.root(&self.chain);
            let state = state_id.state(&self.chain);

            // if .root or .state fail, skip the test. those would be errors outside the scope
            // of this test, here we're testing the finalized field assuming the call to .is_finalized_state
            // occurs after the state_root and state calls, and that the state_root and state calls
            // were correct.
            if state_root.is_err() || state.is_err() {
                continue;
            }

            // now that we know the state is valid, we can unwrap() everything we need
            let result = self
                .client
                .get_debug_beacon_states::<MainnetEthSpec>(state_id.0)
                .await
                .unwrap()
                .unwrap()
                .metadata
                .finalized
                .unwrap();

            let (state_root, _, _) = state_root.unwrap();
            let (state, _, _) = state.unwrap();
            let state_slot = state.slot();
            let expected = self
                .chain
                .is_finalized_state(&state_root, state_slot)
                .unwrap();

            assert_eq!(result, expected, "{:?}", state_id);
        }

        self
    }

    pub async fn test_beacon_states_root(self) -> Self {
        for state_id in self.interesting_state_ids() {
            let result = self
                .client
                .get_beacon_states_root(state_id.0)
                .await
                .unwrap()
                .map(|res| res.data.root);

            let expected = state_id
                .root(&self.chain)
                .ok()
                .map(|(root, _execution_optimistic, _finalized)| root);

            assert_eq!(result, expected, "{:?}", state_id);
        }

        self
    }

    pub async fn test_beacon_states_fork(self) -> Self {
        for state_id in self.interesting_state_ids() {
            let result = self
                .client
                .get_beacon_states_fork(state_id.0)
                .await
                .unwrap()
                .map(|res| res.data);

            let expected = state_id.fork(&self.chain).ok();

            assert_eq!(result, expected, "{:?}", state_id);
        }

        self
    }

    pub async fn test_beacon_states_finality_checkpoints(self) -> Self {
        for state_id in self.interesting_state_ids() {
            let result = self
                .client
                .get_beacon_states_finality_checkpoints(state_id.0)
                .await
                .unwrap()
                .map(|res| res.data);

            let expected = state_id.state(&self.chain).ok().map(
                |(state, _execution_optimistic, _finalized)| FinalityCheckpointsData {
                    previous_justified: state.previous_justified_checkpoint(),
                    current_justified: state.current_justified_checkpoint(),
                    finalized: state.finalized_checkpoint(),
                },
            );

            assert_eq!(result, expected, "{:?}", state_id);
        }

        self
    }

    pub async fn post_beacon_states_validator_balances_unsupported_media_failure(self) -> Self {
        for state_id in self.interesting_state_ids() {
            for validator_indices in self.interesting_validator_indices() {
                let validator_index_ids = validator_indices
                    .iter()
                    .cloned()
                    .map(|i| ValidatorId::Index(i))
                    .collect::<Vec<ValidatorId>>();

                let unsupported_media_response = self
                    .client
                    .post_beacon_states_validator_balances_with_ssz_header(
                        state_id.0,
                        validator_index_ids,
                    )
                    .await;

                if let Err(unsupported_media_response) = unsupported_media_response {
                    match unsupported_media_response {
                        ServerMessage(error) => {
                            assert_eq!(error.code, 415)
                        }
                        _ => panic!("Should error with unsupported media response"),
                    }
                } else {
                    panic!("Should error with unsupported media response");
                }
            }
        }

        self
    }

    pub async fn test_beacon_states_validator_balances(self) -> Self {
        for state_id in self.interesting_state_ids() {
            for validator_indices in self.interesting_validator_indices() {
                let state_opt = state_id.state(&self.chain).ok();
                let validators: Vec<Validator> = match state_opt.as_ref() {
                    Some((state, _execution_optimistic, _finalized)) => {
                        state.validators().clone().to_vec()
                    }
                    None => vec![],
                };
                let validator_index_ids = validator_indices
                    .iter()
                    .cloned()
                    .map(|i| ValidatorId::Index(i))
                    .collect::<Vec<ValidatorId>>();
                let validator_pubkey_ids = validator_indices
                    .iter()
                    .cloned()
                    .map(|i| {
                        ValidatorId::PublicKey(
                            validators
                                .get(i as usize)
                                .map_or(PublicKeyBytes::empty(), |val| val.pubkey),
                        )
                    })
                    .collect::<Vec<ValidatorId>>();

                let result_index_ids = self
                    .client
                    .get_beacon_states_validator_balances(
                        state_id.0,
                        Some(validator_index_ids.as_slice()),
                    )
                    .await
                    .unwrap()
                    .map(|res| res.data);
                let result_pubkey_ids = self
                    .client
                    .get_beacon_states_validator_balances(
                        state_id.0,
                        Some(validator_pubkey_ids.as_slice()),
                    )
                    .await
                    .unwrap()
                    .map(|res| res.data);
                let result_post_index_ids = self
                    .client
                    .post_beacon_states_validator_balances(state_id.0, validator_index_ids)
                    .await
                    .unwrap()
                    .map(|res| res.data);
                let result_post_pubkey_ids = self
                    .client
                    .post_beacon_states_validator_balances(state_id.0, validator_pubkey_ids)
                    .await
                    .unwrap()
                    .map(|res| res.data);

                let expected = state_opt.map(|(state, _execution_optimistic, _finalized)| {
                    let mut validators = Vec::with_capacity(validator_indices.len());

                    for i in validator_indices {
                        if i < state.balances().len() as u64 {
                            validators.push(ValidatorBalanceData {
                                index: i as u64,
                                balance: *state.balances().get(i as usize).unwrap(),
                            });
                        }
                    }

                    validators
                });

                assert_eq!(result_index_ids, expected, "{:?}", state_id);
                assert_eq!(result_pubkey_ids, expected, "{:?}", state_id);
                assert_eq!(result_post_index_ids, expected, "{:?}", state_id);
                assert_eq!(result_post_pubkey_ids, expected, "{:?}", state_id);
            }
        }

        self
    }

    pub async fn test_beacon_states_validators(self) -> Self {
        for state_id in self.interesting_state_ids() {
            for statuses in self.interesting_validator_statuses() {
                for validator_indices in self.interesting_validator_indices() {
                    let state_opt = state_id
                        .state(&self.chain)
                        .ok()
                        .map(|(state, _execution_optimistic, _finalized)| state);
                    let validators: Vec<Validator> = match state_opt.as_ref() {
                        Some(state) => state.validators().to_vec(),
                        None => vec![],
                    };
                    let validator_index_ids = validator_indices
                        .iter()
                        .cloned()
                        .map(|i| ValidatorId::Index(i))
                        .collect::<Vec<ValidatorId>>();
                    let validator_pubkey_ids = validator_indices
                        .iter()
                        .cloned()
                        .map(|i| {
                            ValidatorId::PublicKey(
                                validators
                                    .get(i as usize)
                                    .map_or(PublicKeyBytes::empty(), |val| val.pubkey),
                            )
                        })
                        .collect::<Vec<ValidatorId>>();

                    let result_index_ids = self
                        .client
                        .get_beacon_states_validators(
                            state_id.0,
                            Some(validator_index_ids.as_slice()),
                            None,
                        )
                        .await
                        .unwrap()
                        .map(|res| res.data);
                    let result_pubkey_ids = self
                        .client
                        .get_beacon_states_validators(
                            state_id.0,
                            Some(validator_pubkey_ids.as_slice()),
                            None,
                        )
                        .await
                        .unwrap()
                        .map(|res| res.data);
                    let post_result_index_ids = self
                        .client
                        .post_beacon_states_validators(state_id.0, Some(validator_index_ids), None)
                        .await
                        .unwrap()
                        .map(|res| res.data);
                    let post_result_pubkey_ids = self
                        .client
                        .post_beacon_states_validators(state_id.0, Some(validator_pubkey_ids), None)
                        .await
                        .unwrap()
                        .map(|res| res.data);

                    let expected = state_opt.map(|state| {
                        let epoch = state.current_epoch();
                        let far_future_epoch = self.chain.spec.far_future_epoch;

                        let mut validators = Vec::with_capacity(validator_indices.len());

                        for i in validator_indices {
                            if i >= state.validators().len() as u64 {
                                continue;
                            }
                            let validator = state.validators().get(i as usize).unwrap().clone();
                            let status = ValidatorStatus::from_validator(
                                &validator,
                                epoch,
                                far_future_epoch,
                            );
                            if statuses.contains(&status)
                                || statuses.is_empty()
                                || statuses.contains(&status.superstatus())
                            {
                                validators.push(ValidatorData {
                                    index: i as u64,
                                    balance: *state.balances().get(i as usize).unwrap(),
                                    status,
                                    validator,
                                });
                            }
                        }

                        validators
                    });

                    assert_eq!(result_index_ids, expected, "{:?}", state_id);
                    assert_eq!(result_pubkey_ids, expected, "{:?}", state_id);
                    assert_eq!(post_result_index_ids, expected, "{:?}", state_id);
                    assert_eq!(post_result_pubkey_ids, expected, "{:?}", state_id);
                }
            }
        }

        self
    }

    pub async fn test_beacon_states_validator_id(self) -> Self {
        for state_id in self.interesting_state_ids() {
            let state_opt = state_id
                .state(&self.chain)
                .ok()
                .map(|(state, _execution_optimistic, _finalized)| state);
            let validators = match state_opt.as_ref() {
                Some(state) => state.validators().to_vec(),
                None => vec![],
            };

            for (i, validator) in validators.into_iter().enumerate() {
                let validator_ids = &[
                    ValidatorId::PublicKey(validator.pubkey),
                    ValidatorId::Index(i as u64),
                ];

                for validator_id in validator_ids {
                    let result = self
                        .client
                        .get_beacon_states_validator_id(state_id.0, validator_id)
                        .await
                        .unwrap()
                        .map(|res| res.data);

                    if result.is_none() && state_opt.is_none() {
                        continue;
                    }

                    let state = state_opt.as_ref().expect("result should be none");

                    let expected = {
                        let epoch = state.current_epoch();
                        let far_future_epoch = self.chain.spec.far_future_epoch;

                        ValidatorData {
                            index: i as u64,
                            balance: *state.balances().get(i).unwrap(),
                            status: ValidatorStatus::from_validator(
                                &validator,
                                epoch,
                                far_future_epoch,
                            ),
                            validator: validator.clone(),
                        }
                    };

                    assert_eq!(result, Some(expected), "{:?}, {:?}", state_id, validator_id);
                }
            }
        }

        self
    }

    pub async fn test_beacon_states_committees(self) -> Self {
        for state_id in self.interesting_state_ids() {
            let mut state_opt = state_id
                .state(&self.chain)
                .ok()
                .map(|(state, _execution_optimistic, _finalized)| state);

            let epoch_opt = state_opt.as_ref().map(|state| state.current_epoch());
            let results = self
                .client
                .get_beacon_states_committees(state_id.0, None, None, epoch_opt)
                .await
                .unwrap()
                .map(|res| res.data);

            if results.is_none() && state_opt.is_none() {
                continue;
            }

            let state = state_opt.as_mut().expect("result should be none");

            state.build_all_committee_caches(&self.chain.spec).unwrap();
            let committees = state
                .get_beacon_committees_at_epoch(RelativeEpoch::Current)
                .unwrap();

            for (i, result) in results.unwrap().into_iter().enumerate() {
                let expected = &committees[i];

                assert_eq!(result.index, expected.index, "{}", state_id);
                assert_eq!(result.slot, expected.slot, "{}", state_id);
                assert_eq!(
                    result
                        .validators
                        .into_iter()
                        .map(|i| i as usize)
                        .collect::<Vec<_>>(),
                    expected.committee.to_vec(),
                    "{}",
                    state_id
                );
            }
        }

        self
    }

    pub async fn test_beacon_states_randao(self) -> Self {
        for state_id in self.interesting_state_ids() {
            let mut state_opt = state_id
                .state(&self.chain)
                .ok()
                .map(|(state, _execution_optimistic, _finalized)| state);

            let epoch_opt = state_opt.as_ref().map(|state| state.current_epoch());
            let result = self
                .client
                .get_beacon_states_randao(state_id.0, epoch_opt)
                .await
                .unwrap()
                .map(|res| res.data);

            if result.is_none() && state_opt.is_none() {
                continue;
            }

            let state = state_opt.as_mut().expect("result should be none");
            let randao_mix = state
                .get_randao_mix(state.slot().epoch(E::slots_per_epoch()))
                .unwrap();

            assert_eq!(result.unwrap().randao, *randao_mix);
        }

        self
    }

    pub async fn test_beacon_headers_all_slots(self) -> Self {
        for slot in 0..CHAIN_LENGTH {
            let slot = Slot::from(slot);

            let result = self
                .client
                .get_beacon_headers(Some(slot), None)
                .await
                .unwrap()
                .map(|res| res.data);

            let root = self
                .chain
                .block_root_at_slot(slot, WhenSlotSkipped::None)
                .unwrap();

            if root.is_none() && result.is_none() {
                continue;
            }

            let root = root.unwrap();
            let block = self
                .chain
                .block_at_slot(slot, WhenSlotSkipped::Prev)
                .unwrap()
                .unwrap();
            let header = BlockHeaderData {
                root,
                canonical: true,
                header: BlockHeaderAndSignature {
                    message: block.message().block_header(),
                    signature: block.signature().clone().into(),
                },
            };
            let expected = vec![header];

            assert_eq!(result.unwrap(), expected, "slot {:?}", slot);
        }

        self
    }

    pub async fn test_beacon_headers_all_parents(self) -> Self {
        let mut roots = self
            .chain
            .forwards_iter_block_roots(Slot::new(0))
            .unwrap()
            .map(Result::unwrap)
            .map(|(root, _slot)| root)
            .collect::<Vec<_>>();

        // The iterator natively returns duplicate roots for skipped slots.
        roots.dedup();

        for i in 1..roots.len() {
            let parent_root = roots[i - 1];
            let child_root = roots[i];

            let result = self
                .client
                .get_beacon_headers(None, Some(parent_root))
                .await
                .unwrap()
                .unwrap()
                .data;

            assert_eq!(result.len(), 1, "i {}", i);
            assert_eq!(result[0].root, child_root, "i {}", i);
        }

        self
    }

    pub async fn test_beacon_headers_block_id(self) -> Self {
        for block_id in self.interesting_block_ids() {
            let result = self
                .client
                .get_beacon_headers_block_id(block_id.0)
                .await
                .unwrap()
                .map(|res| res.data);

            let block_root_opt = block_id
                .root(&self.chain)
                .ok()
                .map(|(root, _execution_optimistic, _finalized)| root);

            if let CoreBlockId::Slot(slot) = block_id.0 {
                if block_root_opt.is_none() {
                    assert!(SKIPPED_SLOTS.contains(&slot.as_u64()));
                } else {
                    assert!(!SKIPPED_SLOTS.contains(&slot.as_u64()));
                }
            }

            let block_opt = block_id
                .full_block(&self.chain)
                .await
                .ok()
                .map(|(block, _execution_optimistic, _finalized)| block);

            if block_opt.is_none() && result.is_none() {
                continue;
            }

            let result = result.unwrap();
            let block = block_opt.unwrap();
            let block_root = block_root_opt.unwrap();
            let canonical = self
                .chain
                .block_root_at_slot(block.slot(), WhenSlotSkipped::None)
                .unwrap()
                .map_or(false, |canonical| block_root == canonical);

            assert_eq!(result.canonical, canonical, "{:?}", block_id);
            assert_eq!(result.root, block_root, "{:?}", block_id);
            assert_eq!(
                result.header.message,
                block.message().block_header(),
                "{:?}",
                block_id
            );
            assert_eq!(
                result.header.signature,
                block.signature().clone().into(),
                "{:?}",
                block_id
            );
        }

        self
    }

    pub async fn test_beacon_blocks_root(self) -> Self {
        for block_id in self.interesting_block_ids() {
            let result = self
                .client
                .get_beacon_blocks_root(block_id.0)
                .await
                .unwrap()
                .map(|res| res.data.root);

            let expected = block_id
                .root(&self.chain)
                .ok()
                .map(|(root, _execution_optimistic, _finalized)| root);
            if let CoreBlockId::Slot(slot) = block_id.0 {
                if expected.is_none() {
                    assert!(SKIPPED_SLOTS.contains(&slot.as_u64()));
                } else {
                    assert!(!SKIPPED_SLOTS.contains(&slot.as_u64()));
                }
            }
            assert_eq!(result, expected, "{:?}", block_id);
        }

        self
    }

    pub async fn test_post_beacon_blocks_valid(mut self) -> Self {
        let next_block = self.next_block.clone();

        self.client.post_beacon_blocks(&next_block).await.unwrap();

        assert!(
            self.network_rx.network_recv.recv().await.is_some(),
            "valid blocks should be sent to network"
        );

        self
    }

    pub async fn test_post_beacon_blocks_ssz_valid(mut self) -> Self {
        let next_block = &self.next_block;

        self.client
            .post_beacon_blocks_ssz(next_block)
            .await
            .unwrap();

        assert!(
            self.network_rx.network_recv.recv().await.is_some(),
            "valid blocks should be sent to network"
        );

        self
    }

    pub async fn test_post_beacon_blocks_invalid(mut self) -> Self {
        let block = self
            .harness
            .make_block_with_modifier(
                self.harness.get_current_state(),
                self.harness.get_current_slot(),
                |b| {
                    *b.state_root_mut() = Hash256::zero();
                },
            )
            .await
            .0;

        assert!(self
            .client
            .post_beacon_blocks(&PublishBlockRequest::from(block))
            .await
            .is_err());

        assert!(
            self.network_rx.network_recv.recv().await.is_some(),
            "gossip valid blocks should be sent to network"
        );

        self
    }

    pub async fn test_post_beacon_blocks_ssz_invalid(mut self) -> Self {
        let block = self
            .harness
            .make_block_with_modifier(
                self.harness.get_current_state(),
                self.harness.get_current_slot(),
                |b| {
                    *b.state_root_mut() = Hash256::zero();
                },
            )
            .await
            .0;

        assert!(self
            .client
            .post_beacon_blocks_ssz(&PublishBlockRequest::from(block))
            .await
            .is_err());

        assert!(
            self.network_rx.network_recv.recv().await.is_some(),
            "gossip valid blocks should be sent to network"
        );

        self
    }

    pub async fn test_post_beacon_blocks_duplicate(self) -> Self {
        let block_contents = self
            .harness
            .make_block(
                self.harness.get_current_state(),
                self.harness.get_current_slot(),
            )
            .await
            .0
            .into();

        assert!(self
            .client
            .post_beacon_blocks(&block_contents)
            .await
            .is_ok());

        // Blinded deneb block contents is just the blinded block
        let blinded_block_contents = block_contents.signed_block().clone_as_blinded();

        // Test all the POST methods in sequence, they should all behave the same.
        let responses = vec![
            self.client
                .post_beacon_blocks(&block_contents)
                .await
                .unwrap_err(),
            self.client
                .post_beacon_blocks_v2(&block_contents, None)
                .await
                .unwrap_err(),
            self.client
                .post_beacon_blocks_ssz(&block_contents)
                .await
                .unwrap_err(),
            self.client
                .post_beacon_blocks_v2_ssz(&block_contents, None)
                .await
                .unwrap_err(),
            self.client
                .post_beacon_blinded_blocks(&blinded_block_contents)
                .await
                .unwrap_err(),
            self.client
                .post_beacon_blinded_blocks_v2(&blinded_block_contents, None)
                .await
                .unwrap_err(),
            self.client
                .post_beacon_blinded_blocks_ssz(&blinded_block_contents)
                .await
                .unwrap_err(),
            self.client
                .post_beacon_blinded_blocks_v2_ssz(&blinded_block_contents, None)
                .await
                .unwrap_err(),
        ];
        for (i, response) in responses.into_iter().enumerate() {
            assert_eq!(
                response.status().unwrap(),
                StatusCode::ACCEPTED,
                "response {i}"
            );
        }

        self
    }

    pub async fn test_beacon_blocks(self) -> Self {
        for block_id in self.interesting_block_ids() {
            let expected = block_id
                .full_block(&self.chain)
                .await
                .ok()
                .map(|(block, _execution_optimistic, _finalized)| block);

            if let CoreBlockId::Slot(slot) = block_id.0 {
                if expected.is_none() {
                    assert!(SKIPPED_SLOTS.contains(&slot.as_u64()));
                } else {
                    assert!(!SKIPPED_SLOTS.contains(&slot.as_u64()));
                }
            }

            // Check the JSON endpoint.
            let json_result = self.client.get_beacon_blocks(block_id.0).await.unwrap();

            if let (Some(json), Some(expected)) = (&json_result, &expected) {
                assert_eq!(&json.data, expected.as_ref(), "{:?}", block_id);
                assert_eq!(
                    json.version,
                    Some(expected.fork_name(&self.chain.spec).unwrap())
                );
            } else {
                assert_eq!(json_result, None);
                assert_eq!(expected, None);
            }

            // Check the SSZ endpoint.
            let ssz_result = self
                .client
                .get_beacon_blocks_ssz(block_id.0, &self.chain.spec)
                .await
                .unwrap();
            assert_eq!(
                ssz_result.as_ref(),
                expected.as_ref().map(|b| b.as_ref()),
                "{:?}",
                block_id
            );

            // Check that the legacy v1 API still works but doesn't return a version field.
            let v1_result = self.client.get_beacon_blocks_v1(block_id.0).await.unwrap();
            if let (Some(v1_result), Some(expected)) = (&v1_result, &expected) {
                assert_eq!(v1_result.version, None);
                assert_eq!(&v1_result.data, expected.as_ref());
            } else {
                assert_eq!(v1_result, None);
                assert_eq!(expected, None);
            }

            // Check that version headers are provided.
            let url = self.client.get_beacon_blocks_path(block_id.0).unwrap();

            let builders: Vec<fn(RequestBuilder) -> RequestBuilder> = vec![
                |b| b,
                |b| b.accept(Accept::Ssz),
                |b| b.accept(Accept::Json),
                |b| b.accept(Accept::Any),
            ];

            for req_builder in builders {
                let raw_res = self
                    .client
                    .get_response(url.clone(), req_builder)
                    .await
                    .optional()
                    .unwrap();
                if let (Some(raw_res), Some(expected)) = (&raw_res, &expected) {
                    assert_eq!(
                        raw_res.fork_name_from_header().unwrap(),
                        Some(expected.fork_name(&self.chain.spec).unwrap())
                    );
                } else {
                    assert!(raw_res.is_none());
                    assert_eq!(expected, None);
                }
            }
        }

        self
    }

    pub async fn test_beacon_blinded_blocks(self) -> Self {
        for block_id in self.interesting_block_ids() {
            let expected = block_id
                .blinded_block(&self.chain)
                .ok()
                .map(|(block, _execution_optimistic, _finalized)| block);

            if let CoreBlockId::Slot(slot) = block_id.0 {
                if expected.is_none() {
                    assert!(SKIPPED_SLOTS.contains(&slot.as_u64()));
                } else {
                    assert!(!SKIPPED_SLOTS.contains(&slot.as_u64()));
                }
            }

            // Check the JSON endpoint.
            let json_result = self
                .client
                .get_beacon_blinded_blocks(block_id.0)
                .await
                .unwrap();

            if let (Some(json), Some(expected)) = (&json_result, &expected) {
                assert_eq!(&json.data, expected, "{:?}", block_id);
                assert_eq!(
                    json.version,
                    Some(expected.fork_name(&self.chain.spec).unwrap())
                );
            } else {
                assert_eq!(json_result, None);
                assert_eq!(expected, None);
            }

            // Check the SSZ endpoint.
            let ssz_result = self
                .client
                .get_beacon_blinded_blocks_ssz(block_id.0, &self.chain.spec)
                .await
                .unwrap();
            assert_eq!(ssz_result.as_ref(), expected.as_ref(), "{:?}", block_id);

            // Check that version headers are provided.
            let url = self
                .client
                .get_beacon_blinded_blocks_path(block_id.0)
                .unwrap();

            let builders: Vec<fn(RequestBuilder) -> RequestBuilder> = vec![
                |b| b,
                |b| b.accept(Accept::Ssz),
                |b| b.accept(Accept::Json),
                |b| b.accept(Accept::Any),
            ];

            for req_builder in builders {
                let raw_res = self
                    .client
                    .get_response(url.clone(), req_builder)
                    .await
                    .optional()
                    .unwrap();
                if let (Some(raw_res), Some(expected)) = (&raw_res, &expected) {
                    assert_eq!(
                        raw_res.fork_name_from_header().unwrap(),
                        Some(expected.fork_name(&self.chain.spec).unwrap())
                    );
                } else {
                    assert!(raw_res.is_none());
                    assert_eq!(expected, None);
                }
            }
        }

        self
    }

    pub async fn test_get_blob_sidecars(self, use_indices: bool) -> Self {
        let block_id = BlockId(CoreBlockId::Finalized);
        let (block_root, _, _) = block_id.root(&self.chain).unwrap();
        let (block, _, _) = block_id.full_block(&self.chain).await.unwrap();
        let num_blobs = block.num_expected_blobs();
        let blob_indices = if use_indices {
            Some(
                (0..num_blobs.saturating_sub(1) as u64)
                    .into_iter()
                    .collect::<Vec<_>>(),
            )
        } else {
            None
        };
        let result = match self
            .client
            .get_blobs::<E>(CoreBlockId::Root(block_root), blob_indices.as_deref())
            .await
        {
            Ok(result) => result.unwrap().data,
            Err(e) => panic!("query failed incorrectly: {e:?}"),
        };

        assert_eq!(
            result.len(),
            blob_indices.map_or(num_blobs, |indices| indices.len())
        );
        let expected = block.slot();
        assert_eq!(result.get(0).unwrap().slot(), expected);

        self
    }

    pub async fn test_beacon_blocks_attestations(self) -> Self {
        for block_id in self.interesting_block_ids() {
            let result = self
                .client
                .get_beacon_blocks_attestations_v2(block_id.0)
                .await
                .unwrap()
                .map(|res| res.data);

            let expected = block_id.full_block(&self.chain).await.ok().map(
                |(block, _execution_optimistic, _finalized)| {
                    block
                        .message()
                        .body()
                        .attestations()
                        .map(|att| att.clone_as_attestation())
                        .collect::<Vec<_>>()
                        .into()
                },
            );

            if let CoreBlockId::Slot(slot) = block_id.0 {
                if expected.is_none() {
                    assert!(SKIPPED_SLOTS.contains(&slot.as_u64()));
                } else {
                    assert!(!SKIPPED_SLOTS.contains(&slot.as_u64()));
                }
            }

            assert_eq!(result, expected, "{:?}", block_id);
        }

        self
    }

    pub async fn test_post_beacon_pool_attestations_valid_v1(mut self) -> Self {
        self.client
            .post_beacon_pool_attestations_v1(self.attestations.as_slice())
            .await
            .unwrap();

        assert!(
            self.network_rx.network_recv.recv().await.is_some(),
            "valid attestation should be sent to network"
        );

        self
    }

    pub async fn test_post_beacon_pool_attestations_valid_v2(mut self) -> Self {
        let fork_name = self
            .attestations
            .first()
            .map(|att| self.chain.spec.fork_name_at_slot::<E>(att.data().slot))
            .unwrap();
        self.client
            .post_beacon_pool_attestations_v2(self.attestations.as_slice(), fork_name)
            .await
            .unwrap();
        assert!(
            self.network_rx.network_recv.recv().await.is_some(),
            "valid attestation should be sent to network"
        );

        self
    }

    pub async fn test_post_beacon_pool_attestations_invalid_v1(mut self) -> Self {
        let mut attestations = Vec::new();
        for attestation in &self.attestations {
            let mut invalid_attestation = attestation.clone();
            invalid_attestation.data_mut().slot += 1;

            // add both to ensure we only fail on invalid attestations
            attestations.push(attestation.clone());
            attestations.push(invalid_attestation);
        }

        let err = self
            .client
            .post_beacon_pool_attestations_v1(attestations.as_slice())
            .await
            .unwrap_err();

        match err {
            Error::ServerIndexedMessage(IndexedErrorMessage {
                code,
                message: _,
                failures,
            }) => {
                assert_eq!(code, 400);
                assert_eq!(failures.len(), self.attestations.len());
            }
            _ => panic!("query did not fail correctly"),
        }

        assert!(
            self.network_rx.network_recv.recv().await.is_some(),
            "if some attestations are valid, we should send them to the network"
        );

        self
    }
    pub async fn test_post_beacon_pool_attestations_invalid_v2(mut self) -> Self {
        let mut attestations = Vec::new();
        for attestation in &self.attestations {
            let mut invalid_attestation = attestation.clone();
            invalid_attestation.data_mut().slot += 1;

            // add both to ensure we only fail on invalid attestations
            attestations.push(attestation.clone());
            attestations.push(invalid_attestation);
        }

        let fork_name = self
            .attestations
            .first()
            .map(|att| self.chain.spec.fork_name_at_slot::<E>(att.data().slot))
            .unwrap();

        let err_v2 = self
            .client
            .post_beacon_pool_attestations_v2(attestations.as_slice(), fork_name)
            .await
            .unwrap_err();

        match err_v2 {
            Error::ServerIndexedMessage(IndexedErrorMessage {
                code,
                message: _,
                failures,
            }) => {
                assert_eq!(code, 400);
                assert_eq!(failures.len(), self.attestations.len());
            }
            _ => panic!("query did not fail correctly"),
        }

        assert!(
            self.network_rx.network_recv.recv().await.is_some(),
            "if some attestations are valid, we should send them to the network"
        );

        self
    }

    pub async fn test_get_beacon_light_client_bootstrap(self) -> Self {
        let block_id = BlockId(CoreBlockId::Finalized);
        let (block_root, _, _) = block_id.root(&self.chain).unwrap();
        let (block, _, _) = block_id.full_block(&self.chain).await.unwrap();

        let result = match self
            .client
            .get_light_client_bootstrap::<E>(block_root)
            .await
        {
            Ok(result) => result.unwrap().data,
            Err(e) => panic!("query failed incorrectly: {e:?}"),
        };

        let expected = block.slot();
        assert_eq!(result.get_slot(), expected);

        self
    }

    pub async fn test_get_beacon_light_client_optimistic_update(self) -> Self {
        // get_beacon_light_client_optimistic_update returns Ok(None) on 404 NOT FOUND
        let result = match self
            .client
            .get_beacon_light_client_optimistic_update::<E>()
            .await
        {
            Ok(result) => result.map(|res| res.data),
            Err(e) => panic!("query failed incorrectly: {e:?}"),
        };

        let expected = self
            .chain
            .light_client_server_cache
            .get_latest_optimistic_update();
        assert_eq!(result, expected);

        self
    }

    pub async fn test_get_beacon_light_client_finality_update(self) -> Self {
        let result = match self
            .client
            .get_beacon_light_client_finality_update::<E>()
            .await
        {
            Ok(result) => result.map(|res| res.data),
            Err(e) => panic!("query failed incorrectly: {e:?}"),
        };

        let expected = self
            .chain
            .light_client_server_cache
            .get_latest_finality_update();
        assert_eq!(result, expected);

        self
    }

    pub async fn test_get_beacon_pool_attestations(self) -> Self {
        let result = self
            .client
            .get_beacon_pool_attestations_v1(None, None)
            .await
            .unwrap()
            .data;

        let mut expected = self.chain.op_pool.get_all_attestations();
        expected.extend(self.chain.naive_aggregation_pool.read().iter().cloned());

        assert_eq!(result, expected);

        let result = self
            .client
            .get_beacon_pool_attestations_v2(None, None)
            .await
            .unwrap()
            .data;
        assert_eq!(result, expected);

        self
    }

    pub async fn test_post_beacon_pool_attester_slashings_valid_v1(mut self) -> Self {
        self.client
            .post_beacon_pool_attester_slashings_v1(&self.attester_slashing)
            .await
            .unwrap();

        assert!(
            self.network_rx.network_recv.recv().await.is_some(),
            "valid attester slashing should be sent to network"
        );

        self
    }

    pub async fn test_post_beacon_pool_attester_slashings_valid_v2(mut self) -> Self {
        let fork_name = self
            .chain
            .spec
            .fork_name_at_slot::<E>(self.attester_slashing.attestation_1().data().slot);
        self.client
            .post_beacon_pool_attester_slashings_v2(&self.attester_slashing, fork_name)
            .await
            .unwrap();

        assert!(
            self.network_rx.network_recv.recv().await.is_some(),
            "valid attester slashing should be sent to network"
        );

        self
    }

    pub async fn test_post_beacon_pool_attester_slashings_invalid_v1(mut self) -> Self {
        let mut slashing = self.attester_slashing.clone();
        match &mut slashing {
            AttesterSlashing::Base(ref mut slashing) => {
                slashing.attestation_1.data.slot += 1;
            }
            AttesterSlashing::Electra(ref mut slashing) => {
                slashing.attestation_1.data.slot += 1;
            }
        }

        self.client
            .post_beacon_pool_attester_slashings_v1(&slashing)
            .await
            .unwrap_err();

        assert!(
            self.network_rx.network_recv.recv().now_or_never().is_none(),
            "invalid attester slashing should not be sent to network"
        );

        self
    }

    pub async fn test_post_beacon_pool_attester_slashings_invalid_v2(mut self) -> Self {
        let mut slashing = self.attester_slashing.clone();
        match &mut slashing {
            AttesterSlashing::Base(ref mut slashing) => {
                slashing.attestation_1.data.slot += 1;
            }
            AttesterSlashing::Electra(ref mut slashing) => {
                slashing.attestation_1.data.slot += 1;
            }
        }

        let fork_name = self
            .chain
            .spec
            .fork_name_at_slot::<E>(self.attester_slashing.attestation_1().data().slot);
        self.client
            .post_beacon_pool_attester_slashings_v2(&slashing, fork_name)
            .await
            .unwrap_err();

        assert!(
            self.network_rx.network_recv.recv().now_or_never().is_none(),
            "invalid attester slashing should not be sent to network"
        );

        self
    }

    pub async fn test_get_beacon_pool_attester_slashings(self) -> Self {
        let result = self
            .client
            .get_beacon_pool_attester_slashings_v1()
            .await
            .unwrap()
            .data;

        let expected = self.chain.op_pool.get_all_attester_slashings();

        assert_eq!(result, expected);

        let result = self
            .client
            .get_beacon_pool_attester_slashings_v2()
            .await
            .unwrap()
            .data;
        assert_eq!(result, expected);

        self
    }

    pub async fn test_post_beacon_pool_proposer_slashings_valid(mut self) -> Self {
        self.client
            .post_beacon_pool_proposer_slashings(&self.proposer_slashing)
            .await
            .unwrap();

        assert!(
            self.network_rx.network_recv.recv().await.is_some(),
            "valid proposer slashing should be sent to network"
        );

        self
    }

    pub async fn test_post_beacon_pool_proposer_slashings_invalid(mut self) -> Self {
        let mut slashing = self.proposer_slashing.clone();
        slashing.signed_header_1.message.slot += 1;

        self.client
            .post_beacon_pool_proposer_slashings(&slashing)
            .await
            .unwrap_err();

        assert!(
            self.network_rx.network_recv.recv().now_or_never().is_none(),
            "invalid proposer slashing should not be sent to network"
        );

        self
    }

    pub async fn test_get_beacon_pool_proposer_slashings(self) -> Self {
        let result = self
            .client
            .get_beacon_pool_proposer_slashings()
            .await
            .unwrap()
            .data;

        let expected = self.chain.op_pool.get_all_proposer_slashings();

        assert_eq!(result, expected);

        self
    }

    pub async fn test_post_beacon_pool_voluntary_exits_valid(mut self) -> Self {
        self.client
            .post_beacon_pool_voluntary_exits(&self.voluntary_exit)
            .await
            .unwrap();

        assert!(
            self.network_rx.network_recv.recv().await.is_some(),
            "valid exit should be sent to network"
        );

        self
    }

    pub async fn test_post_beacon_pool_voluntary_exits_invalid(mut self) -> Self {
        let mut exit = self.voluntary_exit.clone();
        exit.message.epoch += 1;

        self.client
            .post_beacon_pool_voluntary_exits(&exit)
            .await
            .unwrap_err();

        assert!(
            self.network_rx.network_recv.recv().now_or_never().is_none(),
            "invalid exit should not be sent to network"
        );

        self
    }

    pub async fn test_get_beacon_pool_voluntary_exits(self) -> Self {
        let result = self
            .client
            .get_beacon_pool_voluntary_exits()
            .await
            .unwrap()
            .data;

        let expected = self.chain.op_pool.get_all_voluntary_exits();

        assert_eq!(result, expected);

        self
    }

    pub async fn test_get_config_fork_schedule(self) -> Self {
        let result = self.client.get_config_fork_schedule().await.unwrap().data;

        let expected: Vec<Fork> = ForkName::list_all()
            .into_iter()
            .filter_map(|fork| self.chain.spec.fork_for_name(fork))
            .collect();

        assert_eq!(result, expected);

        self
    }

    pub async fn test_get_config_spec(self) -> Self {
        let result = self
            .client
            .get_config_spec::<ConfigAndPresetElectra>()
            .await
            .map(|res| ConfigAndPreset::Electra(res.data))
            .unwrap();
        let expected = ConfigAndPreset::from_chain_spec::<E>(&self.chain.spec, None);

        assert_eq!(result, expected);

        self
    }

    pub async fn test_get_config_deposit_contract(self) -> Self {
        let result = self
            .client
            .get_config_deposit_contract()
            .await
            .unwrap()
            .data;

        let expected = DepositContractData {
            address: self.chain.spec.deposit_contract_address,
            chain_id: self.chain.spec.deposit_chain_id,
        };

        assert_eq!(result, expected);

        self
    }

    pub async fn test_get_node_version(self) -> Self {
        let result = self.client.get_node_version().await.unwrap().data;

        let expected = VersionData {
            version: lighthouse_version::version_with_platform(),
        };

        assert_eq!(result, expected);

        self
    }

    pub async fn test_get_node_syncing(self) -> Self {
        let result = self.client.get_node_syncing().await.unwrap().data;
        let head_slot = self.chain.canonical_head.cached_head().head_slot();
        let sync_distance = self.chain.slot().unwrap() - head_slot;

        let expected = SyncingData {
            is_syncing: false,
            is_optimistic: Some(false),
            // these tests run without the Bellatrix fork enabled
            el_offline: Some(true),
            head_slot,
            sync_distance,
        };

        assert_eq!(result, expected);

        self
    }

    pub async fn test_get_node_identity(self) -> Self {
        let result = self.client.get_node_identity().await.unwrap().data;

        let expected = IdentityData {
            peer_id: self.local_enr.peer_id().to_string(),
            enr: self.local_enr.clone(),
            p2p_addresses: self.local_enr.multiaddr_p2p_tcp(),
            discovery_addresses: self.local_enr.multiaddr_p2p_udp(),
            metadata: eth2::types::MetaData {
                seq_number: 0,
                attnets: "0x0000000000000000".to_string(),
                syncnets: "0x00".to_string(),
            },
        };

        assert_eq!(result, expected);

        self
    }

    pub async fn test_get_node_health(self) -> Self {
        let status = self.client.get_node_health().await;
        match status {
            Ok(_) => {
                panic!("should return 503 error status code");
            }
            Err(e) => {
                assert_eq!(e.status().unwrap(), 503);
            }
        }
        self
    }

    pub async fn test_get_node_peers_by_id(self) -> Self {
        let result = self
            .client
            .get_node_peers_by_id(self.external_peer_id.clone())
            .await
            .unwrap()
            .data;

        let expected = PeerData {
            peer_id: self.external_peer_id.to_string(),
            enr: None,
            last_seen_p2p_address: EXTERNAL_ADDR.to_string(),
            state: PeerState::Connected,
            direction: PeerDirection::Inbound,
        };

        assert_eq!(result, expected);

        self
    }

    pub async fn test_get_node_peers(self) -> Self {
        let peer_states: Vec<Option<&[PeerState]>> = vec![
            Some(&[PeerState::Connected]),
            Some(&[PeerState::Connecting]),
            Some(&[PeerState::Disconnected]),
            Some(&[PeerState::Disconnecting]),
            None,
            Some(&[PeerState::Connected, PeerState::Connecting]),
        ];
        let peer_dirs: Vec<Option<&[PeerDirection]>> = vec![
            Some(&[PeerDirection::Outbound]),
            Some(&[PeerDirection::Inbound]),
            Some(&[PeerDirection::Inbound, PeerDirection::Outbound]),
            None,
        ];

        for states in peer_states {
            for dirs in peer_dirs.clone() {
                let result = self.client.get_node_peers(states, dirs).await.unwrap();
                let expected_peer = PeerData {
                    peer_id: self.external_peer_id.to_string(),
                    enr: None,
                    last_seen_p2p_address: EXTERNAL_ADDR.to_string(),
                    state: PeerState::Connected,
                    direction: PeerDirection::Inbound,
                };

                let state_match =
                    states.map_or(true, |states| states.contains(&PeerState::Connected));
                let dir_match = dirs.map_or(true, |dirs| dirs.contains(&PeerDirection::Inbound));

                let mut expected_peers = Vec::new();
                if state_match && dir_match {
                    expected_peers.push(expected_peer);
                }

                assert_eq!(
                    result,
                    PeersData {
                        meta: PeersMetaData {
                            count: expected_peers.len() as u64
                        },
                        data: expected_peers,
                    }
                );
            }
        }
        self
    }

    pub async fn test_get_node_peer_count(self) -> Self {
        let result = self.client.get_node_peer_count().await.unwrap().data;
        assert_eq!(
            result,
            PeerCount {
                connected: 1,
                connecting: 0,
                disconnected: 0,
                disconnecting: 0,
            }
        );
        self
    }

    pub async fn test_get_debug_beacon_states(self) -> Self {
        for state_id in self.interesting_state_ids() {
            let result_json = self
                .client
                .get_debug_beacon_states(state_id.0)
                .await
                .unwrap();

            let mut expected = state_id
                .state(&self.chain)
                .ok()
                .map(|(state, _execution_optimistic, _finalized)| state);
            expected.as_mut().map(|state| state.drop_all_caches());

            if let (Some(json), Some(expected)) = (&result_json, &expected) {
                assert_eq!(json.data, *expected, "{:?}", state_id);
                assert_eq!(
                    json.version,
                    Some(expected.fork_name(&self.chain.spec).unwrap())
                );
            } else {
                assert_eq!(result_json, None);
                assert_eq!(expected, None);
            }

            // Check SSZ API.
            let result_ssz = self
                .client
                .get_debug_beacon_states_ssz(state_id.0, &self.chain.spec)
                .await
                .unwrap();
            assert_eq!(result_ssz, expected, "{:?}", state_id);

            // Check that version headers are provided.
            let url = self
                .client
                .get_debug_beacon_states_path(state_id.0)
                .unwrap();

            let builders: Vec<fn(RequestBuilder) -> RequestBuilder> =
                vec![|b| b, |b| b.accept(Accept::Ssz)];

            for req_builder in builders {
                let raw_res = self
                    .client
                    .get_response(url.clone(), req_builder)
                    .await
                    .optional()
                    .unwrap();
                if let (Some(raw_res), Some(expected)) = (&raw_res, &expected) {
                    assert_eq!(
                        raw_res.fork_name_from_header().unwrap(),
                        Some(expected.fork_name(&self.chain.spec).unwrap())
                    );
                } else {
                    assert!(raw_res.is_none());
                    assert_eq!(expected, None);
                }
            }
        }

        self
    }

    pub async fn test_get_debug_beacon_heads(self) -> Self {
        let result = self
            .client
            .get_debug_beacon_heads()
            .await
            .unwrap()
            .data
            .into_iter()
            .map(|head| (head.root, head.slot))
            .collect::<Vec<_>>();

        let expected = self.chain.heads();

        assert_eq!(result, expected);

        self
    }

    pub async fn test_get_debug_fork_choice(self) -> Self {
        let result = self.client.get_debug_fork_choice().await.unwrap();

        let beacon_fork_choice = self.chain.canonical_head.fork_choice_read_lock();

        let expected_proto_array = beacon_fork_choice.proto_array().core_proto_array();

        assert_eq!(
            result.justified_checkpoint,
            expected_proto_array.justified_checkpoint
        );
        assert_eq!(
            result.finalized_checkpoint,
            expected_proto_array.finalized_checkpoint
        );

        let expected_fork_choice_nodes: Vec<ForkChoiceNode> = expected_proto_array
            .nodes
            .iter()
            .map(|node| {
                let execution_status = if node.execution_status.is_execution_enabled() {
                    Some(node.execution_status.to_string())
                } else {
                    None
                };
                ForkChoiceNode {
                    slot: node.slot,
                    block_root: node.root,
                    parent_root: node
                        .parent
                        .and_then(|index| expected_proto_array.nodes.get(index))
                        .map(|parent| parent.root),
                    justified_epoch: node.justified_checkpoint.epoch,
                    finalized_epoch: node.finalized_checkpoint.epoch,
                    weight: node.weight,
                    validity: execution_status,
                    execution_block_hash: node
                        .execution_status
                        .block_hash()
                        .map(|block_hash| block_hash.into_root()),
                }
            })
            .collect();

        assert_eq!(result.fork_choice_nodes, expected_fork_choice_nodes);

        // need to drop beacon_fork_choice here, else borrow checker will complain
        // that self cannot be moved out since beacon_fork_choice borrowed self.chain
        // and might still live after self is moved out
        drop(beacon_fork_choice);
        self
    }

    fn validator_count(&self) -> usize {
        self.chain.head_snapshot().beacon_state.validators().len()
    }

    fn interesting_validator_indices(&self) -> Vec<Vec<u64>> {
        let validator_count = self.validator_count() as u64;

        let mut interesting = vec![
            vec![],
            vec![0],
            vec![0, 1],
            vec![0, 1, 3],
            vec![validator_count],
            vec![validator_count, 1],
            vec![validator_count, 1, 3],
            vec![u64::MAX],
            vec![u64::MAX, 1],
            vec![u64::MAX, 1, 3],
        ];

        interesting.push((0..validator_count).collect());

        interesting
    }

    fn interesting_validator_statuses(&self) -> Vec<Vec<ValidatorStatus>> {
        let interesting = vec![
            vec![],
            vec![ValidatorStatus::Active],
            vec![
                ValidatorStatus::PendingInitialized,
                ValidatorStatus::PendingQueued,
                ValidatorStatus::ActiveOngoing,
                ValidatorStatus::ActiveExiting,
                ValidatorStatus::ActiveSlashed,
                ValidatorStatus::ExitedUnslashed,
                ValidatorStatus::ExitedSlashed,
                ValidatorStatus::WithdrawalPossible,
                ValidatorStatus::WithdrawalDone,
                ValidatorStatus::Active,
                ValidatorStatus::Pending,
                ValidatorStatus::Exited,
                ValidatorStatus::Withdrawal,
            ],
        ];
        interesting
    }

    pub async fn test_get_validator_duties_attester(self) -> Self {
        let current_epoch = self.chain.epoch().unwrap().as_u64();

        let half = current_epoch / 2;
        let first = current_epoch - half;
        let last = current_epoch + half;

        for epoch in first..=last {
            for indices in self.interesting_validator_indices() {
                let epoch = Epoch::from(epoch);

                // The endpoint does not allow getting duties past the next epoch.
                if epoch > current_epoch + 1 {
                    assert_eq!(
                        self.client
                            .post_validator_duties_attester(epoch, indices.as_slice())
                            .await
                            .unwrap_err()
                            .status()
                            .map(Into::into),
                        Some(400)
                    );
                    continue;
                }

                let results = self
                    .client
                    .post_validator_duties_attester(epoch, indices.as_slice())
                    .await
                    .unwrap();

                let dependent_root = self
                    .chain
                    .block_root_at_slot(
                        (epoch - 1).start_slot(E::slots_per_epoch()) - 1,
                        WhenSlotSkipped::Prev,
                    )
                    .unwrap()
                    .unwrap_or(self.chain.head_beacon_block_root());

                assert_eq!(results.dependent_root, dependent_root);

                let result_duties = results.data;

                let mut state = self
                    .chain
                    .state_at_slot(
                        epoch.start_slot(E::slots_per_epoch()),
                        StateSkipConfig::WithStateRoots,
                    )
                    .unwrap();
                state
                    .build_committee_cache(RelativeEpoch::Current, &self.chain.spec)
                    .unwrap();

                let expected_len = indices
                    .iter()
                    .filter(|i| **i < state.validators().len() as u64)
                    .count();

                assert_eq!(result_duties.len(), expected_len);

                for (indices_set, &i) in indices.iter().enumerate() {
                    if let Some(duty) = state
                        .get_attestation_duties(i as usize, RelativeEpoch::Current)
                        .unwrap()
                    {
                        let expected = AttesterData {
                            pubkey: state.validators().get(i as usize).unwrap().pubkey,
                            validator_index: i,
                            committees_at_slot: duty.committees_at_slot,
                            committee_index: duty.index,
                            committee_length: duty.committee_len as u64,
                            validator_committee_index: duty.committee_position as u64,
                            slot: duty.slot,
                        };

                        let result = result_duties
                            .iter()
                            .find(|duty| duty.validator_index == i)
                            .unwrap();

                        assert_eq!(
                            *result, expected,
                            "epoch: {}, indices_set: {}",
                            epoch, indices_set
                        );
                    } else {
                        assert!(
                            !result_duties.iter().any(|duty| duty.validator_index == i),
                            "validator index should not exist in response"
                        );
                    }
                }
            }
        }

        self
    }

    pub async fn test_get_validator_duties_proposer(self) -> Self {
        let current_epoch = self.chain.epoch().unwrap();

        for epoch in 0..=self.chain.epoch().unwrap().as_u64() + 1 {
            let epoch = Epoch::from(epoch);

            let dependent_root = self
                .chain
                .block_root_at_slot(
                    epoch.start_slot(E::slots_per_epoch()) - 1,
                    WhenSlotSkipped::Prev,
                )
                .unwrap()
                .unwrap_or(self.chain.head_beacon_block_root());

            // Presently, the beacon chain harness never runs the code that primes the proposer
            // cache. If this changes in the future then we'll need some smarter logic here, but
            // this is succinct and effective for the time being.
            assert!(
                self.chain
                    .beacon_proposer_cache
                    .lock()
                    .get_epoch::<E>(dependent_root, epoch)
                    .is_none(),
                "the proposer cache should miss initially"
            );

            let result = self
                .client
                .get_validator_duties_proposer(epoch)
                .await
                .unwrap();

            // Check that current-epoch requests prime the proposer cache, whilst non-current
            // requests don't.
            if epoch == current_epoch {
                assert!(
                    self.chain
                        .beacon_proposer_cache
                        .lock()
                        .get_epoch::<E>(dependent_root, epoch)
                        .is_some(),
                    "a current-epoch request should prime the proposer cache"
                );
            } else {
                assert!(
                    self.chain
                        .beacon_proposer_cache
                        .lock()
                        .get_epoch::<E>(dependent_root, epoch)
                        .is_none(),
                    "a non-current-epoch request should not prime the proposer cache"
                );
            }

            let mut state = self
                .chain
                .state_at_slot(
                    epoch.start_slot(E::slots_per_epoch()),
                    StateSkipConfig::WithStateRoots,
                )
                .unwrap();

            state
                .build_committee_cache(RelativeEpoch::Current, &self.chain.spec)
                .unwrap();

            let expected_duties = epoch
                .slot_iter(E::slots_per_epoch())
                .map(|slot| {
                    let index = state
                        .get_beacon_proposer_index(slot, &self.chain.spec)
                        .unwrap();
                    let pubkey = state.validators().get(index).unwrap().pubkey;

                    ProposerData {
                        pubkey,
                        validator_index: index as u64,
                        slot,
                    }
                })
                .collect::<Vec<_>>();

            let expected = DutiesResponse {
                data: expected_duties,
                execution_optimistic: Some(false),
                dependent_root,
            };

            assert_eq!(result, expected);

            // If it's the current epoch, check the function with a primed proposer cache.
            if epoch == current_epoch {
                // This is technically a double-check, but it's defensive.
                assert!(
                    self.chain
                        .beacon_proposer_cache
                        .lock()
                        .get_epoch::<E>(dependent_root, epoch)
                        .is_some(),
                    "the request should prime the proposer cache"
                );

                let result = self
                    .client
                    .get_validator_duties_proposer(epoch)
                    .await
                    .unwrap();

                assert_eq!(result, expected);
            }
        }

        // Requests to the epochs after the next epoch should fail.
        self.client
            .get_validator_duties_proposer(current_epoch + 2)
            .await
            .unwrap_err();

        self
    }

    pub async fn test_get_validator_duties_early(self) -> Self {
        let current_epoch = self.chain.epoch().unwrap();
        let next_epoch = current_epoch + 1;
        let current_epoch_start = self
            .chain
            .slot_clock
            .start_of(current_epoch.start_slot(E::slots_per_epoch()))
            .unwrap();

        self.chain.slot_clock.set_current_time(
            current_epoch_start
                - self.chain.spec.maximum_gossip_clock_disparity()
                - Duration::from_millis(1),
        );

        let dependent_root = self
            .chain
            .block_root_at_slot(
                current_epoch.start_slot(E::slots_per_epoch()) - 1,
                WhenSlotSkipped::Prev,
            )
            .unwrap()
            .unwrap_or(self.chain.head_beacon_block_root());

        self.client
            .get_validator_duties_proposer(current_epoch)
            .await
            .expect("should get proposer duties for the next epoch outside of tolerance");

        assert!(
            self.chain
                .beacon_proposer_cache
                .lock()
                .get_epoch::<E>(dependent_root, current_epoch)
                .is_none(),
            "should not prime the proposer cache outside of tolerance"
        );

        assert_eq!(
            self.client
                .post_validator_duties_attester(next_epoch, &[0])
                .await
                .unwrap_err()
                .status()
                .map(Into::into),
            Some(400),
            "should not get attester duties outside of tolerance"
        );

        self.chain.slot_clock.set_current_time(
            current_epoch_start - self.chain.spec.maximum_gossip_clock_disparity(),
        );

        self.client
            .get_validator_duties_proposer(current_epoch)
            .await
            .expect("should get proposer duties within tolerance");

        assert!(
            self.chain
                .beacon_proposer_cache
                .lock()
                .get_epoch::<E>(dependent_root, current_epoch)
                .is_some(),
            "should prime the proposer cache inside the tolerance"
        );

        self.client
            .post_validator_duties_attester(next_epoch, &[0])
            .await
            .expect("should get attester duties within tolerance");

        self
    }

    pub async fn test_block_production(self) -> Self {
        let fork = self.chain.canonical_head.cached_head().head_fork();
        let genesis_validators_root = self.chain.genesis_validators_root;

        for _ in 0..E::slots_per_epoch() * 3 {
            let slot = self.chain.slot().unwrap();
            let epoch = self.chain.epoch().unwrap();

            let proposer_pubkey_bytes = self
                .client
                .get_validator_duties_proposer(epoch)
                .await
                .unwrap()
                .data
                .into_iter()
                .find(|duty| duty.slot == slot)
                .map(|duty| duty.pubkey)
                .unwrap();
            let proposer_pubkey = (&proposer_pubkey_bytes).try_into().unwrap();

            let sk = self
                .validator_keypairs()
                .iter()
                .find(|kp| kp.pk == proposer_pubkey)
                .map(|kp| kp.sk.clone())
                .unwrap();

            let randao_reveal = {
                let domain = self.chain.spec.get_domain(
                    epoch,
                    Domain::Randao,
                    &fork,
                    genesis_validators_root,
                );
                let message = epoch.signing_root(domain);
                sk.sign(message).into()
            };

            let block = self
                .client
                .get_validator_blocks::<E>(slot, &randao_reveal, None)
                .await
                .unwrap()
                .data
                .deconstruct()
                .0;

            let signed_block = block.sign(&sk, &fork, genesis_validators_root, &self.chain.spec);
            let signed_block_contents =
                PublishBlockRequest::try_from(Arc::new(signed_block.clone())).unwrap();

            self.client
                .post_beacon_blocks(&signed_block_contents)
                .await
                .unwrap();

            assert_eq!(self.chain.head_beacon_block().as_ref(), &signed_block);

            self.chain.slot_clock.set_slot(slot.as_u64() + 1);
        }

        self
    }

    pub async fn test_block_production_ssz(self) -> Self {
        let fork = self.chain.canonical_head.cached_head().head_fork();
        let genesis_validators_root = self.chain.genesis_validators_root;

        for _ in 0..E::slots_per_epoch() * 3 {
            let slot = self.chain.slot().unwrap();
            let epoch = self.chain.epoch().unwrap();

            let proposer_pubkey_bytes = self
                .client
                .get_validator_duties_proposer(epoch)
                .await
                .unwrap()
                .data
                .into_iter()
                .find(|duty| duty.slot == slot)
                .map(|duty| duty.pubkey)
                .unwrap();
            let proposer_pubkey = (&proposer_pubkey_bytes).try_into().unwrap();

            let sk = self
                .validator_keypairs()
                .iter()
                .find(|kp| kp.pk == proposer_pubkey)
                .map(|kp| kp.sk.clone())
                .unwrap();

            let randao_reveal = {
                let domain = self.chain.spec.get_domain(
                    epoch,
                    Domain::Randao,
                    &fork,
                    genesis_validators_root,
                );
                let message = epoch.signing_root(domain);
                sk.sign(message).into()
            };

            let block_bytes = self
                .client
                .get_validator_blocks_ssz::<E>(slot, &randao_reveal, None)
                .await
                .unwrap()
                .expect("block bytes");

            let block_contents =
                FullBlockContents::<E>::from_ssz_bytes(&block_bytes, &self.chain.spec)
                    .expect("block contents bytes can be decoded");

            let signed_block_contents =
                block_contents.sign(&sk, &fork, genesis_validators_root, &self.chain.spec);

            self.client
                .post_beacon_blocks_ssz(&signed_block_contents)
                .await
                .unwrap();

            assert_eq!(
                self.chain.head_beacon_block(),
                *signed_block_contents.signed_block()
            );

            self.chain.slot_clock.set_slot(slot.as_u64() + 1);
        }

        self
    }

    /// Check that the metadata from the headers & JSON response body are consistent, and that the
    /// consensus block value is non-zero.
    fn check_block_v3_metadata(
        metadata: &ProduceBlockV3Metadata,
        response: &JsonProduceBlockV3Response<E>,
    ) {
        // Compare fork name to ForkVersionedResponse rather than metadata consensus_version, which
        // is deserialized to a dummy value.
        assert_eq!(Some(metadata.consensus_version), response.version);
        assert_eq!(ForkName::Base, response.metadata.consensus_version);
        assert_eq!(
            metadata.execution_payload_blinded,
            response.metadata.execution_payload_blinded
        );
        assert_eq!(
            metadata.execution_payload_value,
            response.metadata.execution_payload_value
        );
        assert_eq!(
            metadata.consensus_block_value,
            response.metadata.consensus_block_value
        );
        assert!(!metadata.consensus_block_value.is_zero());
    }

    pub async fn test_block_production_v3_ssz(self) -> Self {
        let fork = self.chain.canonical_head.cached_head().head_fork();
        let genesis_validators_root = self.chain.genesis_validators_root;

        for _ in 0..E::slots_per_epoch() * 3 {
            let slot = self.chain.slot().unwrap();
            let epoch = self.chain.epoch().unwrap();

            let proposer_pubkey_bytes = self
                .client
                .get_validator_duties_proposer(epoch)
                .await
                .unwrap()
                .data
                .into_iter()
                .find(|duty| duty.slot == slot)
                .map(|duty| duty.pubkey)
                .unwrap();
            let proposer_pubkey = (&proposer_pubkey_bytes).try_into().unwrap();

            let sk = self
                .validator_keypairs()
                .iter()
                .find(|kp| kp.pk == proposer_pubkey)
                .map(|kp| kp.sk.clone())
                .unwrap();

            let randao_reveal = {
                let domain = self.chain.spec.get_domain(
                    epoch,
                    Domain::Randao,
                    &fork,
                    genesis_validators_root,
                );
                let message = epoch.signing_root(domain);
                sk.sign(message).into()
            };

            let (response, metadata) = self
                .client
                .get_validator_blocks_v3_ssz::<E>(slot, &randao_reveal, None, None)
                .await
                .unwrap();

            match response {
                ProduceBlockV3Response::Blinded(blinded_block) => {
                    assert!(metadata.execution_payload_blinded);
                    assert_eq!(
                        metadata.consensus_version,
                        blinded_block.to_ref().fork_name(&self.chain.spec).unwrap()
                    );
                    let signed_blinded_block =
                        blinded_block.sign(&sk, &fork, genesis_validators_root, &self.chain.spec);

                    self.client
                        .post_beacon_blinded_blocks_ssz(&signed_blinded_block)
                        .await
                        .unwrap();

                    let head_block = self.chain.head_beacon_block().clone_as_blinded();
                    assert_eq!(head_block, signed_blinded_block);

                    self.chain.slot_clock.set_slot(slot.as_u64() + 1);
                }
                ProduceBlockV3Response::Full(block_contents) => {
                    assert!(!metadata.execution_payload_blinded);
                    assert_eq!(
                        metadata.consensus_version,
                        block_contents
                            .block()
                            .to_ref()
                            .fork_name(&self.chain.spec)
                            .unwrap()
                    );
                    let signed_block_contents =
                        block_contents.sign(&sk, &fork, genesis_validators_root, &self.chain.spec);

                    self.client
                        .post_beacon_blocks_ssz(&signed_block_contents)
                        .await
                        .unwrap();

                    assert_eq!(
                        self.chain.head_beacon_block(),
                        *signed_block_contents.signed_block()
                    );

                    self.chain.slot_clock.set_slot(slot.as_u64() + 1);
                }
            }
        }

        self
    }

    pub async fn test_block_production_no_verify_randao(self) -> Self {
        for _ in 0..E::slots_per_epoch() {
            let slot = self.chain.slot().unwrap();

            let block = self
                .client
                .get_validator_blocks_modular::<E>(
                    slot,
                    &Signature::infinity().unwrap().into(),
                    None,
                    SkipRandaoVerification::Yes,
                )
                .await
                .unwrap()
                .data
                .deconstruct()
                .0;
            assert_eq!(block.slot(), slot);
            self.chain.slot_clock.set_slot(slot.as_u64() + 1);
        }

        self
    }

    pub async fn test_block_production_verify_randao_invalid(self) -> Self {
        let fork = self.chain.canonical_head.cached_head().head_fork();
        let genesis_validators_root = self.chain.genesis_validators_root;

        for _ in 0..E::slots_per_epoch() {
            let slot = self.chain.slot().unwrap();
            let epoch = self.chain.epoch().unwrap();

            let proposer_pubkey_bytes = self
                .client
                .get_validator_duties_proposer(epoch)
                .await
                .unwrap()
                .data
                .into_iter()
                .find(|duty| duty.slot == slot)
                .map(|duty| duty.pubkey)
                .unwrap();
            let proposer_pubkey = (&proposer_pubkey_bytes).try_into().unwrap();

            let sk = self
                .validator_keypairs()
                .iter()
                .find(|kp| kp.pk == proposer_pubkey)
                .map(|kp| kp.sk.clone())
                .unwrap();

            let bad_randao_reveal = {
                let domain = self.chain.spec.get_domain(
                    epoch,
                    Domain::Randao,
                    &fork,
                    genesis_validators_root,
                );
                let message = (epoch + 1).signing_root(domain);
                sk.sign(message).into()
            };

            // Check failure with no `skip_randao_verification` passed.
            self.client
                .get_validator_blocks::<E>(slot, &bad_randao_reveal, None)
                .await
                .unwrap_err();

            // Check failure with `skip_randao_verification` (requires infinity sig).
            self.client
                .get_validator_blocks_modular::<E>(
                    slot,
                    &bad_randao_reveal,
                    None,
                    SkipRandaoVerification::Yes,
                )
                .await
                .unwrap_err();

            self.chain.slot_clock.set_slot(slot.as_u64() + 1);
        }

        self
    }

    pub async fn test_blinded_block_production(&self) {
        let fork = self.chain.canonical_head.cached_head().head_fork();
        let genesis_validators_root = self.chain.genesis_validators_root;

        for _ in 0..E::slots_per_epoch() * 3 {
            let slot = self.chain.slot().unwrap();
            let epoch = self.chain.epoch().unwrap();

            let proposer_pubkey_bytes = self
                .client
                .get_validator_duties_proposer(epoch)
                .await
                .unwrap()
                .data
                .into_iter()
                .find(|duty| duty.slot == slot)
                .map(|duty| duty.pubkey)
                .unwrap();
            let proposer_pubkey = (&proposer_pubkey_bytes).try_into().unwrap();

            let sk = self
                .validator_keypairs()
                .iter()
                .find(|kp| kp.pk == proposer_pubkey)
                .map(|kp| kp.sk.clone())
                .unwrap();

            let randao_reveal = {
                let domain = self.chain.spec.get_domain(
                    epoch,
                    Domain::Randao,
                    &fork,
                    genesis_validators_root,
                );
                let message = epoch.signing_root(domain);
                sk.sign(message).into()
            };

            let block = self
                .client
                .get_validator_blinded_blocks::<E>(slot, &randao_reveal, None)
                .await
                .unwrap()
                .data;

            let signed_block = block.sign(&sk, &fork, genesis_validators_root, &self.chain.spec);

            self.client
                .post_beacon_blinded_blocks(&signed_block)
                .await
                .unwrap();

            let head_block = self
                .client
                .get_beacon_blocks(CoreBlockId::Head)
                .await
                .unwrap()
                .unwrap()
                .data;

            assert_eq!(head_block.clone_as_blinded(), signed_block);

            self.chain.slot_clock.set_slot(slot.as_u64() + 1);
        }
    }

    pub async fn test_blinded_block_production_ssz(&self) {
        let fork = self.chain.canonical_head.cached_head().head_fork();
        let genesis_validators_root = self.chain.genesis_validators_root;

        for _ in 0..E::slots_per_epoch() * 3 {
            let slot = self.chain.slot().unwrap();
            let epoch = self.chain.epoch().unwrap();

            let proposer_pubkey_bytes = self
                .client
                .get_validator_duties_proposer(epoch)
                .await
                .unwrap()
                .data
                .into_iter()
                .find(|duty| duty.slot == slot)
                .map(|duty| duty.pubkey)
                .unwrap();
            let proposer_pubkey = (&proposer_pubkey_bytes).try_into().unwrap();

            let sk = self
                .validator_keypairs()
                .iter()
                .find(|kp| kp.pk == proposer_pubkey)
                .map(|kp| kp.sk.clone())
                .unwrap();

            let randao_reveal = {
                let domain = self.chain.spec.get_domain(
                    epoch,
                    Domain::Randao,
                    &fork,
                    genesis_validators_root,
                );
                let message = epoch.signing_root(domain);
                sk.sign(message).into()
            };

            let block_contents_bytes = self
                .client
                .get_validator_blinded_blocks_ssz::<E>(slot, &randao_reveal, None)
                .await
                .unwrap()
                .expect("block bytes");

            let block_contents =
                FullBlockContents::<E>::from_ssz_bytes(&block_contents_bytes, &self.chain.spec)
                    .expect("block contents bytes can be decoded");

            let signed_block_contents =
                block_contents.sign(&sk, &fork, genesis_validators_root, &self.chain.spec);

            self.client
                .post_beacon_blinded_blocks_ssz(
                    &signed_block_contents.signed_block().clone_as_blinded(),
                )
                .await
                .unwrap();

            let head_block = self
                .client
                .get_beacon_blocks(CoreBlockId::Head)
                .await
                .unwrap()
                .unwrap()
                .data;

            let signed_block = signed_block_contents.signed_block();
            assert_eq!(head_block, **signed_block);

            self.chain.slot_clock.set_slot(slot.as_u64() + 1);
        }
    }

    pub async fn test_blinded_block_production_no_verify_randao(self) -> Self {
        for _ in 0..E::slots_per_epoch() {
            let slot = self.chain.slot().unwrap();

            let blinded_block = self
                .client
                .get_validator_blinded_blocks_modular::<E>(
                    slot,
                    &Signature::infinity().unwrap().into(),
                    None,
                    SkipRandaoVerification::Yes,
                )
                .await
                .unwrap()
                .data;
            assert_eq!(blinded_block.slot(), slot);
            self.chain.slot_clock.set_slot(slot.as_u64() + 1);
        }

        self
    }

    pub async fn test_blinded_block_production_verify_randao_invalid(self) -> Self {
        let fork = self.chain.canonical_head.cached_head().head_fork();
        let genesis_validators_root = self.chain.genesis_validators_root;

        for _ in 0..E::slots_per_epoch() {
            let slot = self.chain.slot().unwrap();
            let epoch = self.chain.epoch().unwrap();

            let proposer_pubkey_bytes = self
                .client
                .get_validator_duties_proposer(epoch)
                .await
                .unwrap()
                .data
                .into_iter()
                .find(|duty| duty.slot == slot)
                .map(|duty| duty.pubkey)
                .unwrap();
            let proposer_pubkey = (&proposer_pubkey_bytes).try_into().unwrap();

            let sk = self
                .validator_keypairs()
                .iter()
                .find(|kp| kp.pk == proposer_pubkey)
                .map(|kp| kp.sk.clone())
                .unwrap();

            let bad_randao_reveal = {
                let domain = self.chain.spec.get_domain(
                    epoch,
                    Domain::Randao,
                    &fork,
                    genesis_validators_root,
                );
                let message = (epoch + 1).signing_root(domain);
                sk.sign(message).into()
            };

            // Check failure with full randao verification enabled.
            self.client
                .get_validator_blinded_blocks::<E>(slot, &bad_randao_reveal, None)
                .await
                .unwrap_err();

            // Check failure with `skip_randao_verification` (requires infinity sig).
            self.client
                .get_validator_blinded_blocks_modular::<E>(
                    slot,
                    &bad_randao_reveal,
                    None,
                    SkipRandaoVerification::Yes,
                )
                .await
                .unwrap_err();

            self.chain.slot_clock.set_slot(slot.as_u64() + 1);
        }

        self
    }

    pub async fn test_get_validator_attestation_data(self) -> Self {
        let mut state = self.chain.head_beacon_state_cloned();
        let slot = state.slot();
        state
            .build_committee_cache(RelativeEpoch::Current, &self.chain.spec)
            .unwrap();

        for index in 0..state.get_committee_count_at_slot(slot).unwrap() {
            let result = self
                .client
                .get_validator_attestation_data(slot, index)
                .await
                .unwrap()
                .data;

            let expected = self
                .chain
                .produce_unaggregated_attestation(slot, index)
                .unwrap()
                .data()
                .clone();

            assert_eq!(result, expected);
        }

        self
    }

    pub async fn test_get_validator_aggregate_attestation(self) -> Self {
        if self
            .chain
            .spec
            .fork_name_at_slot::<E>(self.chain.slot().unwrap())
            .electra_enabled()
        {
            for attestation in self.chain.naive_aggregation_pool.read().iter() {
                let result = self
                    .client
                    .get_validator_aggregate_attestation_v2(
                        attestation.data().slot,
                        attestation.data().tree_hash_root(),
<<<<<<< HEAD
                        attestation.committee_index().expect("committee index"),
=======
                        attestation.committee_index().unwrap(),
>>>>>>> 30d18680
                    )
                    .await
                    .unwrap()
                    .unwrap()
                    .data;
                let expected = attestation;

                assert_eq!(&result, expected);
            }
        } else {
            let attestation = self
                .chain
                .head_beacon_block()
                .message()
                .body()
                .attestations()
                .next()
                .unwrap()
                .clone_as_attestation();
            let result = self
                .client
                .get_validator_aggregate_attestation_v1(
                    attestation.data().slot,
                    attestation.data().tree_hash_root(),
                )
                .await
                .unwrap()
                .unwrap()
                .data;
            let expected = attestation;

            assert_eq!(result, expected);
        }

        self
    }

    pub async fn get_aggregate(&mut self) -> SignedAggregateAndProof<E> {
        let slot = self.chain.slot().unwrap();
        let epoch = self.chain.epoch().unwrap();

        let mut head = self.chain.head_snapshot().as_ref().clone();
        while head.beacon_state.current_epoch() < epoch {
            per_slot_processing(&mut head.beacon_state, None, &self.chain.spec).unwrap();
        }
        head.beacon_state
            .build_committee_cache(RelativeEpoch::Current, &self.chain.spec)
            .unwrap();

        let committee_len = head.beacon_state.get_committee_count_at_slot(slot).unwrap();
        let fork = head.beacon_state.fork();
        let genesis_validators_root = self.chain.genesis_validators_root;

        let duties = self
            .client
            .post_validator_duties_attester(
                epoch,
                (0..self.validator_keypairs().len() as u64)
                    .collect::<Vec<u64>>()
                    .as_slice(),
            )
            .await
            .unwrap()
            .data;

        let (i, kp, duty, proof) = self
            .validator_keypairs()
            .iter()
            .enumerate()
            .find_map(|(i, kp)| {
                let duty = duties[i].clone();

                let proof = SelectionProof::new::<E>(
                    duty.slot,
                    &kp.sk,
                    &fork,
                    genesis_validators_root,
                    &self.chain.spec,
                );

                if proof
                    .is_aggregator(committee_len as usize, &self.chain.spec)
                    .unwrap()
                {
                    Some((i, kp, duty, proof))
                } else {
                    None
                }
            })
            .expect("there is at least one aggregator for this epoch")
            .clone();

        if duty.slot > slot {
            self.chain.slot_clock.set_slot(duty.slot.into());
        }

        let attestation_data = self
            .client
            .get_validator_attestation_data(duty.slot, duty.committee_index)
            .await
            .unwrap()
            .data;

        // TODO(electra) make fork-agnostic
        let mut attestation = Attestation::Base(AttestationBase {
            aggregation_bits: BitList::with_capacity(duty.committee_length as usize).unwrap(),
            data: attestation_data,
            signature: AggregateSignature::infinity(),
        });

        attestation
            .sign(
                &kp.sk,
                duty.validator_committee_index as usize,
                &fork,
                genesis_validators_root,
                &self.chain.spec,
            )
            .unwrap();

        SignedAggregateAndProof::from_aggregate(
            i as u64,
            attestation.to_ref(),
            Some(proof),
            &kp.sk,
            &fork,
            genesis_validators_root,
            &self.chain.spec,
        )
    }

    pub async fn test_get_validator_aggregate_and_proofs_valid_v1(mut self) -> Self {
        let aggregate = self.get_aggregate().await;

        self.client
            .post_validator_aggregate_and_proof_v1::<E>(&[aggregate])
            .await
            .unwrap();

        assert!(self.network_rx.network_recv.recv().await.is_some());

        self
    }

    pub async fn test_get_validator_aggregate_and_proofs_invalid_v1(mut self) -> Self {
        let mut aggregate = self.get_aggregate().await;
        match &mut aggregate {
            SignedAggregateAndProof::Base(ref mut aggregate) => {
                aggregate.message.aggregate.data.slot += 1;
            }
            SignedAggregateAndProof::Electra(ref mut aggregate) => {
                aggregate.message.aggregate.data.slot += 1;
            }
        }

        self.client
            .post_validator_aggregate_and_proof_v1::<E>(&[aggregate.clone()])
            .await
            .unwrap_err();

        assert!(self.network_rx.network_recv.recv().now_or_never().is_none());

        self
    }

    pub async fn test_get_validator_aggregate_and_proofs_valid_v2(mut self) -> Self {
        let aggregate = self.get_aggregate().await;
        let fork_name = self
            .chain
            .spec
            .fork_name_at_slot::<E>(aggregate.message().aggregate().data().slot);
        self.client
            .post_validator_aggregate_and_proof_v2::<E>(&[aggregate], fork_name)
            .await
            .unwrap();

        assert!(self.network_rx.network_recv.recv().await.is_some());

        self
    }

    pub async fn test_get_validator_aggregate_and_proofs_invalid_v2(mut self) -> Self {
        let mut aggregate = self.get_aggregate().await;
        match &mut aggregate {
            SignedAggregateAndProof::Base(ref mut aggregate) => {
                aggregate.message.aggregate.data.slot += 1;
            }
            SignedAggregateAndProof::Electra(ref mut aggregate) => {
                aggregate.message.aggregate.data.slot += 1;
            }
        }

        let fork_name = self
            .chain
            .spec
            .fork_name_at_slot::<E>(aggregate.message().aggregate().data().slot);
        self.client
            .post_validator_aggregate_and_proof_v2::<E>(&[aggregate], fork_name)
            .await
            .unwrap_err();
        assert!(self.network_rx.network_recv.recv().now_or_never().is_none());

        self
    }

    pub async fn test_get_validator_beacon_committee_subscriptions(mut self) -> Self {
        let subscription = BeaconCommitteeSubscription {
            validator_index: 0,
            committee_index: 0,
            committees_at_slot: 1,
            slot: Slot::new(1),
            is_aggregator: true,
        };

        self.client
            .post_validator_beacon_committee_subscriptions(&[subscription])
            .await
            .unwrap();

        self.network_rx
            .validator_subscription_recv
            .recv()
            .now_or_never()
            .unwrap();

        self
    }

    pub async fn test_post_validator_register_validator(self) -> Self {
        let mut registrations = vec![];
        let mut fee_recipients = vec![];

        let genesis_epoch = self.chain.spec.genesis_slot.epoch(E::slots_per_epoch());
        let fork = Fork {
            current_version: self.chain.spec.genesis_fork_version,
            previous_version: self.chain.spec.genesis_fork_version,
            epoch: genesis_epoch,
        };

        let expected_gas_limit = 11_111_111;

        for (val_index, keypair) in self.validator_keypairs().iter().enumerate() {
            let pubkey = keypair.pk.compress();
            let fee_recipient = Address::from_low_u64_be(val_index as u64);

            let data = ValidatorRegistrationData {
                fee_recipient,
                gas_limit: expected_gas_limit,
                timestamp: 0,
                pubkey,
            };

            let domain = self.chain.spec.get_domain(
                genesis_epoch,
                Domain::ApplicationMask(ApplicationDomain::Builder),
                &fork,
                Hash256::zero(),
            );
            let message = data.signing_root(domain);
            let signature = keypair.sk.sign(message);

            let signed = SignedValidatorRegistrationData {
                message: data,
                signature,
            };

            fee_recipients.push(fee_recipient);
            registrations.push(signed);
        }

        self.client
            .post_validator_register_validator(&registrations)
            .await
            .unwrap();

        for (val_index, (_, fee_recipient)) in self
            .chain
            .head_snapshot()
            .beacon_state
            .validators()
            .into_iter()
            .zip(fee_recipients.into_iter())
            .enumerate()
        {
            let actual = self
                .chain
                .execution_layer
                .as_ref()
                .unwrap()
                .get_suggested_fee_recipient(val_index as u64)
                .await;
            assert_eq!(actual, fee_recipient);
        }

        self
    }

    pub async fn test_post_validator_register_validator_slashed(self) -> Self {
        // slash a validator
        self.client
            .post_beacon_pool_attester_slashings_v1(&self.attester_slashing)
            .await
            .unwrap();

        self.harness
            .extend_chain(
                1,
                BlockStrategy::OnCanonicalHead,
                AttestationStrategy::AllValidators,
            )
            .await;

        let mut registrations = vec![];
        let mut fee_recipients = vec![];

        let genesis_epoch = self.chain.spec.genesis_slot.epoch(E::slots_per_epoch());
        let fork = Fork {
            current_version: self.chain.spec.genesis_fork_version,
            previous_version: self.chain.spec.genesis_fork_version,
            epoch: genesis_epoch,
        };

        let expected_gas_limit = 11_111_111;

        for (val_index, keypair) in self.validator_keypairs().iter().enumerate() {
            let pubkey = keypair.pk.compress();
            let fee_recipient = Address::from_low_u64_be(val_index as u64);

            let data = ValidatorRegistrationData {
                fee_recipient,
                gas_limit: expected_gas_limit,
                timestamp: 0,
                pubkey,
            };

            let domain = self.chain.spec.get_domain(
                genesis_epoch,
                Domain::ApplicationMask(ApplicationDomain::Builder),
                &fork,
                Hash256::zero(),
            );
            let message = data.signing_root(domain);
            let signature = keypair.sk.sign(message);

            let signed = SignedValidatorRegistrationData {
                message: data,
                signature,
            };

            fee_recipients.push(fee_recipient);
            registrations.push(signed);
        }

        self.client
            .post_validator_register_validator(&registrations)
            .await
            .unwrap();

        for (val_index, (_, fee_recipient)) in self
            .chain
            .head_snapshot()
            .beacon_state
            .validators()
            .into_iter()
            .zip(fee_recipients.into_iter())
            .enumerate()
        {
            let actual = self
                .chain
                .execution_layer
                .as_ref()
                .unwrap()
                .get_suggested_fee_recipient(val_index as u64)
                .await;
            if val_index == 0 || val_index == 1 {
                assert_eq!(actual, Address::from_low_u64_be(val_index as u64));
            } else {
                assert_eq!(actual, fee_recipient);
            }
        }

        self
    }

    pub async fn test_post_validator_liveness_epoch(self) -> Self {
        let epoch = self.chain.epoch().unwrap();
        let head_state = self.chain.head_beacon_state_cloned();
        let indices = (0..head_state.validators().len())
            .map(|i| i as u64)
            .collect::<Vec<_>>();

        // Construct the expected response
        let expected: Vec<StandardLivenessResponseData> = head_state
            .validators()
            .iter()
            .enumerate()
            .map(|(index, _)| StandardLivenessResponseData {
                index: index as u64,
                is_live: false,
            })
            .collect();

        let result = self
            .client
            .post_validator_liveness_epoch(epoch, &indices)
            .await
            .unwrap()
            .data;

        assert_eq!(result, expected);

        // Attest to the current slot
        self.client
            .post_beacon_pool_attestations_v1(self.attestations.as_slice())
            .await
            .unwrap();

        let result = self
            .client
            .post_validator_liveness_epoch(epoch, &indices)
            .await
            .unwrap()
            .data;

        let committees = head_state
            .get_beacon_committees_at_slot(self.chain.slot().unwrap())
            .unwrap();
        let attesting_validators: Vec<usize> = committees
            .into_iter()
            .flat_map(|committee| committee.committee.iter().cloned())
            .collect();
        // All attesters should now be considered live
        let expected = expected
            .into_iter()
            .map(|mut a| {
                if attesting_validators.contains(&(a.index as usize)) {
                    a.is_live = true;
                }
                a
            })
            .collect::<Vec<_>>();

        assert_eq!(result, expected);

        self
    }

    // Helper function for tests that require a valid RANDAO signature.
    async fn get_test_randao(&self, slot: Slot, epoch: Epoch) -> (u64, SignatureBytes) {
        let fork = self.chain.canonical_head.cached_head().head_fork();
        let genesis_validators_root = self.chain.genesis_validators_root;

        let (proposer_pubkey_bytes, proposer_index) = self
            .client
            .get_validator_duties_proposer(epoch)
            .await
            .unwrap()
            .data
            .into_iter()
            .find(|duty| duty.slot == slot)
            .map(|duty| (duty.pubkey, duty.validator_index))
            .unwrap();
        let proposer_pubkey = (&proposer_pubkey_bytes).try_into().unwrap();

        let sk = self
            .validator_keypairs()
            .iter()
            .find(|kp| kp.pk == proposer_pubkey)
            .map(|kp| kp.sk.clone())
            .unwrap();

        let randao_reveal = {
            let domain =
                self.chain
                    .spec
                    .get_domain(epoch, Domain::Randao, &fork, genesis_validators_root);
            let message = epoch.signing_root(domain);
            sk.sign(message).into()
        };
        (proposer_index, randao_reveal)
    }

    pub async fn test_payload_v3_respects_registration(self) -> Self {
        let slot = self.chain.slot().unwrap();
        let epoch = self.chain.epoch().unwrap();

        let (proposer_index, randao_reveal) = self.get_test_randao(slot, epoch).await;

        let (payload_type, metadata) = self
            .client
            .get_validator_blocks_v3::<E>(slot, &randao_reveal, None, None)
            .await
            .unwrap();
        Self::check_block_v3_metadata(&metadata, &payload_type);

        let payload: BlindedPayload<E> = match payload_type.data {
            ProduceBlockV3Response::Blinded(payload) => {
                payload.body().execution_payload().unwrap().into()
            }
            ProduceBlockV3Response::Full(_) => panic!("Expecting a blinded payload"),
        };

        let expected_fee_recipient = Address::from_low_u64_be(proposer_index as u64);
        assert_eq!(payload.fee_recipient(), expected_fee_recipient);
        assert_eq!(payload.gas_limit(), 11_111_111);

        self
    }

    pub async fn test_payload_v3_zero_builder_boost_factor(self) -> Self {
        let slot = self.chain.slot().unwrap();
        let epoch = self.chain.epoch().unwrap();

        let (proposer_index, randao_reveal) = self.get_test_randao(slot, epoch).await;

        let (payload_type, metadata) = self
            .client
            .get_validator_blocks_v3::<E>(slot, &randao_reveal, None, Some(0))
            .await
            .unwrap();
        Self::check_block_v3_metadata(&metadata, &payload_type);

        let payload: FullPayload<E> = match payload_type.data {
            ProduceBlockV3Response::Full(payload) => {
                payload.block().body().execution_payload().unwrap().into()
            }
            ProduceBlockV3Response::Blinded(_) => panic!("Expecting a full payload"),
        };

        let expected_fee_recipient = Address::from_low_u64_be(proposer_index as u64);
        assert_eq!(payload.fee_recipient(), expected_fee_recipient);
        assert_eq!(payload.gas_limit(), 16_384);

        self
    }

    pub async fn test_payload_v3_max_builder_boost_factor(self) -> Self {
        let slot = self.chain.slot().unwrap();
        let epoch = self.chain.epoch().unwrap();

        let (proposer_index, randao_reveal) = self.get_test_randao(slot, epoch).await;

        let (payload_type, metadata) = self
            .client
            .get_validator_blocks_v3::<E>(slot, &randao_reveal, None, Some(u64::MAX))
            .await
            .unwrap();
        Self::check_block_v3_metadata(&metadata, &payload_type);

        let payload: BlindedPayload<E> = match payload_type.data {
            ProduceBlockV3Response::Blinded(payload) => {
                payload.body().execution_payload().unwrap().into()
            }
            ProduceBlockV3Response::Full(_) => panic!("Expecting a blinded payload"),
        };

        let expected_fee_recipient = Address::from_low_u64_be(proposer_index as u64);
        assert_eq!(payload.fee_recipient(), expected_fee_recipient);
        assert_eq!(payload.gas_limit(), 11_111_111);

        self
    }

    pub async fn test_payload_respects_registration(self) -> Self {
        let slot = self.chain.slot().unwrap();
        let epoch = self.chain.epoch().unwrap();

        let (proposer_index, randao_reveal) = self.get_test_randao(slot, epoch).await;

        let payload: BlindedPayload<E> = self
            .client
            .get_validator_blinded_blocks::<E>(slot, &randao_reveal, None)
            .await
            .unwrap()
            .data
            .body()
            .execution_payload()
            .unwrap()
            .into();

        let expected_fee_recipient = Address::from_low_u64_be(proposer_index as u64);
        assert_eq!(payload.fee_recipient(), expected_fee_recipient);
        assert_eq!(payload.gas_limit(), 11_111_111);

        // If this cache is empty, it indicates fallback was not used, so the payload came from the
        // mock builder.
        assert!(self
            .chain
            .execution_layer
            .as_ref()
            .unwrap()
            .get_payload_by_root(&payload.tree_hash_root())
            .is_none());

        self
    }

    pub async fn test_payload_accepts_mutated_gas_limit(self) -> Self {
        // Mutate gas limit.
        self.mock_builder
            .as_ref()
            .unwrap()
            .add_operation(Operation::GasLimit(30_000_000));

        let slot = self.chain.slot().unwrap();
        let epoch = self.chain.epoch().unwrap();

        let (proposer_index, randao_reveal) = self.get_test_randao(slot, epoch).await;

        let payload: BlindedPayload<E> = self
            .client
            .get_validator_blinded_blocks::<E>(slot, &randao_reveal, None)
            .await
            .unwrap()
            .data
            .body()
            .execution_payload()
            .unwrap()
            .into();

        let expected_fee_recipient = Address::from_low_u64_be(proposer_index as u64);
        assert_eq!(payload.fee_recipient(), expected_fee_recipient);
        assert_eq!(payload.gas_limit(), 30_000_000);

        // This cache should not be populated because fallback should not have been used.
        assert!(self
            .chain
            .execution_layer
            .as_ref()
            .unwrap()
            .get_payload_by_root(&payload.tree_hash_root())
            .is_none());
        self
    }

    pub async fn test_payload_v3_accepts_mutated_gas_limit(self) -> Self {
        // Mutate gas limit.
        self.mock_builder
            .as_ref()
            .unwrap()
            .add_operation(Operation::GasLimit(30_000_000));

        let slot = self.chain.slot().unwrap();
        let epoch = self.chain.epoch().unwrap();

        let (proposer_index, randao_reveal) = self.get_test_randao(slot, epoch).await;

        let (payload_type, metadata) = self
            .client
            .get_validator_blocks_v3::<E>(slot, &randao_reveal, None, None)
            .await
            .unwrap();
        Self::check_block_v3_metadata(&metadata, &payload_type);

        let payload: BlindedPayload<E> = match payload_type.data {
            ProduceBlockV3Response::Blinded(payload) => {
                payload.body().execution_payload().unwrap().into()
            }
            ProduceBlockV3Response::Full(_) => panic!("Expecting a blinded payload"),
        };

        let expected_fee_recipient = Address::from_low_u64_be(proposer_index as u64);
        assert_eq!(payload.fee_recipient(), expected_fee_recipient);
        assert_eq!(payload.gas_limit(), 30_000_000);

        self
    }

    pub async fn test_payload_accepts_changed_fee_recipient(self) -> Self {
        let test_fee_recipient = "0x4242424242424242424242424242424242424242"
            .parse::<Address>()
            .unwrap();

        // Mutate fee recipient.
        self.mock_builder
            .as_ref()
            .unwrap()
            .add_operation(Operation::FeeRecipient(test_fee_recipient));

        let slot = self.chain.slot().unwrap();
        let epoch = self.chain.epoch().unwrap();

        let (_, randao_reveal) = self.get_test_randao(slot, epoch).await;

        let payload: BlindedPayload<E> = self
            .client
            .get_validator_blinded_blocks::<E>(slot, &randao_reveal, None)
            .await
            .unwrap()
            .data
            .body()
            .execution_payload()
            .unwrap()
            .into();

        assert_eq!(payload.fee_recipient(), test_fee_recipient);

        // This cache should not be populated because fallback should not have been used.
        assert!(self
            .chain
            .execution_layer
            .as_ref()
            .unwrap()
            .get_payload_by_root(&payload.tree_hash_root())
            .is_none());
        self
    }

    pub async fn test_payload_v3_accepts_changed_fee_recipient(self) -> Self {
        let test_fee_recipient = "0x4242424242424242424242424242424242424242"
            .parse::<Address>()
            .unwrap();

        // Mutate fee recipient.
        self.mock_builder
            .as_ref()
            .unwrap()
            .add_operation(Operation::FeeRecipient(test_fee_recipient));

        let slot = self.chain.slot().unwrap();
        let epoch = self.chain.epoch().unwrap();

        let (_, randao_reveal) = self.get_test_randao(slot, epoch).await;

        let (payload_type, metadata) = self
            .client
            .get_validator_blocks_v3::<E>(slot, &randao_reveal, None, None)
            .await
            .unwrap();
        Self::check_block_v3_metadata(&metadata, &payload_type);

        let payload: BlindedPayload<E> = match payload_type.data {
            ProduceBlockV3Response::Blinded(payload) => {
                payload.body().execution_payload().unwrap().into()
            }
            ProduceBlockV3Response::Full(_) => panic!("Expecting a blinded payload"),
        };

        assert_eq!(payload.fee_recipient(), test_fee_recipient);

        self
    }

    pub async fn test_payload_rejects_invalid_parent_hash(self) -> Self {
        let invalid_parent_hash =
            "0x4242424242424242424242424242424242424242424242424242424242424242"
                .parse::<Hash256>()
                .unwrap();

        // Mutate parent hash.
        self.mock_builder
            .as_ref()
            .unwrap()
            .add_operation(Operation::ParentHash(invalid_parent_hash));

        let slot = self.chain.slot().unwrap();
        let epoch = self.chain.epoch().unwrap();
        let expected_parent_hash = self
            .chain
            .head_snapshot()
            .beacon_state
            .latest_execution_payload_header()
            .unwrap()
            .block_hash();

        let (_, randao_reveal) = self.get_test_randao(slot, epoch).await;

        let payload: BlindedPayload<E> = self
            .client
            .get_validator_blinded_blocks::<E>(slot, &randao_reveal, None)
            .await
            .unwrap()
            .data
            .body()
            .execution_payload()
            .unwrap()
            .into();

        assert_eq!(payload.parent_hash(), expected_parent_hash);

        // If this cache is populated, it indicates fallback to the local EE was correctly used.
        assert!(self
            .chain
            .execution_layer
            .as_ref()
            .unwrap()
            .get_payload_by_root(&payload.tree_hash_root())
            .is_some());
        self
    }

    pub async fn test_payload_v3_rejects_invalid_parent_hash(self) -> Self {
        let invalid_parent_hash =
            "0x4242424242424242424242424242424242424242424242424242424242424242"
                .parse::<Hash256>()
                .unwrap();

        // Mutate parent hash.
        self.mock_builder
            .as_ref()
            .unwrap()
            .add_operation(Operation::ParentHash(invalid_parent_hash));

        let slot = self.chain.slot().unwrap();
        let epoch = self.chain.epoch().unwrap();
        let expected_parent_hash = self
            .chain
            .head_snapshot()
            .beacon_state
            .latest_execution_payload_header()
            .unwrap()
            .block_hash();

        let (_, randao_reveal) = self.get_test_randao(slot, epoch).await;

        let (payload_type, metadata) = self
            .client
            .get_validator_blocks_v3::<E>(slot, &randao_reveal, None, None)
            .await
            .unwrap();
        Self::check_block_v3_metadata(&metadata, &payload_type);

        let payload: FullPayload<E> = match payload_type.data {
            ProduceBlockV3Response::Full(payload) => {
                payload.block().body().execution_payload().unwrap().into()
            }
            ProduceBlockV3Response::Blinded(_) => panic!("Expecting a blinded payload"),
        };

        assert_eq!(payload.parent_hash(), expected_parent_hash);

        self
    }

    pub async fn test_payload_rejects_invalid_prev_randao(self) -> Self {
        let invalid_prev_randao =
            "0x4242424242424242424242424242424242424242424242424242424242424242"
                .parse::<Hash256>()
                .unwrap();

        // Mutate prev randao.
        self.mock_builder
            .as_ref()
            .unwrap()
            .add_operation(Operation::PrevRandao(invalid_prev_randao));

        let slot = self.chain.slot().unwrap();
        let epoch = self.chain.epoch().unwrap();
        let expected_prev_randao = self
            .chain
            .canonical_head
            .cached_head()
            .head_random()
            .unwrap();
        let (_, randao_reveal) = self.get_test_randao(slot, epoch).await;

        let payload: BlindedPayload<E> = self
            .client
            .get_validator_blinded_blocks::<E>(slot, &randao_reveal, None)
            .await
            .unwrap()
            .data
            .body()
            .execution_payload()
            .unwrap()
            .into();

        assert_eq!(payload.prev_randao(), expected_prev_randao);

        // If this cache is populated, it indicates fallback to the local EE was correctly used.
        assert!(self
            .chain
            .execution_layer
            .as_ref()
            .unwrap()
            .get_payload_by_root(&payload.tree_hash_root())
            .is_some());
        self
    }

    pub async fn test_payload_v3_rejects_invalid_prev_randao(self) -> Self {
        let invalid_prev_randao =
            "0x4242424242424242424242424242424242424242424242424242424242424242"
                .parse::<Hash256>()
                .unwrap();

        // Mutate prev randao.
        self.mock_builder
            .as_ref()
            .unwrap()
            .add_operation(Operation::PrevRandao(invalid_prev_randao));

        let slot = self.chain.slot().unwrap();
        let epoch = self.chain.epoch().unwrap();
        let expected_prev_randao = self
            .chain
            .canonical_head
            .cached_head()
            .head_random()
            .unwrap();
        let (_, randao_reveal) = self.get_test_randao(slot, epoch).await;

        let (payload_type, metadata) = self
            .client
            .get_validator_blocks_v3::<E>(slot, &randao_reveal, None, None)
            .await
            .unwrap();
        Self::check_block_v3_metadata(&metadata, &payload_type);

        let payload: FullPayload<E> = match payload_type.data {
            ProduceBlockV3Response::Full(payload) => {
                payload.block().body().execution_payload().unwrap().into()
            }
            ProduceBlockV3Response::Blinded(_) => panic!("Expecting a full payload"),
        };

        assert_eq!(payload.prev_randao(), expected_prev_randao);

        self
    }

    pub async fn test_payload_rejects_invalid_block_number(self) -> Self {
        let invalid_block_number = 2;

        // Mutate block number.
        self.mock_builder
            .as_ref()
            .unwrap()
            .add_operation(Operation::BlockNumber(invalid_block_number));

        let slot = self.chain.slot().unwrap();
        let epoch = self.chain.epoch().unwrap();
        let expected_block_number = self
            .chain
            .head_snapshot()
            .beacon_state
            .latest_execution_payload_header()
            .unwrap()
            .block_number()
            + 1;

        let (_, randao_reveal) = self.get_test_randao(slot, epoch).await;

        let payload: BlindedPayload<E> = self
            .client
            .get_validator_blinded_blocks::<E>(slot, &randao_reveal, None)
            .await
            .unwrap()
            .data
            .body()
            .execution_payload()
            .unwrap()
            .into();

        assert_eq!(payload.block_number(), expected_block_number);

        // If this cache is populated, it indicates fallback to the local EE was correctly used.
        assert!(self
            .chain
            .execution_layer
            .as_ref()
            .unwrap()
            .get_payload_by_root(&payload.tree_hash_root())
            .is_some());
        self
    }

    pub async fn test_payload_v3_rejects_invalid_block_number(self) -> Self {
        let invalid_block_number = 2;

        // Mutate block number.
        self.mock_builder
            .as_ref()
            .unwrap()
            .add_operation(Operation::BlockNumber(invalid_block_number));

        let slot = self.chain.slot().unwrap();
        let epoch = self.chain.epoch().unwrap();
        let expected_block_number = self
            .chain
            .head_snapshot()
            .beacon_state
            .latest_execution_payload_header()
            .unwrap()
            .block_number()
            + 1;

        let (_, randao_reveal) = self.get_test_randao(slot, epoch).await;

        let (payload_type, metadata) = self
            .client
            .get_validator_blocks_v3::<E>(slot, &randao_reveal, None, None)
            .await
            .unwrap();
        Self::check_block_v3_metadata(&metadata, &payload_type);

        let payload: FullPayload<E> = match payload_type.data {
            ProduceBlockV3Response::Full(payload) => {
                payload.block().body().execution_payload().unwrap().into()
            }
            ProduceBlockV3Response::Blinded(_) => panic!("Expecting a full payload"),
        };

        assert_eq!(payload.block_number(), expected_block_number);

        self
    }

    pub async fn test_payload_rejects_invalid_timestamp(self) -> Self {
        let invalid_timestamp = 2;

        // Mutate timestamp.
        self.mock_builder
            .as_ref()
            .unwrap()
            .add_operation(Operation::Timestamp(invalid_timestamp));

        let slot = self.chain.slot().unwrap();
        let epoch = self.chain.epoch().unwrap();
        let min_expected_timestamp = self
            .chain
            .head_snapshot()
            .beacon_state
            .latest_execution_payload_header()
            .unwrap()
            .timestamp();

        let (_, randao_reveal) = self.get_test_randao(slot, epoch).await;

        let payload: BlindedPayload<E> = self
            .client
            .get_validator_blinded_blocks::<E>(slot, &randao_reveal, None)
            .await
            .unwrap()
            .data
            .body()
            .execution_payload()
            .unwrap()
            .into();

        assert!(payload.timestamp() > min_expected_timestamp);

        // If this cache is populated, it indicates fallback to the local EE was correctly used.
        assert!(self
            .chain
            .execution_layer
            .as_ref()
            .unwrap()
            .get_payload_by_root(&payload.tree_hash_root())
            .is_some());
        self
    }

    pub async fn test_payload_v3_rejects_invalid_timestamp(self) -> Self {
        let invalid_timestamp = 2;

        // Mutate timestamp.
        self.mock_builder
            .as_ref()
            .unwrap()
            .add_operation(Operation::Timestamp(invalid_timestamp));

        let slot = self.chain.slot().unwrap();
        let epoch = self.chain.epoch().unwrap();
        let min_expected_timestamp = self
            .chain
            .head_snapshot()
            .beacon_state
            .latest_execution_payload_header()
            .unwrap()
            .timestamp();

        let (_, randao_reveal) = self.get_test_randao(slot, epoch).await;

        let (payload_type, metadata) = self
            .client
            .get_validator_blocks_v3::<E>(slot, &randao_reveal, None, None)
            .await
            .unwrap();
        Self::check_block_v3_metadata(&metadata, &payload_type);

        let payload: FullPayload<E> = match payload_type.data {
            ProduceBlockV3Response::Full(payload) => {
                payload.block().body().execution_payload().unwrap().into()
            }
            ProduceBlockV3Response::Blinded(_) => panic!("Expecting a blinded payload"),
        };

        assert!(payload.timestamp() > min_expected_timestamp);

        self
    }

    pub async fn test_payload_rejects_invalid_signature(self) -> Self {
        self.mock_builder.as_ref().unwrap().invalid_signatures();

        let slot = self.chain.slot().unwrap();
        let epoch = self.chain.epoch().unwrap();

        let (_, randao_reveal) = self.get_test_randao(slot, epoch).await;

        let payload: BlindedPayload<E> = self
            .client
            .get_validator_blinded_blocks::<E>(slot, &randao_reveal, None)
            .await
            .unwrap()
            .data
            .body()
            .execution_payload()
            .unwrap()
            .into();

        // If this cache is populated, it indicates fallback to the local EE was correctly used.
        assert!(self
            .chain
            .execution_layer
            .as_ref()
            .unwrap()
            .get_payload_by_root(&payload.tree_hash_root())
            .is_some());
        self
    }

    pub async fn test_payload_v3_rejects_invalid_signature(self) -> Self {
        self.mock_builder.as_ref().unwrap().invalid_signatures();

        let slot = self.chain.slot().unwrap();
        let epoch = self.chain.epoch().unwrap();

        let (_, randao_reveal) = self.get_test_randao(slot, epoch).await;

        let (payload_type, metadata) = self
            .client
            .get_validator_blocks_v3::<E>(slot, &randao_reveal, None, None)
            .await
            .unwrap();
        Self::check_block_v3_metadata(&metadata, &payload_type);

        match payload_type.data {
            ProduceBlockV3Response::Full(_) => (),
            ProduceBlockV3Response::Blinded(_) => panic!("Expecting a full payload"),
        };

        self
    }

    pub async fn test_builder_chain_health_skips(self) -> Self {
        let slot = self.chain.slot().unwrap();

        // Since we are proposing this slot, start the count from the previous slot.
        let prev_slot = slot - Slot::new(1);
        let head_slot = self.chain.canonical_head.cached_head().head_slot();
        let epoch = self.chain.epoch().unwrap();

        // Inclusive here to make sure we advance one slot past the threshold.
        for _ in (prev_slot - head_slot).as_usize()..=self.chain.config.builder_fallback_skips {
            self.harness.advance_slot();
        }

        let (_, randao_reveal) = self.get_test_randao(slot, epoch).await;

        let payload: BlindedPayload<E> = self
            .client
            .get_validator_blinded_blocks::<E>(slot, &randao_reveal, None)
            .await
            .unwrap()
            .data
            .body()
            .execution_payload()
            .unwrap()
            .into();

        // If this cache is populated, it indicates fallback to the local EE was correctly used.
        assert!(self
            .chain
            .execution_layer
            .as_ref()
            .unwrap()
            .get_payload_by_root(&payload.tree_hash_root())
            .is_some());
        self
    }

    pub async fn test_builder_v3_chain_health_skips(self) -> Self {
        let slot = self.chain.slot().unwrap();

        // Since we are proposing this slot, start the count from the previous slot.
        let prev_slot = slot - Slot::new(1);
        let head_slot = self.chain.canonical_head.cached_head().head_slot();
        let epoch = self.chain.epoch().unwrap();

        // Inclusive here to make sure we advance one slot past the threshold.
        for _ in (prev_slot - head_slot).as_usize()..=self.chain.config.builder_fallback_skips {
            self.harness.advance_slot();
        }

        let (_, randao_reveal) = self.get_test_randao(slot, epoch).await;

        let (payload_type, metadata) = self
            .client
            .get_validator_blocks_v3::<E>(slot, &randao_reveal, None, None)
            .await
            .unwrap();
        Self::check_block_v3_metadata(&metadata, &payload_type);

        match payload_type.data {
            ProduceBlockV3Response::Full(_) => (),
            ProduceBlockV3Response::Blinded(_) => panic!("Expecting a full payload"),
        };

        self
    }

    pub async fn test_builder_chain_health_skips_per_epoch(self) -> Self {
        // Fill an epoch with `builder_fallback_skips_per_epoch` skip slots.
        for i in 0..E::slots_per_epoch() {
            if i == 0 || i as usize > self.chain.config.builder_fallback_skips_per_epoch {
                self.harness
                    .extend_chain(
                        1,
                        BlockStrategy::OnCanonicalHead,
                        AttestationStrategy::AllValidators,
                    )
                    .await;
            }
            self.harness.advance_slot();
        }

        let next_slot = self.chain.slot().unwrap();

        let (_, randao_reveal) = self
            .get_test_randao(next_slot, next_slot.epoch(E::slots_per_epoch()))
            .await;

        let payload: BlindedPayload<E> = self
            .client
            .get_validator_blinded_blocks::<E>(next_slot, &randao_reveal, None)
            .await
            .unwrap()
            .data
            .body()
            .execution_payload()
            .unwrap()
            .into();

        // This cache should not be populated because fallback should not have been used.
        assert!(self
            .chain
            .execution_layer
            .as_ref()
            .unwrap()
            .get_payload_by_root(&payload.tree_hash_root())
            .is_none());

        // Without proposing, advance into the next slot, this should make us cross the threshold
        // number of skips, causing us to use the fallback.
        self.harness.advance_slot();
        let next_slot = self.chain.slot().unwrap();

        let (_, randao_reveal) = self
            .get_test_randao(next_slot, next_slot.epoch(E::slots_per_epoch()))
            .await;

        let payload: BlindedPayload<E> = self
            .client
            .get_validator_blinded_blocks::<E>(next_slot, &randao_reveal, None)
            .await
            .unwrap()
            .data
            .body()
            .execution_payload()
            .unwrap()
            .into();

        // If this cache is populated, it indicates fallback to the local EE was correctly used.
        assert!(self
            .chain
            .execution_layer
            .as_ref()
            .unwrap()
            .get_payload_by_root(&payload.tree_hash_root())
            .is_some());

        self
    }

    pub async fn test_builder_v3_chain_health_skips_per_epoch(self) -> Self {
        // Fill an epoch with `builder_fallback_skips_per_epoch` skip slots.
        for i in 0..E::slots_per_epoch() {
            if i == 0 || i as usize > self.chain.config.builder_fallback_skips_per_epoch {
                self.harness
                    .extend_chain(
                        1,
                        BlockStrategy::OnCanonicalHead,
                        AttestationStrategy::AllValidators,
                    )
                    .await;
            }
            self.harness.advance_slot();
        }

        let next_slot = self.chain.slot().unwrap();

        let (_, randao_reveal) = self
            .get_test_randao(next_slot, next_slot.epoch(E::slots_per_epoch()))
            .await;

        let (payload_type, metadata) = self
            .client
            .get_validator_blocks_v3::<E>(next_slot, &randao_reveal, None, None)
            .await
            .unwrap();
        Self::check_block_v3_metadata(&metadata, &payload_type);

        match payload_type.data {
            ProduceBlockV3Response::Blinded(_) => (),
            ProduceBlockV3Response::Full(_) => panic!("Expecting a blinded payload"),
        };

        // Without proposing, advance into the next slot, this should make us cross the threshold
        // number of skips, causing us to use the fallback.
        self.harness.advance_slot();
        let next_slot = self.chain.slot().unwrap();

        let (_, randao_reveal) = self
            .get_test_randao(next_slot, next_slot.epoch(E::slots_per_epoch()))
            .await;

        let (payload_type, metadata) = self
            .client
            .get_validator_blocks_v3::<E>(next_slot, &randao_reveal, None, None)
            .await
            .unwrap();
        Self::check_block_v3_metadata(&metadata, &payload_type);

        match payload_type.data {
            ProduceBlockV3Response::Full(_) => (),
            ProduceBlockV3Response::Blinded(_) => panic!("Expecting a full payload"),
        };

        self
    }

    pub async fn test_builder_chain_health_epochs_since_finalization(self) -> Self {
        let skips = E::slots_per_epoch()
            * self.chain.config.builder_fallback_epochs_since_finalization as u64;

        for _ in 0..skips {
            self.harness.advance_slot();
        }

        // Fill the next epoch with blocks, should be enough to justify, not finalize.
        for _ in 0..E::slots_per_epoch() {
            self.harness
                .extend_chain(
                    1,
                    BlockStrategy::OnCanonicalHead,
                    AttestationStrategy::AllValidators,
                )
                .await;
            self.harness.advance_slot();
        }

        let next_slot = self.chain.slot().unwrap();

        let (_, randao_reveal) = self
            .get_test_randao(next_slot, next_slot.epoch(E::slots_per_epoch()))
            .await;

        let payload: BlindedPayload<E> = self
            .client
            .get_validator_blinded_blocks::<E>(next_slot, &randao_reveal, None)
            .await
            .unwrap()
            .data
            .body()
            .execution_payload()
            .unwrap()
            .into();

        // If this cache is populated, it indicates fallback to the local EE was correctly used.
        assert!(self
            .chain
            .execution_layer
            .as_ref()
            .unwrap()
            .get_payload_by_root(&payload.tree_hash_root())
            .is_some());

        // Fill another epoch with blocks, should be enough to finalize. (Sneaky plus 1 because this
        // scenario starts at an epoch boundary).
        for _ in 0..E::slots_per_epoch() + 1 {
            self.harness
                .extend_chain(
                    1,
                    BlockStrategy::OnCanonicalHead,
                    AttestationStrategy::AllValidators,
                )
                .await;
            self.harness.advance_slot();
        }

        let next_slot = self.chain.slot().unwrap();

        let (_, randao_reveal) = self
            .get_test_randao(next_slot, next_slot.epoch(E::slots_per_epoch()))
            .await;

        let payload: BlindedPayload<E> = self
            .client
            .get_validator_blinded_blocks::<E>(next_slot, &randao_reveal, None)
            .await
            .unwrap()
            .data
            .body()
            .execution_payload()
            .unwrap()
            .into();

        // This cache should not be populated because fallback should not have been used.
        assert!(self
            .chain
            .execution_layer
            .as_ref()
            .unwrap()
            .get_payload_by_root(&payload.tree_hash_root())
            .is_none());

        self
    }

    pub async fn test_builder_v3_chain_health_epochs_since_finalization(self) -> Self {
        let skips = E::slots_per_epoch()
            * self.chain.config.builder_fallback_epochs_since_finalization as u64;

        for _ in 0..skips {
            self.harness.advance_slot();
        }

        // Fill the next epoch with blocks, should be enough to justify, not finalize.
        for _ in 0..E::slots_per_epoch() {
            self.harness
                .extend_chain(
                    1,
                    BlockStrategy::OnCanonicalHead,
                    AttestationStrategy::AllValidators,
                )
                .await;
            self.harness.advance_slot();
        }

        let next_slot = self.chain.slot().unwrap();

        let (_, randao_reveal) = self
            .get_test_randao(next_slot, next_slot.epoch(E::slots_per_epoch()))
            .await;

        let (payload_type, metadata) = self
            .client
            .get_validator_blocks_v3::<E>(next_slot, &randao_reveal, None, None)
            .await
            .unwrap();
        Self::check_block_v3_metadata(&metadata, &payload_type);

        match payload_type.data {
            ProduceBlockV3Response::Full(_) => (),
            ProduceBlockV3Response::Blinded(_) => panic!("Expecting a full payload"),
        };

        // Fill another epoch with blocks, should be enough to finalize. (Sneaky plus 1 because this
        // scenario starts at an epoch boundary).
        for _ in 0..E::slots_per_epoch() + 1 {
            self.harness
                .extend_chain(
                    1,
                    BlockStrategy::OnCanonicalHead,
                    AttestationStrategy::AllValidators,
                )
                .await;
            self.harness.advance_slot();
        }

        let next_slot = self.chain.slot().unwrap();

        let (_, randao_reveal) = self
            .get_test_randao(next_slot, next_slot.epoch(E::slots_per_epoch()))
            .await;

        let (payload_type, metadata) = self
            .client
            .get_validator_blocks_v3::<E>(next_slot, &randao_reveal, None, None)
            .await
            .unwrap();
        Self::check_block_v3_metadata(&metadata, &payload_type);

        match payload_type.data {
            ProduceBlockV3Response::Blinded(_) => (),
            ProduceBlockV3Response::Full(_) => panic!("Expecting a blinded payload"),
        };

        self
    }

    pub async fn test_builder_chain_health_optimistic_head(self) -> Self {
        // Make sure the next payload verification will return optimistic before advancing the chain.
        self.harness.mock_execution_layer.as_ref().map(|el| {
            el.server.all_payloads_syncing(true);
            el
        });
        self.harness
            .extend_chain(
                1,
                BlockStrategy::OnCanonicalHead,
                AttestationStrategy::AllValidators,
            )
            .await;
        self.harness.advance_slot();

        let slot = self.chain.slot().unwrap();
        let epoch = self.chain.epoch().unwrap();

        let (proposer_index, randao_reveal) = self.get_test_randao(slot, epoch).await;

        let payload: BlindedPayload<E> = self
            .client
            .get_validator_blinded_blocks::<E>(slot, &randao_reveal, None)
            .await
            .unwrap()
            .data
            .body()
            .execution_payload()
            .unwrap()
            .into();

        let expected_fee_recipient = Address::from_low_u64_be(proposer_index as u64);
        assert_eq!(payload.fee_recipient(), expected_fee_recipient);

        // If this cache is populated, it indicates fallback to the local EE was correctly used.
        assert!(self
            .chain
            .execution_layer
            .as_ref()
            .unwrap()
            .get_payload_by_root(&payload.tree_hash_root())
            .is_some());

        self
    }

    pub async fn test_builder_v3_chain_health_optimistic_head(self) -> Self {
        // Make sure the next payload verification will return optimistic before advancing the chain.
        self.harness.mock_execution_layer.as_ref().map(|el| {
            el.server.all_payloads_syncing(true);
            el
        });
        self.harness
            .extend_chain(
                1,
                BlockStrategy::OnCanonicalHead,
                AttestationStrategy::AllValidators,
            )
            .await;
        self.harness.advance_slot();

        let slot = self.chain.slot().unwrap();
        let epoch = self.chain.epoch().unwrap();

        let (proposer_index, randao_reveal) = self.get_test_randao(slot, epoch).await;

        let (payload_type, metadata) = self
            .client
            .get_validator_blocks_v3::<E>(slot, &randao_reveal, None, None)
            .await
            .unwrap();
        Self::check_block_v3_metadata(&metadata, &payload_type);

        let payload: FullPayload<E> = match payload_type.data {
            ProduceBlockV3Response::Full(payload) => {
                payload.block().body().execution_payload().unwrap().into()
            }
            ProduceBlockV3Response::Blinded(_) => panic!("Expecting a full payload"),
        };

        let expected_fee_recipient = Address::from_low_u64_be(proposer_index as u64);
        assert_eq!(payload.fee_recipient(), expected_fee_recipient);

        self
    }

    pub async fn test_builder_payload_chosen_when_more_profitable(self) -> Self {
        // Mutate value.
        self.mock_builder
            .as_ref()
            .unwrap()
            .add_operation(Operation::Value(Uint256::from(
                DEFAULT_MOCK_EL_PAYLOAD_VALUE_WEI + 1,
            )));

        let slot = self.chain.slot().unwrap();
        let epoch = self.chain.epoch().unwrap();

        let (_, randao_reveal) = self.get_test_randao(slot, epoch).await;

        let payload: BlindedPayload<E> = self
            .client
            .get_validator_blinded_blocks::<E>(slot, &randao_reveal, None)
            .await
            .unwrap()
            .data
            .body()
            .execution_payload()
            .unwrap()
            .into();

        // The builder's payload should've been chosen, so this cache should not be populated
        assert!(self
            .chain
            .execution_layer
            .as_ref()
            .unwrap()
            .get_payload_by_root(&payload.tree_hash_root())
            .is_none());
        self
    }

    pub async fn test_builder_payload_v3_chosen_when_more_profitable(self) -> Self {
        // Mutate value.
        self.mock_builder
            .as_ref()
            .unwrap()
            .add_operation(Operation::Value(Uint256::from(
                DEFAULT_MOCK_EL_PAYLOAD_VALUE_WEI + 1,
            )));

        let slot = self.chain.slot().unwrap();
        let epoch = self.chain.epoch().unwrap();

        let (_, randao_reveal) = self.get_test_randao(slot, epoch).await;

        let (payload_type, metadata) = self
            .client
            .get_validator_blocks_v3::<E>(slot, &randao_reveal, None, None)
            .await
            .unwrap();
        Self::check_block_v3_metadata(&metadata, &payload_type);

        match payload_type.data {
            ProduceBlockV3Response::Blinded(_) => (),
            ProduceBlockV3Response::Full(_) => panic!("Expecting a blinded payload"),
        };

        self
    }

    pub async fn test_local_payload_chosen_when_equally_profitable(self) -> Self {
        // Mutate value.
        self.mock_builder
            .as_ref()
            .unwrap()
            .add_operation(Operation::Value(Uint256::from(
                DEFAULT_MOCK_EL_PAYLOAD_VALUE_WEI,
            )));

        let slot = self.chain.slot().unwrap();
        let epoch = self.chain.epoch().unwrap();

        let (_, randao_reveal) = self.get_test_randao(slot, epoch).await;

        let payload: BlindedPayload<E> = self
            .client
            .get_validator_blinded_blocks::<E>(slot, &randao_reveal, None)
            .await
            .unwrap()
            .data
            .body()
            .execution_payload()
            .unwrap()
            .into();

        // The local payload should've been chosen, so this cache should be populated
        assert!(self
            .chain
            .execution_layer
            .as_ref()
            .unwrap()
            .get_payload_by_root(&payload.tree_hash_root())
            .is_some());
        self
    }

    pub async fn test_local_payload_v3_chosen_when_equally_profitable(self) -> Self {
        // Mutate value.
        self.mock_builder
            .as_ref()
            .unwrap()
            .add_operation(Operation::Value(Uint256::from(
                DEFAULT_MOCK_EL_PAYLOAD_VALUE_WEI,
            )));

        let slot = self.chain.slot().unwrap();
        let epoch = self.chain.epoch().unwrap();

        let (_, randao_reveal) = self.get_test_randao(slot, epoch).await;

        let (payload_type, metadata) = self
            .client
            .get_validator_blocks_v3::<E>(slot, &randao_reveal, None, None)
            .await
            .unwrap();
        Self::check_block_v3_metadata(&metadata, &payload_type);

        match payload_type.data {
            ProduceBlockV3Response::Full(_) => (),
            ProduceBlockV3Response::Blinded(_) => panic!("Expecting a full payload"),
        };

        self
    }

    pub async fn test_local_payload_chosen_when_more_profitable(self) -> Self {
        // Mutate value.
        self.mock_builder
            .as_ref()
            .unwrap()
            .add_operation(Operation::Value(Uint256::from(
                DEFAULT_MOCK_EL_PAYLOAD_VALUE_WEI - 1,
            )));

        let slot = self.chain.slot().unwrap();
        let epoch = self.chain.epoch().unwrap();

        let (_, randao_reveal) = self.get_test_randao(slot, epoch).await;

        let payload: BlindedPayload<E> = self
            .client
            .get_validator_blinded_blocks::<E>(slot, &randao_reveal, None)
            .await
            .unwrap()
            .data
            .body()
            .execution_payload()
            .unwrap()
            .into();

        // The local payload should've been chosen, so this cache should be populated
        assert!(self
            .chain
            .execution_layer
            .as_ref()
            .unwrap()
            .get_payload_by_root(&payload.tree_hash_root())
            .is_some());
        self
    }

    pub async fn test_local_payload_v3_chosen_when_more_profitable(self) -> Self {
        // Mutate value.
        self.mock_builder
            .as_ref()
            .unwrap()
            .add_operation(Operation::Value(Uint256::from(
                DEFAULT_MOCK_EL_PAYLOAD_VALUE_WEI - 1,
            )));

        let slot = self.chain.slot().unwrap();
        let epoch = self.chain.epoch().unwrap();

        let (_, randao_reveal) = self.get_test_randao(slot, epoch).await;

        let (payload_type, metadata) = self
            .client
            .get_validator_blocks_v3::<E>(slot, &randao_reveal, None, None)
            .await
            .unwrap();
        Self::check_block_v3_metadata(&metadata, &payload_type);

        match payload_type.data {
            ProduceBlockV3Response::Full(_) => (),
            ProduceBlockV3Response::Blinded(_) => panic!("Expecting a full payload"),
        };

        self
    }

    pub async fn test_builder_works_post_capella(self) -> Self {
        // Ensure builder payload is chosen
        self.mock_builder
            .as_ref()
            .unwrap()
            .add_operation(Operation::Value(Uint256::from(
                DEFAULT_MOCK_EL_PAYLOAD_VALUE_WEI + 1,
            )));

        let slot = self.chain.slot().unwrap();
        let epoch = self.chain.epoch().unwrap();
        let (_, randao_reveal) = self.get_test_randao(slot, epoch).await;

        let payload: BlindedPayload<E> = self
            .client
            .get_validator_blinded_blocks::<E>(slot, &randao_reveal, None)
            .await
            .unwrap()
            .data
            .body()
            .execution_payload()
            .unwrap()
            .into();

        // The builder's payload should've been chosen, so this cache should not be populated
        assert!(self
            .chain
            .execution_layer
            .as_ref()
            .unwrap()
            .get_payload_by_root(&payload.tree_hash_root())
            .is_none());
        self
    }

    pub async fn test_builder_works_post_deneb(self) -> Self {
        // Ensure builder payload is chosen
        self.mock_builder
            .as_ref()
            .unwrap()
            .add_operation(Operation::Value(Uint256::from(
                DEFAULT_MOCK_EL_PAYLOAD_VALUE_WEI + 1,
            )));

        let slot = self.chain.slot().unwrap();
        let epoch = self.chain.epoch().unwrap();
        let (_, randao_reveal) = self.get_test_randao(slot, epoch).await;

        let (payload_type, metadata) = self
            .client
            .get_validator_blocks_v3::<E>(slot, &randao_reveal, None, None)
            .await
            .unwrap();
        Self::check_block_v3_metadata(&metadata, &payload_type);

        let _block_contents = match payload_type.data {
            ProduceBlockV3Response::Blinded(payload) => payload,
            ProduceBlockV3Response::Full(_) => panic!("Expecting a blinded payload"),
        };

        self
    }

    pub async fn test_lighthouse_rejects_invalid_withdrawals_root(self) -> Self {
        // Ensure builder payload *would be* chosen
        self.mock_builder
            .as_ref()
            .unwrap()
            .add_operation(Operation::Value(Uint256::from(
                DEFAULT_MOCK_EL_PAYLOAD_VALUE_WEI + 1,
            )));
        // Set withdrawals root to something invalid
        self.mock_builder
            .as_ref()
            .unwrap()
            .add_operation(Operation::WithdrawalsRoot(Hash256::repeat_byte(0x42)));

        let slot = self.chain.slot().unwrap();
        let epoch = self.chain.epoch().unwrap();
        let (_, randao_reveal) = self.get_test_randao(slot, epoch).await;

        let payload: BlindedPayload<E> = self
            .client
            .get_validator_blinded_blocks::<E>(slot, &randao_reveal, None)
            .await
            .unwrap()
            .data
            .body()
            .execution_payload()
            .unwrap()
            .into();

        // The local payload should've been chosen because the builder's was invalid
        assert!(self
            .chain
            .execution_layer
            .as_ref()
            .unwrap()
            .get_payload_by_root(&payload.tree_hash_root())
            .is_some());
        self
    }

    pub async fn test_lighthouse_rejects_invalid_withdrawals_root_v3(self) -> Self {
        // Ensure builder payload *would be* chosen
        self.mock_builder
            .as_ref()
            .unwrap()
            .add_operation(Operation::Value(Uint256::from(
                DEFAULT_MOCK_EL_PAYLOAD_VALUE_WEI + 1,
            )));
        // Set withdrawals root to something invalid
        self.mock_builder
            .as_ref()
            .unwrap()
            .add_operation(Operation::WithdrawalsRoot(Hash256::repeat_byte(0x42)));

        let slot = self.chain.slot().unwrap();
        let epoch = self.chain.epoch().unwrap();
        let (_, randao_reveal) = self.get_test_randao(slot, epoch).await;

        let (payload_type, metadata) = self
            .client
            .get_validator_blocks_v3::<E>(slot, &randao_reveal, None, None)
            .await
            .unwrap();
        Self::check_block_v3_metadata(&metadata, &payload_type);

        match payload_type.data {
            ProduceBlockV3Response::Full(_) => (),
            ProduceBlockV3Response::Blinded(_) => panic!("Expecting a full payload"),
        };

        self
    }

    #[cfg(target_os = "linux")]
    pub async fn test_get_lighthouse_health(self) -> Self {
        self.client.get_lighthouse_health().await.unwrap();

        self
    }

    #[cfg(not(target_os = "linux"))]
    pub async fn test_get_lighthouse_health(self) -> Self {
        self.client.get_lighthouse_health().await.unwrap_err();

        self
    }

    pub async fn test_get_lighthouse_syncing(self) -> Self {
        self.client.get_lighthouse_syncing().await.unwrap();

        self
    }

    pub async fn test_get_lighthouse_proto_array(self) -> Self {
        self.client.get_lighthouse_proto_array().await.unwrap();

        self
    }

    pub async fn test_get_lighthouse_validator_inclusion_global(self) -> Self {
        let epoch = self.chain.epoch().unwrap() - 1;
        self.client
            .get_lighthouse_validator_inclusion_global(epoch)
            .await
            .unwrap();

        self
    }

    pub async fn test_get_lighthouse_validator_inclusion(self) -> Self {
        let epoch = self.chain.epoch().unwrap() - 1;
        self.client
            .get_lighthouse_validator_inclusion(epoch, ValidatorId::Index(0))
            .await
            .unwrap();

        self
    }

    pub async fn test_get_lighthouse_eth1_syncing(self) -> Self {
        self.client.get_lighthouse_eth1_syncing().await.unwrap();

        self
    }

    pub async fn test_get_lighthouse_eth1_block_cache(self) -> Self {
        let blocks = self.client.get_lighthouse_eth1_block_cache().await.unwrap();

        assert!(blocks.data.is_empty());

        self
    }

    pub async fn test_get_lighthouse_eth1_deposit_cache(self) -> Self {
        let deposits = self
            .client
            .get_lighthouse_eth1_deposit_cache()
            .await
            .unwrap();

        assert!(deposits.data.is_empty());

        self
    }

    pub async fn test_get_lighthouse_staking(self) -> Self {
        let result = self.client.get_lighthouse_staking().await.unwrap();

        assert_eq!(result, self.chain.eth1_chain.is_some());

        self
    }

    pub async fn test_get_lighthouse_database_info(self) -> Self {
        let info = self.client.get_lighthouse_database_info().await.unwrap();

        assert_eq!(info.anchor, self.chain.store.get_anchor_info());
        assert_eq!(info.split, self.chain.store.get_split_info());
        assert_eq!(
            info.schema_version,
            store::metadata::CURRENT_SCHEMA_VERSION.as_u64()
        );

        self
    }

    pub async fn test_post_lighthouse_database_reconstruct(self) -> Self {
        let response = self
            .client
            .post_lighthouse_database_reconstruct()
            .await
            .unwrap();
        assert_eq!(response, "success");
        self
    }

    pub async fn test_post_lighthouse_liveness(self) -> Self {
        let epoch = self.chain.epoch().unwrap();
        let head_state = self.chain.head_beacon_state_cloned();
        let indices = (0..head_state.validators().len())
            .map(|i| i as u64)
            .collect::<Vec<_>>();

        // Construct the expected response
        let expected: Vec<LivenessResponseData> = head_state
            .validators()
            .iter()
            .enumerate()
            .map(|(index, _)| LivenessResponseData {
                index: index as u64,
                is_live: false,
                epoch,
            })
            .collect();

        let result = self
            .client
            .post_lighthouse_liveness(indices.as_slice(), epoch)
            .await
            .unwrap()
            .data;

        assert_eq!(result, expected);

        // Attest to the current slot
        self.client
            .post_beacon_pool_attestations_v1(self.attestations.as_slice())
            .await
            .unwrap();

        let result = self
            .client
            .post_lighthouse_liveness(indices.as_slice(), epoch)
            .await
            .unwrap()
            .data;

        let committees = head_state
            .get_beacon_committees_at_slot(self.chain.slot().unwrap())
            .unwrap();
        let attesting_validators: Vec<usize> = committees
            .into_iter()
            .flat_map(|committee| committee.committee.iter().cloned())
            .collect();
        // All attesters should now be considered live
        let expected = expected
            .into_iter()
            .map(|mut a| {
                if attesting_validators.contains(&(a.index as usize)) {
                    a.is_live = true;
                }
                a
            })
            .collect::<Vec<_>>();

        assert_eq!(result, expected);

        self
    }

    pub async fn test_get_events(self) -> Self {
        // Subscribe to all events
        let topics = vec![
            EventTopic::Attestation,
            EventTopic::VoluntaryExit,
            EventTopic::Block,
            EventTopic::BlockGossip,
            EventTopic::Head,
            EventTopic::FinalizedCheckpoint,
            EventTopic::AttesterSlashing,
            EventTopic::ProposerSlashing,
            EventTopic::BlsToExecutionChange,
        ];
        let mut events_future = self
            .client
            .get_events::<E>(topics.as_slice())
            .await
            .unwrap();

        let expected_attestation_len = self.attestations.len();

        self.client
            .post_beacon_pool_attestations_v1(self.attestations.as_slice())
            .await
            .unwrap();

        let attestation_events = poll_events(
            &mut events_future,
            expected_attestation_len,
            Duration::from_millis(10000),
        )
        .await;
        assert_eq!(
            attestation_events.as_slice(),
            self.attestations
                .clone()
                .into_iter()
                .map(|attestation| EventKind::Attestation(Box::new(attestation)))
                .collect::<Vec<_>>()
                .as_slice()
        );

        // Produce a voluntary exit event
        self.client
            .post_beacon_pool_voluntary_exits(&self.voluntary_exit)
            .await
            .unwrap();

        let exit_events = poll_events(&mut events_future, 1, Duration::from_millis(10000)).await;
        assert_eq!(
            exit_events.as_slice(),
            &[EventKind::VoluntaryExit(self.voluntary_exit.clone())]
        );

        // Produce a BLS to execution change event
        self.client
            .post_beacon_pool_bls_to_execution_changes(&[self.bls_to_execution_change.clone()])
            .await
            .unwrap();

        let bls_events = poll_events(&mut events_future, 1, Duration::from_millis(10000)).await;
        assert_eq!(
            bls_events.as_slice(),
            &[EventKind::BlsToExecutionChange(Box::new(
                self.bls_to_execution_change.clone()
            ))]
        );

        // Submit the next block, which is on an epoch boundary, so this will produce a finalized
        // checkpoint event, head event, and block event
        let block_root = self.next_block.signed_block().canonical_root();

        // current_duty_dependent_root = block root because this is the first slot of the epoch
        let current_duty_dependent_root = self.chain.head_beacon_block_root();
        let current_slot = self.chain.slot().unwrap();
        let next_slot = self.next_block.signed_block().slot();
        let finalization_distance = E::slots_per_epoch() * 2;

        let expected_block = EventKind::Block(SseBlock {
            block: block_root,
            slot: next_slot,
            execution_optimistic: false,
        });

        let expected_head = EventKind::Head(SseHead {
            block: block_root,
            slot: next_slot,
            state: self.next_block.signed_block().state_root(),
            current_duty_dependent_root,
            previous_duty_dependent_root: self
                .chain
                .block_root_at_slot(current_slot - E::slots_per_epoch(), WhenSlotSkipped::Prev)
                .unwrap()
                .unwrap(),
            epoch_transition: true,
            execution_optimistic: false,
        });

        let finalized_block_root = self
            .chain
            .block_root_at_slot(next_slot - finalization_distance, WhenSlotSkipped::Prev)
            .unwrap()
            .unwrap();
        let finalized_block = self
            .chain
            .get_blinded_block(&finalized_block_root)
            .unwrap()
            .unwrap();
        let finalized_state_root = finalized_block.state_root();

        let expected_finalized = EventKind::FinalizedCheckpoint(SseFinalizedCheckpoint {
            block: finalized_block_root,
            state: finalized_state_root,
            epoch: Epoch::new(3),
            execution_optimistic: false,
        });

        self.client
            .post_beacon_blocks(&self.next_block)
            .await
            .unwrap();

        let expected_gossip = EventKind::BlockGossip(Box::new(BlockGossip {
            slot: next_slot,
            block: block_root,
        }));

        let block_events = poll_events(&mut events_future, 4, Duration::from_millis(10000)).await;
        assert_eq!(
            block_events.as_slice(),
            &[
                expected_gossip,
                expected_block,
                expected_head,
                expected_finalized
            ]
        );

        // Test a reorg event
        let mut chain_reorg_event_future = self
            .client
            .get_events::<E>(&[EventTopic::ChainReorg])
            .await
            .unwrap();

        let expected_reorg = EventKind::ChainReorg(SseChainReorg {
            slot: self.reorg_block.signed_block().slot(),
            depth: 1,
            old_head_block: self.next_block.signed_block().canonical_root(),
            old_head_state: self.next_block.signed_block().state_root(),
            new_head_block: self.reorg_block.signed_block().canonical_root(),
            new_head_state: self.reorg_block.signed_block().state_root(),
            epoch: self
                .next_block
                .signed_block()
                .slot()
                .epoch(E::slots_per_epoch()),
            execution_optimistic: false,
        });

        self.harness.advance_slot();

        self.client
            .post_beacon_blocks(&self.reorg_block)
            .await
            .unwrap();

        let reorg_event = poll_events(
            &mut chain_reorg_event_future,
            1,
            Duration::from_millis(10000),
        )
        .await;
        assert_eq!(reorg_event.as_slice(), &[expected_reorg]);

        // Test attester slashing event
        let mut attester_slashing_event_future = self
            .client
            .get_events::<E>(&[EventTopic::AttesterSlashing])
            .await
            .unwrap();

        self.harness.add_attester_slashing(vec![1, 2, 3]).unwrap();

        let attester_slashing_event = poll_events(
            &mut attester_slashing_event_future,
            1,
            Duration::from_millis(10000),
        )
        .await;

        assert!(attester_slashing_event.len() == 1);

        // Test proposer slashing event
        let mut proposer_slashing_event_future = self
            .client
            .get_events::<E>(&[EventTopic::ProposerSlashing])
            .await
            .unwrap();

        self.harness.add_proposer_slashing(1).unwrap();

        let proposer_slashing_event = poll_events(
            &mut proposer_slashing_event_future,
            1,
            Duration::from_millis(10000),
        )
        .await;

        assert!(proposer_slashing_event.len() == 1);

        self
    }

    pub async fn test_get_expected_withdrawals_invalid_state(self) -> Self {
        let state_id = CoreStateId::Root(Hash256::zero());

        let result = self.client.get_expected_withdrawals(&state_id).await;

        match result {
            Err(e) => {
                assert_eq!(e.status().unwrap(), 404);
            }
            _ => panic!("query did not fail correctly"),
        }

        self
    }

    pub async fn test_get_expected_withdrawals_capella(self) -> Self {
        let slot = self.chain.slot().unwrap();
        let state_id = CoreStateId::Slot(slot);

        // calculate the expected withdrawals
        let (mut state, _, _) = StateId(state_id).state(&self.chain).unwrap();
        let proposal_slot = state.slot() + 1;
        let proposal_epoch = proposal_slot.epoch(E::slots_per_epoch());
        let (state_root, _, _) = StateId(state_id).root(&self.chain).unwrap();
        if proposal_epoch != state.current_epoch() {
            let _ = partial_state_advance(
                &mut state,
                Some(state_root),
                proposal_slot,
                &self.chain.spec,
            );
        }
        let expected_withdrawals = get_expected_withdrawals(&state, &self.chain.spec)
            .unwrap()
            .0;

        // fetch expected withdrawals from the client
        let result = self.client.get_expected_withdrawals(&state_id).await;
        match result {
            Ok(withdrawal_response) => {
                assert_eq!(withdrawal_response.execution_optimistic, Some(false));
                assert_eq!(withdrawal_response.finalized, Some(false));
                assert_eq!(withdrawal_response.data, expected_withdrawals.to_vec());
            }
            Err(_) => {
                panic!("query failed incorrectly");
            }
        }

        self
    }

    pub async fn test_get_expected_withdrawals_pre_capella(self) -> Self {
        let state_id = CoreStateId::Head;

        let result = self.client.get_expected_withdrawals(&state_id).await;

        match result {
            Err(e) => {
                assert_eq!(e.status().unwrap(), 400);
            }
            _ => panic!("query did not fail correctly"),
        }

        self
    }

    pub async fn test_get_events_altair(self) -> Self {
        let topics = vec![EventTopic::ContributionAndProof];
        let mut events_future = self
            .client
            .get_events::<E>(topics.as_slice())
            .await
            .unwrap();

        let expected_contribution_len = self.contribution_and_proofs.len();

        self.client
            .post_validator_contribution_and_proofs(self.contribution_and_proofs.as_slice())
            .await
            .unwrap();

        let contribution_events = poll_events(
            &mut events_future,
            expected_contribution_len,
            Duration::from_millis(10000),
        )
        .await;
        assert_eq!(
            contribution_events.as_slice(),
            self.contribution_and_proofs
                .clone()
                .into_iter()
                .map(|contribution| EventKind::ContributionAndProof(Box::new(contribution)))
                .collect::<Vec<_>>()
                .as_slice()
        );

        self
    }

    pub async fn test_get_events_from_genesis(self) -> Self {
        let topics = vec![EventTopic::Block, EventTopic::Head];
        let mut events_future = self
            .client
            .get_events::<E>(topics.as_slice())
            .await
            .unwrap();

        let block_root = self.next_block.signed_block().canonical_root();
        let next_slot = self.next_block.signed_block().slot();

        let expected_block = EventKind::Block(SseBlock {
            block: block_root,
            slot: next_slot,
            execution_optimistic: false,
        });

        let expected_head = EventKind::Head(SseHead {
            block: block_root,
            slot: next_slot,
            state: self.next_block.signed_block().state_root(),
            current_duty_dependent_root: self.chain.genesis_block_root,
            previous_duty_dependent_root: self.chain.genesis_block_root,
            epoch_transition: false,
            execution_optimistic: false,
        });

        self.client
            .post_beacon_blocks(&self.next_block)
            .await
            .unwrap();

        let block_events = poll_events(&mut events_future, 2, Duration::from_millis(10000)).await;
        assert_eq!(block_events.as_slice(), &[expected_block, expected_head]);

        self
    }

    pub async fn test_check_optimistic_responses(&mut self) {
        // Check responses are not optimistic.
        let result = self
            .client
            .get_beacon_headers_block_id(CoreBlockId::Head)
            .await
            .unwrap()
            .unwrap();

        assert_eq!(result.execution_optimistic, Some(false));

        // Change head to be optimistic.
        self.chain
            .canonical_head
            .fork_choice_write_lock()
            .proto_array_mut()
            .core_proto_array_mut()
            .nodes
            .last_mut()
            .map(|head_node| {
                head_node.execution_status = ExecutionStatus::Optimistic(ExecutionBlockHash::zero())
            });

        // Check responses are now optimistic.
        let result = self
            .client
            .get_beacon_headers_block_id(CoreBlockId::Head)
            .await
            .unwrap()
            .unwrap();

        assert_eq!(result.execution_optimistic, Some(true));
    }
}

async fn poll_events<S: Stream<Item = Result<EventKind<E>, eth2::Error>> + Unpin, E: EthSpec>(
    stream: &mut S,
    num_events: usize,
    timeout: Duration,
) -> Vec<EventKind<E>> {
    let mut events = Vec::new();

    let collect_stream_fut = async {
        loop {
            if let Some(result) = stream.next().await {
                events.push(result.unwrap());
                if events.len() == num_events {
                    return;
                }
            }
        }
    };

    tokio::select! {
            _ = collect_stream_fut => {events}
            _ = tokio::time::sleep(timeout) => { return events; }
    }
}

#[tokio::test(flavor = "multi_thread", worker_threads = 2)]
async fn get_events() {
    ApiTester::new().await.test_get_events().await;
}

#[tokio::test(flavor = "multi_thread", worker_threads = 2)]
async fn get_events_altair() {
    let mut config = ApiTesterConfig::default();
    config.spec.altair_fork_epoch = Some(Epoch::new(0));
    ApiTester::new_from_config(config)
        .await
        .test_get_events_altair()
        .await;
}

#[tokio::test(flavor = "multi_thread", worker_threads = 2)]
async fn get_events_from_genesis() {
    ApiTester::new_from_genesis()
        .await
        .test_get_events_from_genesis()
        .await;
}

#[tokio::test(flavor = "multi_thread", worker_threads = 2)]
async fn test_unsupported_media_response() {
    ApiTester::new()
        .await
        .post_beacon_states_validator_balances_unsupported_media_failure()
        .await;
}

#[tokio::test(flavor = "multi_thread", worker_threads = 2)]
async fn beacon_get() {
    ApiTester::new()
        .await
        .test_beacon_genesis()
        .await
        .test_beacon_states_root_finalized()
        .await
        .test_beacon_states_fork_finalized()
        .await
        .test_beacon_states_finality_checkpoints_finalized()
        .await
        .test_beacon_headers_block_id_finalized()
        .await
        .test_beacon_blocks_finalized::<MainnetEthSpec>()
        .await
        .test_beacon_blinded_blocks_finalized::<MainnetEthSpec>()
        .await
        .test_debug_beacon_states_finalized()
        .await
        .test_beacon_states_root()
        .await
        .test_beacon_states_fork()
        .await
        .test_beacon_states_finality_checkpoints()
        .await
        .test_beacon_states_validators()
        .await
        .test_beacon_states_validator_balances()
        .await
        .test_beacon_states_committees()
        .await
        .test_beacon_states_validator_id()
        .await
        .test_beacon_states_randao()
        .await
        .test_beacon_headers_all_slots()
        .await
        .test_beacon_headers_all_parents()
        .await
        .test_beacon_headers_block_id()
        .await
        .test_beacon_blocks()
        .await
        .test_beacon_blinded_blocks()
        .await
        .test_beacon_blocks_attestations()
        .await
        .test_beacon_blocks_root()
        .await
        .test_get_beacon_pool_attestations()
        .await
        .test_get_beacon_pool_attester_slashings()
        .await
        .test_get_beacon_pool_proposer_slashings()
        .await
        .test_get_beacon_pool_voluntary_exits()
        .await;
}

#[tokio::test(flavor = "multi_thread", worker_threads = 2)]
async fn post_beacon_blocks_valid() {
    ApiTester::new().await.test_post_beacon_blocks_valid().await;
}

#[tokio::test(flavor = "multi_thread", worker_threads = 2)]
async fn post_beacon_blocks_ssz_valid() {
    ApiTester::new()
        .await
        .test_post_beacon_blocks_ssz_valid()
        .await;
}

#[tokio::test(flavor = "multi_thread", worker_threads = 2)]
async fn test_post_beacon_blocks_ssz_invalid() {
    ApiTester::new()
        .await
        .test_post_beacon_blocks_ssz_invalid()
        .await;
}

#[tokio::test(flavor = "multi_thread", worker_threads = 2)]
async fn post_beacon_blocks_invalid() {
    ApiTester::new()
        .await
        .test_post_beacon_blocks_invalid()
        .await;
}

#[tokio::test(flavor = "multi_thread", worker_threads = 2)]
async fn post_beacon_blocks_duplicate() {
    ApiTester::new()
        .await
        .test_post_beacon_blocks_duplicate()
        .await;
}

#[tokio::test(flavor = "multi_thread", worker_threads = 2)]
async fn beacon_pools_post_attestations_valid_v1() {
    ApiTester::new()
        .await
        .test_post_beacon_pool_attestations_valid_v1()
        .await;
}

#[tokio::test(flavor = "multi_thread", worker_threads = 2)]
async fn beacon_pools_post_attestations_invalid_v1() {
    ApiTester::new()
        .await
        .test_post_beacon_pool_attestations_invalid_v1()
        .await;
}

#[tokio::test(flavor = "multi_thread", worker_threads = 2)]
async fn beacon_pools_post_attestations_valid_v2() {
    ApiTester::new()
        .await
        .test_post_beacon_pool_attestations_valid_v2()
        .await;
}

#[tokio::test(flavor = "multi_thread", worker_threads = 2)]
async fn beacon_pools_post_attestations_invalid_v2() {
    ApiTester::new()
        .await
        .test_post_beacon_pool_attestations_invalid_v2()
        .await;
}

#[tokio::test(flavor = "multi_thread", worker_threads = 2)]
async fn beacon_pools_post_attester_slashings_valid_v1() {
    ApiTester::new()
        .await
        .test_post_beacon_pool_attester_slashings_valid_v1()
        .await;
}

#[tokio::test(flavor = "multi_thread", worker_threads = 2)]
async fn beacon_pools_post_attester_slashings_invalid_v1() {
    ApiTester::new()
        .await
        .test_post_beacon_pool_attester_slashings_invalid_v1()
        .await;
}

#[tokio::test(flavor = "multi_thread", worker_threads = 2)]
async fn beacon_pools_post_attester_slashings_valid_v2() {
    ApiTester::new()
        .await
        .test_post_beacon_pool_attester_slashings_valid_v2()
        .await;
}

#[tokio::test(flavor = "multi_thread", worker_threads = 2)]
async fn beacon_pools_post_attester_slashings_invalid_v2() {
    ApiTester::new()
        .await
        .test_post_beacon_pool_attester_slashings_invalid_v2()
        .await;
}

#[tokio::test(flavor = "multi_thread", worker_threads = 2)]
async fn beacon_pools_post_proposer_slashings_valid() {
    ApiTester::new()
        .await
        .test_post_beacon_pool_proposer_slashings_valid()
        .await;
}

#[tokio::test(flavor = "multi_thread", worker_threads = 2)]
async fn beacon_pools_post_proposer_slashings_invalid() {
    ApiTester::new()
        .await
        .test_post_beacon_pool_proposer_slashings_invalid()
        .await;
}

#[tokio::test(flavor = "multi_thread", worker_threads = 2)]
async fn beacon_pools_post_voluntary_exits_valid() {
    ApiTester::new()
        .await
        .test_post_beacon_pool_voluntary_exits_valid()
        .await;
}

#[tokio::test(flavor = "multi_thread", worker_threads = 2)]
async fn beacon_pools_post_voluntary_exits_invalid() {
    ApiTester::new()
        .await
        .test_post_beacon_pool_voluntary_exits_invalid()
        .await;
}

#[tokio::test(flavor = "multi_thread", worker_threads = 2)]
async fn config_get() {
    ApiTester::new()
        .await
        .test_get_config_fork_schedule()
        .await
        .test_get_config_spec()
        .await
        .test_get_config_deposit_contract()
        .await;
}

#[tokio::test(flavor = "multi_thread", worker_threads = 2)]
async fn debug_get() {
    ApiTester::new()
        .await
        .test_get_debug_beacon_states()
        .await
        .test_get_debug_beacon_heads()
        .await
        .test_get_debug_fork_choice()
        .await;
}

#[tokio::test(flavor = "multi_thread", worker_threads = 2)]
async fn node_get() {
    ApiTester::new()
        .await
        .test_get_node_version()
        .await
        .test_get_node_syncing()
        .await
        .test_get_node_identity()
        .await
        .test_get_node_health()
        .await
        .test_get_node_peers_by_id()
        .await
        .test_get_node_peers()
        .await
        .test_get_node_peer_count()
        .await;
}

#[tokio::test(flavor = "multi_thread", worker_threads = 2)]
async fn get_light_client_bootstrap() {
    let config = ApiTesterConfig {
        spec: ForkName::Altair.make_genesis_spec(E::default_spec()),
        ..<_>::default()
    };
    ApiTester::new_from_config(config)
        .await
        .test_get_beacon_light_client_bootstrap()
        .await;
}

#[tokio::test(flavor = "multi_thread", worker_threads = 2)]
async fn get_light_client_optimistic_update() {
    let config = ApiTesterConfig {
        spec: ForkName::Altair.make_genesis_spec(E::default_spec()),
        ..<_>::default()
    };
    ApiTester::new_from_config(config)
        .await
        .test_get_beacon_light_client_optimistic_update()
        .await;
}

#[tokio::test(flavor = "multi_thread", worker_threads = 2)]
async fn get_light_client_finality_update() {
    let config = ApiTesterConfig {
        spec: ForkName::Altair.make_genesis_spec(E::default_spec()),
        ..<_>::default()
    };
    ApiTester::new_from_config(config)
        .await
        .test_get_beacon_light_client_finality_update()
        .await;
}

#[tokio::test(flavor = "multi_thread", worker_threads = 2)]
async fn get_validator_duties_early() {
    ApiTester::new()
        .await
        .test_get_validator_duties_early()
        .await;
}

#[tokio::test(flavor = "multi_thread", worker_threads = 2)]
async fn get_validator_duties_attester() {
    ApiTester::new()
        .await
        .test_get_validator_duties_attester()
        .await;
}

#[tokio::test(flavor = "multi_thread", worker_threads = 2)]
async fn get_validator_duties_attester_with_skip_slots() {
    ApiTester::new()
        .await
        .skip_slots(E::slots_per_epoch() * 2)
        .test_get_validator_duties_attester()
        .await;
}

#[tokio::test(flavor = "multi_thread", worker_threads = 2)]
async fn get_validator_duties_proposer() {
    ApiTester::new_from_config(ApiTesterConfig::default().retain_historic_states())
        .await
        .test_get_validator_duties_proposer()
        .await;
}

#[tokio::test(flavor = "multi_thread", worker_threads = 2)]
async fn get_validator_duties_proposer_with_skip_slots() {
    ApiTester::new_from_config(ApiTesterConfig::default().retain_historic_states())
        .await
        .skip_slots(E::slots_per_epoch() * 2)
        .test_get_validator_duties_proposer()
        .await;
}

#[tokio::test(flavor = "multi_thread", worker_threads = 2)]
async fn block_production() {
    ApiTester::new().await.test_block_production().await;
}

#[tokio::test(flavor = "multi_thread", worker_threads = 2)]
async fn block_production_with_skip_slots() {
    ApiTester::new()
        .await
        .skip_slots(E::slots_per_epoch() * 2)
        .test_block_production()
        .await;
}

#[tokio::test(flavor = "multi_thread", worker_threads = 2)]
async fn block_production_no_verify_randao() {
    ApiTester::new()
        .await
        .test_block_production_no_verify_randao()
        .await;
}

#[tokio::test(flavor = "multi_thread", worker_threads = 2)]
async fn block_production_verify_randao_invalid() {
    ApiTester::new()
        .await
        .test_block_production_verify_randao_invalid()
        .await;
}

#[tokio::test(flavor = "multi_thread", worker_threads = 2)]
async fn block_production_ssz_full_payload() {
    ApiTester::new().await.test_block_production_ssz().await;
}

#[tokio::test(flavor = "multi_thread", worker_threads = 2)]
async fn block_production_ssz_with_skip_slots() {
    ApiTester::new()
        .await
        .skip_slots(E::slots_per_epoch() * 2)
        .test_block_production_ssz()
        .await;
}

#[tokio::test(flavor = "multi_thread", worker_threads = 2)]
async fn block_production_ssz_v3() {
    ApiTester::new().await.test_block_production_v3_ssz().await;
}

#[tokio::test(flavor = "multi_thread", worker_threads = 2)]
async fn block_production_v3_ssz_with_skip_slots() {
    ApiTester::new()
        .await
        .skip_slots(E::slots_per_epoch() * 2)
        .test_block_production_v3_ssz()
        .await;
}

#[tokio::test(flavor = "multi_thread", worker_threads = 2)]
async fn blinded_block_production_full_payload_premerge() {
    ApiTester::new().await.test_blinded_block_production().await;
}

#[tokio::test(flavor = "multi_thread", worker_threads = 2)]
async fn blinded_block_production_ssz_full_payload_premerge() {
    ApiTester::new()
        .await
        .test_blinded_block_production_ssz()
        .await;
}

#[tokio::test(flavor = "multi_thread", worker_threads = 2)]
async fn blinded_block_production_with_skip_slots_full_payload_premerge() {
    ApiTester::new()
        .await
        .skip_slots(E::slots_per_epoch() * 2)
        .test_blinded_block_production()
        .await;
}

#[tokio::test(flavor = "multi_thread", worker_threads = 2)]
async fn blinded_block_production_ssz_with_skip_slots_full_payload_premerge() {
    ApiTester::new()
        .await
        .skip_slots(E::slots_per_epoch() * 2)
        .test_blinded_block_production_ssz()
        .await;
}

#[tokio::test(flavor = "multi_thread", worker_threads = 2)]
async fn blinded_block_production_no_verify_randao_full_payload_premerge() {
    ApiTester::new()
        .await
        .test_blinded_block_production_no_verify_randao()
        .await;
}

#[tokio::test(flavor = "multi_thread", worker_threads = 2)]
async fn blinded_block_production_verify_randao_invalid_full_payload_premerge() {
    ApiTester::new()
        .await
        .test_blinded_block_production_verify_randao_invalid()
        .await;
}

#[tokio::test(flavor = "multi_thread", worker_threads = 2)]
async fn blinded_block_production_blinded_payload_premerge() {
    ApiTester::new().await.test_blinded_block_production().await;
}

#[tokio::test(flavor = "multi_thread", worker_threads = 2)]
async fn blinded_block_production_with_skip_slots_blinded_payload_premerge() {
    ApiTester::new()
        .await
        .skip_slots(E::slots_per_epoch() * 2)
        .test_blinded_block_production()
        .await;
}

#[tokio::test(flavor = "multi_thread", worker_threads = 2)]
async fn blinded_block_production_no_verify_randao_blinded_payload_premerge() {
    ApiTester::new()
        .await
        .test_blinded_block_production_no_verify_randao()
        .await;
}

#[tokio::test(flavor = "multi_thread", worker_threads = 2)]
async fn blinded_block_production_verify_randao_invalid_blinded_payload_premerge() {
    ApiTester::new()
        .await
        .test_blinded_block_production_verify_randao_invalid()
        .await;
}

#[tokio::test(flavor = "multi_thread", worker_threads = 2)]
async fn get_validator_attestation_data() {
    ApiTester::new()
        .await
        .test_get_validator_attestation_data()
        .await;
}

#[tokio::test(flavor = "multi_thread", worker_threads = 2)]
async fn get_validator_attestation_data_with_skip_slots() {
    ApiTester::new()
        .await
        .skip_slots(E::slots_per_epoch() * 2)
        .test_get_validator_attestation_data()
        .await;
}

#[tokio::test(flavor = "multi_thread", worker_threads = 2)]
async fn get_validator_aggregate_attestation() {
    ApiTester::new()
        .await
        .test_get_validator_aggregate_attestation()
        .await;
}

#[tokio::test(flavor = "multi_thread", worker_threads = 2)]
async fn get_validator_aggregate_attestation_with_skip_slots() {
    ApiTester::new()
        .await
        .skip_slots(E::slots_per_epoch() * 2)
        .test_get_validator_aggregate_attestation()
        .await;
}

#[tokio::test(flavor = "multi_thread", worker_threads = 2)]
async fn get_validator_aggregate_and_proofs_valid_v1() {
    ApiTester::new()
        .await
        .test_get_validator_aggregate_and_proofs_valid_v1()
        .await;
}

#[tokio::test(flavor = "multi_thread", worker_threads = 2)]
async fn get_validator_aggregate_and_proofs_valid_with_skip_slots_v1() {
    ApiTester::new()
        .await
        .skip_slots(E::slots_per_epoch() * 2)
        .test_get_validator_aggregate_and_proofs_valid_v1()
        .await;
}

#[tokio::test(flavor = "multi_thread", worker_threads = 2)]
async fn get_validator_aggregate_and_proofs_valid_v2() {
    ApiTester::new()
        .await
        .test_get_validator_aggregate_and_proofs_valid_v2()
        .await;
}

#[tokio::test(flavor = "multi_thread", worker_threads = 2)]
async fn get_validator_aggregate_and_proofs_valid_with_skip_slots_v2() {
    ApiTester::new()
        .await
        .skip_slots(E::slots_per_epoch() * 2)
        .test_get_validator_aggregate_and_proofs_valid_v2()
        .await;
}

#[tokio::test(flavor = "multi_thread", worker_threads = 2)]
async fn get_validator_aggregate_and_proofs_invalid_v1() {
    ApiTester::new()
        .await
        .test_get_validator_aggregate_and_proofs_invalid_v1()
        .await;
}

#[tokio::test(flavor = "multi_thread", worker_threads = 2)]
async fn get_validator_aggregate_and_proofs_invalid_with_skip_slots_v1() {
    ApiTester::new()
        .await
        .skip_slots(E::slots_per_epoch() * 2)
        .test_get_validator_aggregate_and_proofs_invalid_v1()
        .await;
}

#[tokio::test(flavor = "multi_thread", worker_threads = 2)]
async fn get_validator_aggregate_and_proofs_invalid_v2() {
    ApiTester::new()
        .await
        .test_get_validator_aggregate_and_proofs_invalid_v2()
        .await;
}

#[tokio::test(flavor = "multi_thread", worker_threads = 2)]
async fn get_validator_aggregate_and_proofs_invalid_with_skip_slots_v2() {
    ApiTester::new()
        .await
        .skip_slots(E::slots_per_epoch() * 2)
        .test_get_validator_aggregate_and_proofs_invalid_v2()
        .await;
}

#[tokio::test(flavor = "multi_thread", worker_threads = 2)]
async fn get_validator_beacon_committee_subscriptions() {
    ApiTester::new()
        .await
        .test_get_validator_beacon_committee_subscriptions()
        .await;
}

#[tokio::test(flavor = "multi_thread", worker_threads = 2)]
async fn post_validator_register_validator() {
    ApiTester::new()
        .await
        .test_post_validator_register_validator()
        .await;
}

#[tokio::test(flavor = "multi_thread", worker_threads = 2)]
async fn post_validator_register_validator_slashed() {
    ApiTester::new()
        .await
        .test_post_validator_register_validator_slashed()
        .await;
}

#[tokio::test(flavor = "multi_thread", worker_threads = 2)]
async fn post_validator_register_valid() {
    ApiTester::new_mev_tester()
        .await
        .test_payload_respects_registration()
        .await;
}

#[tokio::test(flavor = "multi_thread", worker_threads = 2)]
async fn post_validator_zero_builder_boost_factor() {
    ApiTester::new_mev_tester()
        .await
        .test_payload_v3_zero_builder_boost_factor()
        .await;
}

#[tokio::test(flavor = "multi_thread", worker_threads = 2)]
async fn post_validator_max_builder_boost_factor() {
    ApiTester::new_mev_tester()
        .await
        .test_payload_v3_max_builder_boost_factor()
        .await;
}

#[tokio::test(flavor = "multi_thread", worker_threads = 2)]
async fn post_validator_register_valid_v3() {
    ApiTester::new_mev_tester()
        .await
        .test_payload_v3_respects_registration()
        .await;
}

#[tokio::test(flavor = "multi_thread", worker_threads = 2)]
async fn post_validator_register_gas_limit_mutation() {
    ApiTester::new_mev_tester()
        .await
        .test_payload_accepts_mutated_gas_limit()
        .await;
}

#[tokio::test(flavor = "multi_thread", worker_threads = 2)]
async fn post_validator_register_gas_limit_mutation_v3() {
    ApiTester::new_mev_tester()
        .await
        .test_payload_v3_accepts_mutated_gas_limit()
        .await;
}

#[tokio::test(flavor = "multi_thread", worker_threads = 2)]
async fn post_validator_register_fee_recipient_mutation() {
    ApiTester::new_mev_tester()
        .await
        .test_payload_accepts_changed_fee_recipient()
        .await;
}

#[tokio::test(flavor = "multi_thread", worker_threads = 2)]
async fn post_validator_register_fee_recipient_mutation_v3() {
    ApiTester::new_mev_tester()
        .await
        .test_payload_v3_accepts_changed_fee_recipient()
        .await;
}

#[tokio::test(flavor = "multi_thread", worker_threads = 2)]
async fn get_blinded_block_invalid_parent_hash() {
    ApiTester::new_mev_tester()
        .await
        .test_payload_rejects_invalid_parent_hash()
        .await;
}

#[tokio::test(flavor = "multi_thread", worker_threads = 2)]
async fn get_full_block_invalid_parent_hash_v3() {
    ApiTester::new_mev_tester()
        .await
        .test_payload_v3_rejects_invalid_parent_hash()
        .await;
}

#[tokio::test(flavor = "multi_thread", worker_threads = 2)]
async fn get_blinded_block_invalid_prev_randao() {
    ApiTester::new_mev_tester()
        .await
        .test_payload_rejects_invalid_prev_randao()
        .await;
}

#[tokio::test(flavor = "multi_thread", worker_threads = 2)]
async fn get_full_block_invalid_prev_randao_v3() {
    ApiTester::new_mev_tester()
        .await
        .test_payload_v3_rejects_invalid_prev_randao()
        .await;
}

#[tokio::test(flavor = "multi_thread", worker_threads = 2)]
async fn get_blinded_block_invalid_block_number() {
    ApiTester::new_mev_tester()
        .await
        .test_payload_rejects_invalid_block_number()
        .await;
}

#[tokio::test(flavor = "multi_thread", worker_threads = 2)]
async fn get_full_block_invalid_block_number_v3() {
    ApiTester::new_mev_tester()
        .await
        .test_payload_v3_rejects_invalid_block_number()
        .await;
}

#[tokio::test(flavor = "multi_thread", worker_threads = 2)]
async fn get_blinded_block_invalid_timestamp() {
    ApiTester::new_mev_tester()
        .await
        .test_payload_rejects_invalid_timestamp()
        .await;
}

#[tokio::test(flavor = "multi_thread", worker_threads = 2)]
async fn get_full_block_invalid_timestamp_v3() {
    ApiTester::new_mev_tester()
        .await
        .test_payload_v3_rejects_invalid_timestamp()
        .await;
}

#[tokio::test(flavor = "multi_thread", worker_threads = 2)]
async fn get_blinded_block_invalid_signature() {
    ApiTester::new_mev_tester()
        .await
        .test_payload_rejects_invalid_signature()
        .await;
}

#[tokio::test(flavor = "multi_thread", worker_threads = 2)]
async fn get_full_block_invalid_signature_v3() {
    ApiTester::new_mev_tester()
        .await
        .test_payload_v3_rejects_invalid_signature()
        .await;
}

#[tokio::test(flavor = "multi_thread", worker_threads = 2)]
async fn builder_chain_health_skips() {
    ApiTester::new_mev_tester()
        .await
        .test_builder_chain_health_skips()
        .await;
}

#[tokio::test(flavor = "multi_thread", worker_threads = 2)]
async fn builder_chain_health_skips_v3() {
    ApiTester::new_mev_tester()
        .await
        .test_builder_v3_chain_health_skips()
        .await;
}

#[tokio::test(flavor = "multi_thread", worker_threads = 2)]
async fn builder_chain_health_skips_per_epoch() {
    ApiTester::new_mev_tester()
        .await
        .test_builder_chain_health_skips_per_epoch()
        .await;
}

#[tokio::test(flavor = "multi_thread", worker_threads = 2)]
async fn builder_chain_health_skips_per_epoch_v3() {
    ApiTester::new_mev_tester()
        .await
        .test_builder_v3_chain_health_skips_per_epoch()
        .await;
}

#[tokio::test(flavor = "multi_thread", worker_threads = 2)]
async fn builder_chain_health_epochs_since_finalization() {
    ApiTester::new_mev_tester()
        .await
        .test_builder_chain_health_epochs_since_finalization()
        .await;
}

#[tokio::test(flavor = "multi_thread", worker_threads = 2)]
async fn builder_chain_health_epochs_since_finalization_v3() {
    ApiTester::new_mev_tester()
        .await
        .test_builder_v3_chain_health_epochs_since_finalization()
        .await;
}

#[tokio::test(flavor = "multi_thread", worker_threads = 2)]
async fn builder_chain_health_optimistic_head() {
    ApiTester::new_mev_tester()
        .await
        .test_builder_chain_health_optimistic_head()
        .await;
}

#[tokio::test(flavor = "multi_thread", worker_threads = 2)]
async fn builder_chain_health_optimistic_head_v3() {
    ApiTester::new_mev_tester()
        .await
        .test_builder_v3_chain_health_optimistic_head()
        .await;
}

#[tokio::test(flavor = "multi_thread", worker_threads = 2)]
async fn builder_payload_chosen_by_profit() {
    ApiTester::new_mev_tester_default_payload_value()
        .await
        .test_builder_payload_chosen_when_more_profitable()
        .await
        .test_local_payload_chosen_when_equally_profitable()
        .await
        .test_local_payload_chosen_when_more_profitable()
        .await;
}

#[tokio::test(flavor = "multi_thread", worker_threads = 2)]
async fn builder_payload_chosen_by_profit_v3() {
    ApiTester::new_mev_tester_default_payload_value()
        .await
        .test_builder_payload_v3_chosen_when_more_profitable()
        .await
        .test_local_payload_v3_chosen_when_equally_profitable()
        .await
        .test_local_payload_v3_chosen_when_more_profitable()
        .await;
}

#[tokio::test(flavor = "multi_thread", worker_threads = 2)]
async fn builder_works_post_capella() {
    let mut config = ApiTesterConfig {
        retain_historic_states: false,
        spec: E::default_spec(),
    };
    config.spec.altair_fork_epoch = Some(Epoch::new(0));
    config.spec.bellatrix_fork_epoch = Some(Epoch::new(0));
    config.spec.capella_fork_epoch = Some(Epoch::new(0));

    ApiTester::new_from_config(config)
        .await
        .test_post_validator_register_validator()
        .await
        .test_builder_works_post_capella()
        .await
        .test_lighthouse_rejects_invalid_withdrawals_root()
        .await;
}

#[tokio::test(flavor = "multi_thread", worker_threads = 2)]
async fn builder_works_post_deneb() {
    let mut config = ApiTesterConfig {
        retain_historic_states: false,
        spec: E::default_spec(),
    };
    config.spec.altair_fork_epoch = Some(Epoch::new(0));
    config.spec.bellatrix_fork_epoch = Some(Epoch::new(0));
    config.spec.capella_fork_epoch = Some(Epoch::new(0));
    config.spec.deneb_fork_epoch = Some(Epoch::new(0));

    ApiTester::new_from_config(config)
        .await
        .test_post_validator_register_validator()
        .await
        .test_builder_works_post_deneb()
        .await
        .test_lighthouse_rejects_invalid_withdrawals_root_v3()
        .await;
}

#[tokio::test(flavor = "multi_thread", worker_threads = 2)]
async fn get_blob_sidecars() {
    let mut config = ApiTesterConfig {
        retain_historic_states: false,
        spec: E::default_spec(),
    };
    config.spec.altair_fork_epoch = Some(Epoch::new(0));
    config.spec.bellatrix_fork_epoch = Some(Epoch::new(0));
    config.spec.capella_fork_epoch = Some(Epoch::new(0));
    config.spec.deneb_fork_epoch = Some(Epoch::new(0));

    ApiTester::new_from_config(config)
        .await
        .test_post_beacon_blocks_valid()
        .await
        .test_get_blob_sidecars(false)
        .await
        .test_get_blob_sidecars(true)
        .await;
}

#[tokio::test(flavor = "multi_thread", worker_threads = 2)]
async fn post_validator_liveness_epoch() {
    ApiTester::new()
        .await
        .test_post_validator_liveness_epoch()
        .await;
}

#[tokio::test(flavor = "multi_thread", worker_threads = 2)]
async fn lighthouse_endpoints() {
    ApiTester::new()
        .await
        .test_get_lighthouse_health()
        .await
        .test_get_lighthouse_syncing()
        .await
        .test_get_lighthouse_proto_array()
        .await
        .test_get_lighthouse_validator_inclusion()
        .await
        .test_get_lighthouse_validator_inclusion_global()
        .await
        .test_get_lighthouse_eth1_syncing()
        .await
        .test_get_lighthouse_eth1_block_cache()
        .await
        .test_get_lighthouse_eth1_deposit_cache()
        .await
        .test_get_lighthouse_staking()
        .await
        .test_get_lighthouse_database_info()
        .await
        .test_post_lighthouse_database_reconstruct()
        .await
        .test_post_lighthouse_liveness()
        .await;
}

#[tokio::test(flavor = "multi_thread", worker_threads = 2)]
async fn optimistic_responses() {
    ApiTester::new_with_hard_forks(true, true)
        .await
        .test_check_optimistic_responses()
        .await;
}

#[tokio::test(flavor = "multi_thread", worker_threads = 2)]
async fn expected_withdrawals_invalid_pre_capella() {
    let mut config = ApiTesterConfig::default();
    config.spec.altair_fork_epoch = Some(Epoch::new(0));
    ApiTester::new_from_config(config)
        .await
        .test_get_expected_withdrawals_pre_capella()
        .await;
}

#[tokio::test(flavor = "multi_thread", worker_threads = 2)]
async fn expected_withdrawals_invalid_state() {
    let mut config = ApiTesterConfig::default();
    config.spec.altair_fork_epoch = Some(Epoch::new(0));
    config.spec.bellatrix_fork_epoch = Some(Epoch::new(0));
    config.spec.capella_fork_epoch = Some(Epoch::new(0));
    ApiTester::new_from_config(config)
        .await
        .test_get_expected_withdrawals_invalid_state()
        .await;
}

#[tokio::test(flavor = "multi_thread", worker_threads = 2)]
async fn expected_withdrawals_valid_capella() {
    let mut config = ApiTesterConfig::default();
    config.spec.altair_fork_epoch = Some(Epoch::new(0));
    config.spec.bellatrix_fork_epoch = Some(Epoch::new(0));
    config.spec.capella_fork_epoch = Some(Epoch::new(0));
    ApiTester::new_from_config(config)
        .await
        .test_get_expected_withdrawals_capella()
        .await;
}<|MERGE_RESOLUTION|>--- conflicted
+++ resolved
@@ -3367,11 +3367,7 @@
                     .get_validator_aggregate_attestation_v2(
                         attestation.data().slot,
                         attestation.data().tree_hash_root(),
-<<<<<<< HEAD
                         attestation.committee_index().expect("committee index"),
-=======
-                        attestation.committee_index().unwrap(),
->>>>>>> 30d18680
                     )
                     .await
                     .unwrap()
