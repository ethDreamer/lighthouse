#![cfg(feature = "ef_tests")]

use ef_tests::*;
use types::*;

// Check that the hand-computed multiplications on EthSpec are correctly computed.
// This test lives here because one is most likely to muck these up during a spec update.
fn check_typenum_values<E: EthSpec>() {
    assert_eq!(
        E::MaxPendingAttestations::to_u64(),
        E::MaxAttestations::to_u64() * E::SlotsPerEpoch::to_u64()
    );
    assert_eq!(
        E::SlotsPerEth1VotingPeriod::to_u64(),
        E::EpochsPerEth1VotingPeriod::to_u64() * E::SlotsPerEpoch::to_u64()
    );
    assert_eq!(
        E::MaxValidatorsPerSlot::to_u64(),
        E::MaxCommitteesPerSlot::to_u64() * E::MaxValidatorsPerCommittee::to_u64()
    );
}

#[test]
fn derived_typenum_values() {
    check_typenum_values::<MinimalEthSpec>();
    check_typenum_values::<MainnetEthSpec>();
}

#[test]
fn shuffling() {
    ShufflingHandler::<MinimalEthSpec>::default().run();
    ShufflingHandler::<MainnetEthSpec>::default().run();
}

#[test]
fn operations_deposit() {
    OperationsHandler::<MinimalEthSpec, Deposit>::default().run();
    OperationsHandler::<MainnetEthSpec, Deposit>::default().run();
}

#[test]
fn operations_exit() {
    OperationsHandler::<MinimalEthSpec, SignedVoluntaryExit>::default().run();
    OperationsHandler::<MainnetEthSpec, SignedVoluntaryExit>::default().run();
}

#[test]
fn operations_proposer_slashing() {
    OperationsHandler::<MinimalEthSpec, ProposerSlashing>::default().run();
    OperationsHandler::<MainnetEthSpec, ProposerSlashing>::default().run();
}

#[test]
fn operations_attester_slashing() {
    OperationsHandler::<MinimalEthSpec, AttesterSlashing<_>>::default().run();
    OperationsHandler::<MainnetEthSpec, AttesterSlashing<_>>::default().run();
}

#[test]
fn operations_attestation() {
    OperationsHandler::<MinimalEthSpec, Attestation<_>>::default().run();
    OperationsHandler::<MainnetEthSpec, Attestation<_>>::default().run();
}

#[test]
fn operations_block_header() {
    OperationsHandler::<MinimalEthSpec, BeaconBlock<_>>::default().run();
    OperationsHandler::<MainnetEthSpec, BeaconBlock<_>>::default().run();
}

#[test]
fn operations_sync_aggregate() {
    OperationsHandler::<MinimalEthSpec, SyncAggregate<_>>::default().run();
    OperationsHandler::<MainnetEthSpec, SyncAggregate<_>>::default().run();
}

#[test]
fn operations_execution_payload_full() {
    OperationsHandler::<MinimalEthSpec, BeaconBlockBody<_, FullPayload<_>>>::default().run();
    OperationsHandler::<MainnetEthSpec, BeaconBlockBody<_, FullPayload<_>>>::default().run();
}

#[test]
fn operations_execution_payload_blinded() {
    OperationsHandler::<MinimalEthSpec, BeaconBlockBody<_, BlindedPayload<_>>>::default().run();
    OperationsHandler::<MainnetEthSpec, BeaconBlockBody<_, BlindedPayload<_>>>::default().run();
}

#[test]
fn operations_withdrawals() {
    OperationsHandler::<MinimalEthSpec, WithdrawalsPayload<_>>::default().run();
    OperationsHandler::<MainnetEthSpec, WithdrawalsPayload<_>>::default().run();
}

#[test]
fn operations_withdrawal_reqeusts() {
    OperationsHandler::<MinimalEthSpec, WithdrawalRequest>::default().run();
    OperationsHandler::<MainnetEthSpec, WithdrawalRequest>::default().run();
}

#[test]
#[cfg(not(feature = "fake_crypto"))]
fn operations_deposit_requests() {
<<<<<<< HEAD
    OperationsHandler::<MinimalEthSpec, DepositRequest>::default().run();
    OperationsHandler::<MainnetEthSpec, DepositRequest>::default().run();
=======
    //TODO(electra): re-enable mainnet once they update the name for this
    // OperationsHandler::<MinimalEthSpec, DepositRequest>::default().run();
    // OperationsHandler::<MainnetEthSpec, DepositRequest>::default().run();
>>>>>>> 30d18680
}

#[test]
fn operations_consolidations() {
    OperationsHandler::<MinimalEthSpec, ConsolidationRequest>::default().run();
    OperationsHandler::<MainnetEthSpec, ConsolidationRequest>::default().run();
}

#[test]
fn operations_bls_to_execution_change() {
    OperationsHandler::<MinimalEthSpec, SignedBlsToExecutionChange>::default().run();
    OperationsHandler::<MainnetEthSpec, SignedBlsToExecutionChange>::default().run();
}

#[test]
fn sanity_blocks() {
    SanityBlocksHandler::<MinimalEthSpec>::default().run();
    SanityBlocksHandler::<MainnetEthSpec>::default().run();
}

#[test]
fn sanity_slots() {
    SanitySlotsHandler::<MinimalEthSpec>::default().run();
    SanitySlotsHandler::<MainnetEthSpec>::default().run();
}

#[test]
fn random() {
    RandomHandler::<MinimalEthSpec>::default().run();
    RandomHandler::<MainnetEthSpec>::default().run();
}

#[test]
#[cfg(not(feature = "fake_crypto"))]
fn bls_aggregate() {
    BlsAggregateSigsHandler::default().run();
}

#[test]
#[cfg(not(feature = "fake_crypto"))]
fn bls_sign() {
    BlsSignMsgHandler::default().run();
}

#[test]
#[cfg(not(feature = "fake_crypto"))]
fn bls_verify() {
    BlsVerifyMsgHandler::default().run();
}

#[test]
#[cfg(not(feature = "fake_crypto"))]
fn bls_batch_verify() {
    BlsBatchVerifyHandler::default().run();
}

#[test]
#[cfg(not(feature = "fake_crypto"))]
fn bls_aggregate_verify() {
    BlsAggregateVerifyHandler::default().run();
}

#[test]
#[cfg(not(feature = "fake_crypto"))]
fn bls_fast_aggregate_verify() {
    BlsFastAggregateVerifyHandler::default().run();
}

#[test]
#[cfg(not(feature = "fake_crypto"))]
fn bls_eth_aggregate_pubkeys() {
    BlsEthAggregatePubkeysHandler::default().run();
}

#[test]
#[cfg(not(feature = "fake_crypto"))]
fn bls_eth_fast_aggregate_verify() {
    BlsEthFastAggregateVerifyHandler::default().run();
}

/// As for `ssz_static_test_no_run` (below), but also executes the function as a test.
#[cfg(feature = "fake_crypto")]
macro_rules! ssz_static_test {
    ($($args:tt)*) => {
        ssz_static_test_no_run!(#[test] $($args)*);
    };
}

/// Generate a function to run the SSZ static tests for a type.
///
/// Quite complex in order to support an optional #[test] attrib, generics, and the two EthSpecs.
#[cfg(feature = "fake_crypto")]
macro_rules! ssz_static_test_no_run {
    // Top-level
    ($(#[$test:meta])? $test_name:ident, $typ:ident$(<$generics:tt>)?) => {
        ssz_static_test_no_run!($(#[$test])? $test_name, SszStaticHandler, $typ$(<$generics>)?);
    };
    // Generic
    ($(#[$test:meta])? $test_name:ident, $handler:ident, $typ:ident<_>) => {
        ssz_static_test_no_run!(
            $(#[$test])?
            $test_name,
            $handler,
            {
                ($typ<MinimalEthSpec>, MinimalEthSpec),
                ($typ<MainnetEthSpec>, MainnetEthSpec)
            }
        );
    };
    // Non-generic
    ($(#[$test:meta])? $test_name:ident, $handler:ident, $typ:ident) => {
        ssz_static_test_no_run!(
            $(#[$test])?
            $test_name,
            $handler,
            {
                ($typ, MinimalEthSpec),
                ($typ, MainnetEthSpec)
            }
        );
    };
    // Base case
    ($(#[$test:meta])? $test_name:ident, $handler:ident, { $(($($typ:ty),+)),+ }) => {
        $(#[$test])?
        fn $test_name() {
            $(
                $handler::<$($typ),+>::default().run();
            )+
        }
    };
}

#[cfg(feature = "fake_crypto")]
mod ssz_static {
    use ef_tests::{Handler, SszStaticHandler, SszStaticTHCHandler, SszStaticWithSpecHandler};
    use types::blob_sidecar::BlobIdentifier;
    use types::historical_summary::HistoricalSummary;
    use types::{
<<<<<<< HEAD
        AttesterSlashingBase, AttesterSlashingElectra, ConsolidationRequest, DepositRequest,
        LightClientBootstrapAltair, PendingBalanceDeposit, PendingPartialWithdrawal,
        WithdrawalRequest, *,
=======
        AttesterSlashingBase, AttesterSlashingElectra, Consolidation,
        ExecutionLayerWithdrawalRequest, LightClientBootstrapAltair, PendingBalanceDeposit,
        PendingPartialWithdrawal, *,
>>>>>>> 30d18680
    };

    ssz_static_test!(attestation_data, AttestationData);
    ssz_static_test!(beacon_block, SszStaticWithSpecHandler, BeaconBlock<_>);
    ssz_static_test!(beacon_block_header, BeaconBlockHeader);
    ssz_static_test!(beacon_state, SszStaticTHCHandler, BeaconState<_>);
    ssz_static_test!(checkpoint, Checkpoint);
    ssz_static_test!(deposit, Deposit);
    ssz_static_test!(deposit_data, DepositData);
    ssz_static_test!(deposit_message, DepositMessage);
    // NOTE: Eth1Block intentionally omitted, see: https://github.com/sigp/lighthouse/issues/1835
    ssz_static_test!(eth1_data, Eth1Data);
    ssz_static_test!(fork, Fork);
    ssz_static_test!(fork_data, ForkData);
    ssz_static_test!(historical_batch, HistoricalBatch<_>);
    ssz_static_test!(pending_attestation, PendingAttestation<_>);
    ssz_static_test!(proposer_slashing, ProposerSlashing);
    ssz_static_test!(
        signed_beacon_block,
        SszStaticWithSpecHandler,
        SignedBeaconBlock<_>
    );
    ssz_static_test!(signed_beacon_block_header, SignedBeaconBlockHeader);
    ssz_static_test!(signed_voluntary_exit, SignedVoluntaryExit);
    ssz_static_test!(signing_data, SigningData);
    ssz_static_test!(validator, Validator);
    ssz_static_test!(voluntary_exit, VoluntaryExit);

    #[test]
    fn attestation() {
        SszStaticHandler::<AttestationBase<MinimalEthSpec>, MinimalEthSpec>::pre_electra().run();
        SszStaticHandler::<AttestationBase<MainnetEthSpec>, MainnetEthSpec>::pre_electra().run();
        SszStaticHandler::<AttestationElectra<MinimalEthSpec>, MinimalEthSpec>::electra_only()
            .run();
        SszStaticHandler::<AttestationElectra<MainnetEthSpec>, MainnetEthSpec>::electra_only()
            .run();
    }

    #[test]
    fn attester_slashing() {
        SszStaticHandler::<AttesterSlashingBase<MinimalEthSpec>, MinimalEthSpec>::pre_electra()
            .run();
        SszStaticHandler::<AttesterSlashingBase<MainnetEthSpec>, MainnetEthSpec>::pre_electra()
            .run();
        SszStaticHandler::<AttesterSlashingElectra<MinimalEthSpec>, MinimalEthSpec>::electra_only()
            .run();
        SszStaticHandler::<AttesterSlashingElectra<MainnetEthSpec>, MainnetEthSpec>::electra_only()
            .run();
    }

    #[test]
    fn indexed_attestation() {
        SszStaticHandler::<IndexedAttestationBase<MinimalEthSpec>, MinimalEthSpec>::pre_electra()
            .run();
        SszStaticHandler::<IndexedAttestationBase<MainnetEthSpec>, MainnetEthSpec>::pre_electra()
            .run();
        SszStaticHandler::<IndexedAttestationElectra<MinimalEthSpec>, MinimalEthSpec>::electra_only()
            .run();
        SszStaticHandler::<IndexedAttestationElectra<MainnetEthSpec>, MainnetEthSpec>::electra_only()
            .run();
    }

    #[test]
    fn signed_aggregate_and_proof() {
        SszStaticHandler::<SignedAggregateAndProofBase<MinimalEthSpec>, MinimalEthSpec>::pre_electra(
        )
        .run();
        SszStaticHandler::<SignedAggregateAndProofBase<MainnetEthSpec>, MainnetEthSpec>::pre_electra(
        )
        .run();
        SszStaticHandler::<SignedAggregateAndProofElectra<MinimalEthSpec>, MinimalEthSpec>::electra_only(
        )
        .run();
        SszStaticHandler::<SignedAggregateAndProofElectra<MainnetEthSpec>, MainnetEthSpec>::electra_only(
        )
        .run();
    }

    #[test]
    fn aggregate_and_proof() {
        SszStaticHandler::<AggregateAndProofBase<MinimalEthSpec>, MinimalEthSpec>::pre_electra()
            .run();
        SszStaticHandler::<AggregateAndProofBase<MainnetEthSpec>, MainnetEthSpec>::pre_electra()
            .run();
        SszStaticHandler::<AggregateAndProofElectra<MinimalEthSpec>, MinimalEthSpec>::electra_only(
        )
        .run();
        SszStaticHandler::<AggregateAndProofElectra<MainnetEthSpec>, MainnetEthSpec>::electra_only(
        )
        .run();
    }

    // BeaconBlockBody has no internal indicator of which fork it is for, so we test it separately.
    #[test]
    fn beacon_block_body() {
        SszStaticHandler::<BeaconBlockBodyBase<MinimalEthSpec>, MinimalEthSpec>::base_only().run();
        SszStaticHandler::<BeaconBlockBodyBase<MainnetEthSpec>, MainnetEthSpec>::base_only().run();
        SszStaticHandler::<BeaconBlockBodyAltair<MinimalEthSpec>, MinimalEthSpec>::altair_only()
            .run();
        SszStaticHandler::<BeaconBlockBodyAltair<MainnetEthSpec>, MainnetEthSpec>::altair_only()
            .run();
        SszStaticHandler::<BeaconBlockBodyBellatrix<MinimalEthSpec>, MinimalEthSpec>::bellatrix_only()
            .run();
        SszStaticHandler::<BeaconBlockBodyBellatrix<MainnetEthSpec>, MainnetEthSpec>::bellatrix_only()
            .run();
        SszStaticHandler::<BeaconBlockBodyCapella<MinimalEthSpec>, MinimalEthSpec>::capella_only()
            .run();
        SszStaticHandler::<BeaconBlockBodyCapella<MainnetEthSpec>, MainnetEthSpec>::capella_only()
            .run();
        SszStaticHandler::<BeaconBlockBodyDeneb<MinimalEthSpec>, MinimalEthSpec>::deneb_only()
            .run();
        SszStaticHandler::<BeaconBlockBodyDeneb<MainnetEthSpec>, MainnetEthSpec>::deneb_only()
            .run();
        SszStaticHandler::<BeaconBlockBodyElectra<MinimalEthSpec>, MinimalEthSpec>::electra_only()
            .run();
        SszStaticHandler::<BeaconBlockBodyElectra<MainnetEthSpec>, MainnetEthSpec>::electra_only()
            .run();
    }

    // Altair and later
    #[test]
    fn contribution_and_proof() {
        SszStaticHandler::<ContributionAndProof<MinimalEthSpec>, MinimalEthSpec>::altair_and_later(
        )
        .run();
        SszStaticHandler::<ContributionAndProof<MainnetEthSpec>, MainnetEthSpec>::altair_and_later(
        )
        .run();
    }

    // LightClientBootstrap has no internal indicator of which fork it is for, so we test it separately.
    #[test]
    fn light_client_bootstrap() {
        SszStaticHandler::<LightClientBootstrapAltair<MinimalEthSpec>, MinimalEthSpec>::altair_only()
            .run();
        SszStaticHandler::<LightClientBootstrapAltair<MainnetEthSpec>, MainnetEthSpec>::altair_only()
            .run();
        SszStaticHandler::<LightClientBootstrapAltair<MinimalEthSpec>, MinimalEthSpec>::bellatrix_only(
        )
        .run();
        SszStaticHandler::<LightClientBootstrapAltair<MainnetEthSpec>, MainnetEthSpec>::bellatrix_only(
        )
        .run();
        SszStaticHandler::<LightClientBootstrapCapella<MinimalEthSpec>, MinimalEthSpec>::capella_only()
            .run();
        SszStaticHandler::<LightClientBootstrapCapella<MainnetEthSpec>, MainnetEthSpec>::capella_only()
            .run();
        SszStaticHandler::<LightClientBootstrapDeneb<MinimalEthSpec>, MinimalEthSpec>::deneb_only()
            .run();
        SszStaticHandler::<LightClientBootstrapDeneb<MainnetEthSpec>, MainnetEthSpec>::deneb_only()
            .run();
        // TODO(electra) re-enable once https://github.com/sigp/lighthouse/issues/6002 is resolved
        // SszStaticHandler::<LightClientBootstrapElectra<MinimalEthSpec>, MinimalEthSpec>::electra_only()
        //     .run();
        // SszStaticHandler::<LightClientBootstrapElectra<MainnetEthSpec>, MainnetEthSpec>::electra_only()
        //     .run();
    }

    // LightClientHeader has no internal indicator of which fork it is for, so we test it separately.
    #[test]
    fn light_client_header() {
        SszStaticHandler::<LightClientHeaderAltair<MinimalEthSpec>, MinimalEthSpec>::altair_only()
            .run();
        SszStaticHandler::<LightClientHeaderAltair<MainnetEthSpec>, MainnetEthSpec>::altair_only()
            .run();
        SszStaticHandler::<LightClientHeaderAltair<MinimalEthSpec>, MinimalEthSpec>::bellatrix_only()
            .run();
        SszStaticHandler::<LightClientHeaderAltair<MainnetEthSpec>, MainnetEthSpec>::bellatrix_only()
            .run();

        SszStaticHandler::<LightClientHeaderCapella<MinimalEthSpec>, MinimalEthSpec>::capella_only(
        )
        .run();
        SszStaticHandler::<LightClientHeaderCapella<MainnetEthSpec>, MainnetEthSpec>::capella_only(
        )
        .run();

        SszStaticHandler::<LightClientHeaderDeneb<MinimalEthSpec>, MinimalEthSpec>::deneb_only()
            .run();
        SszStaticHandler::<LightClientHeaderDeneb<MainnetEthSpec>, MainnetEthSpec>::deneb_only()
            .run();
        SszStaticHandler::<LightClientHeaderElectra<MinimalEthSpec>, MinimalEthSpec>::electra_only(
        )
        .run();
        SszStaticHandler::<LightClientHeaderElectra<MainnetEthSpec>, MainnetEthSpec>::electra_only(
        )
        .run();
    }

    // LightClientOptimisticUpdate has no internal indicator of which fork it is for, so we test it separately.
    #[test]
    fn light_client_optimistic_update() {
        SszStaticHandler::<LightClientOptimisticUpdateAltair<MinimalEthSpec>, MinimalEthSpec>::altair_only().run();
        SszStaticHandler::<LightClientOptimisticUpdateAltair<MainnetEthSpec>, MainnetEthSpec>::altair_only().run();
        SszStaticHandler::<LightClientOptimisticUpdateAltair<MinimalEthSpec>, MinimalEthSpec>::bellatrix_only().run();
        SszStaticHandler::<LightClientOptimisticUpdateAltair<MainnetEthSpec>, MainnetEthSpec>::bellatrix_only().run();
        SszStaticHandler::<LightClientOptimisticUpdateCapella<MinimalEthSpec>, MinimalEthSpec>::capella_only().run();
        SszStaticHandler::<LightClientOptimisticUpdateCapella<MainnetEthSpec>, MainnetEthSpec>::capella_only().run();
        SszStaticHandler::<LightClientOptimisticUpdateDeneb<MinimalEthSpec>, MinimalEthSpec>::deneb_only().run();
        SszStaticHandler::<LightClientOptimisticUpdateDeneb<MainnetEthSpec>, MainnetEthSpec>::deneb_only().run();
        SszStaticHandler::<LightClientOptimisticUpdateElectra<MinimalEthSpec>, MinimalEthSpec>::electra_only().run();
        SszStaticHandler::<LightClientOptimisticUpdateElectra<MainnetEthSpec>, MainnetEthSpec>::electra_only().run();
    }

    // LightClientFinalityUpdate has no internal indicator of which fork it is for, so we test it separately.
    #[test]
    fn light_client_finality_update() {
        SszStaticHandler::<LightClientFinalityUpdateAltair<MinimalEthSpec>, MinimalEthSpec>::altair_only(
        )
            .run();
        SszStaticHandler::<LightClientFinalityUpdateAltair<MainnetEthSpec>, MainnetEthSpec>::altair_only(
        )
            .run();
        SszStaticHandler::<LightClientFinalityUpdateAltair<MinimalEthSpec>, MinimalEthSpec>::bellatrix_only(
        )
            .run();
        SszStaticHandler::<LightClientFinalityUpdateAltair<MainnetEthSpec>, MainnetEthSpec>::bellatrix_only(
        )
            .run();
        SszStaticHandler::<LightClientFinalityUpdateCapella<MinimalEthSpec>, MinimalEthSpec>::capella_only(
        )
            .run();
        SszStaticHandler::<LightClientFinalityUpdateCapella<MainnetEthSpec>, MainnetEthSpec>::capella_only(
        )
            .run();
        SszStaticHandler::<LightClientFinalityUpdateDeneb<MinimalEthSpec>, MinimalEthSpec>::deneb_only(
        )
            .run();
        SszStaticHandler::<LightClientFinalityUpdateDeneb<MainnetEthSpec>, MainnetEthSpec>::deneb_only(
        )
            .run();
        // TODO(electra) re-enable once https://github.com/sigp/lighthouse/issues/6002 is resolved
        // SszStaticHandler::<LightClientFinalityUpdateElectra<MinimalEthSpec>, MinimalEthSpec>::electra_only(
        // )
        //     .run();
        // SszStaticHandler::<LightClientFinalityUpdateElectra<MainnetEthSpec>, MainnetEthSpec>::electra_only(
        // )
        //     .run();
    }

    // LightClientUpdate has no internal indicator of which fork it is for, so we test it separately.
    #[test]
    fn light_client_update() {
        SszStaticHandler::<LightClientUpdateAltair<MinimalEthSpec>, MinimalEthSpec>::altair_only()
            .run();
        SszStaticHandler::<LightClientUpdateAltair<MainnetEthSpec>, MainnetEthSpec>::altair_only()
            .run();
        SszStaticHandler::<LightClientUpdateAltair<MinimalEthSpec>, MinimalEthSpec>::bellatrix_only()
            .run();
        SszStaticHandler::<LightClientUpdateAltair<MainnetEthSpec>, MainnetEthSpec>::bellatrix_only()
            .run();
        SszStaticHandler::<LightClientUpdateCapella<MinimalEthSpec>, MinimalEthSpec>::capella_only(
        )
        .run();
        SszStaticHandler::<LightClientUpdateCapella<MainnetEthSpec>, MainnetEthSpec>::capella_only(
        )
        .run();
        SszStaticHandler::<LightClientUpdateDeneb<MinimalEthSpec>, MinimalEthSpec>::deneb_only()
            .run();
        SszStaticHandler::<LightClientUpdateDeneb<MainnetEthSpec>, MainnetEthSpec>::deneb_only()
            .run();
        // TODO(electra) re-enable once https://github.com/sigp/lighthouse/issues/6002 is resolved
        // SszStaticHandler::<LightClientUpdateElectra<MinimalEthSpec>, MinimalEthSpec>::electra_only(
        // )
        // .run();
        // SszStaticHandler::<LightClientUpdateElectra<MainnetEthSpec>, MainnetEthSpec>::electra_only(
        // )
        // .run();
    }

    #[test]
    fn signed_contribution_and_proof() {
        SszStaticHandler::<SignedContributionAndProof<MinimalEthSpec>, MinimalEthSpec>::altair_and_later().run();
        SszStaticHandler::<SignedContributionAndProof<MainnetEthSpec>, MainnetEthSpec>::altair_and_later().run();
    }

    #[test]
    fn sync_aggregate() {
        SszStaticHandler::<SyncAggregate<MinimalEthSpec>, MinimalEthSpec>::altair_and_later().run();
        SszStaticHandler::<SyncAggregate<MainnetEthSpec>, MainnetEthSpec>::altair_and_later().run();
    }

    #[test]
    fn sync_committee() {
        SszStaticHandler::<SyncCommittee<MinimalEthSpec>, MinimalEthSpec>::altair_and_later().run();
        SszStaticHandler::<SyncCommittee<MainnetEthSpec>, MainnetEthSpec>::altair_and_later().run();
    }

    #[test]
    fn sync_committee_contribution() {
        SszStaticHandler::<SyncCommitteeContribution<MinimalEthSpec>, MinimalEthSpec>::altair_and_later().run();
        SszStaticHandler::<SyncCommitteeContribution<MainnetEthSpec>, MainnetEthSpec>::altair_and_later().run();
    }

    #[test]
    fn sync_committee_message() {
        SszStaticHandler::<SyncCommitteeMessage, MinimalEthSpec>::altair_and_later().run();
        SszStaticHandler::<SyncCommitteeMessage, MainnetEthSpec>::altair_and_later().run();
    }

    #[test]
    fn sync_aggregator_selection_data() {
        SszStaticHandler::<SyncAggregatorSelectionData, MinimalEthSpec>::altair_and_later().run();
        SszStaticHandler::<SyncAggregatorSelectionData, MainnetEthSpec>::altair_and_later().run();
    }

    // Bellatrix and later
    #[test]
    fn execution_payload() {
        SszStaticHandler::<ExecutionPayloadBellatrix<MinimalEthSpec>, MinimalEthSpec>::bellatrix_only()
            .run();
        SszStaticHandler::<ExecutionPayloadBellatrix<MainnetEthSpec>, MainnetEthSpec>::bellatrix_only()
            .run();
        SszStaticHandler::<ExecutionPayloadCapella<MinimalEthSpec>, MinimalEthSpec>::capella_only()
            .run();
        SszStaticHandler::<ExecutionPayloadCapella<MainnetEthSpec>, MainnetEthSpec>::capella_only()
            .run();
        SszStaticHandler::<ExecutionPayloadDeneb<MinimalEthSpec>, MinimalEthSpec>::deneb_only()
            .run();
        SszStaticHandler::<ExecutionPayloadDeneb<MainnetEthSpec>, MainnetEthSpec>::deneb_only()
            .run();
        SszStaticHandler::<ExecutionPayloadElectra<MinimalEthSpec>, MinimalEthSpec>::electra_only()
            .run();
        SszStaticHandler::<ExecutionPayloadElectra<MainnetEthSpec>, MainnetEthSpec>::electra_only()
            .run();
    }

    #[test]
    fn execution_payload_header() {
        SszStaticHandler::<ExecutionPayloadHeaderBellatrix<MinimalEthSpec>, MinimalEthSpec>::bellatrix_only()
            .run();
        SszStaticHandler::<ExecutionPayloadHeaderBellatrix<MainnetEthSpec>, MainnetEthSpec>::bellatrix_only()
            .run();
        SszStaticHandler::<ExecutionPayloadHeaderCapella<MinimalEthSpec>, MinimalEthSpec>
            ::capella_only().run();
        SszStaticHandler::<ExecutionPayloadHeaderCapella<MainnetEthSpec>, MainnetEthSpec>
            ::capella_only().run();
        SszStaticHandler::<ExecutionPayloadHeaderDeneb<MinimalEthSpec>, MinimalEthSpec>
            ::deneb_only().run();
        SszStaticHandler::<ExecutionPayloadHeaderDeneb<MainnetEthSpec>, MainnetEthSpec>
            ::deneb_only().run();
        SszStaticHandler::<ExecutionPayloadHeaderElectra<MinimalEthSpec>, MinimalEthSpec>
            ::electra_only().run();
        SszStaticHandler::<ExecutionPayloadHeaderElectra<MainnetEthSpec>, MainnetEthSpec>
            ::electra_only().run();
    }

    #[test]
    fn withdrawal() {
        SszStaticHandler::<Withdrawal, MinimalEthSpec>::capella_and_later().run();
        SszStaticHandler::<Withdrawal, MainnetEthSpec>::capella_and_later().run();
    }

    #[test]
    fn bls_to_execution_change() {
        SszStaticHandler::<BlsToExecutionChange, MinimalEthSpec>::capella_and_later().run();
        SszStaticHandler::<BlsToExecutionChange, MainnetEthSpec>::capella_and_later().run();
    }

    #[test]
    fn signed_bls_to_execution_change() {
        SszStaticHandler::<SignedBlsToExecutionChange, MinimalEthSpec>::capella_and_later().run();
        SszStaticHandler::<SignedBlsToExecutionChange, MainnetEthSpec>::capella_and_later().run();
    }

    #[test]
    fn blob_sidecar() {
        SszStaticHandler::<BlobSidecar<MinimalEthSpec>, MinimalEthSpec>::deneb_and_later().run();
        SszStaticHandler::<BlobSidecar<MainnetEthSpec>, MainnetEthSpec>::deneb_and_later().run();
    }

    #[test]
    fn blob_identifier() {
        SszStaticHandler::<BlobIdentifier, MinimalEthSpec>::deneb_and_later().run();
        SszStaticHandler::<BlobIdentifier, MainnetEthSpec>::deneb_and_later().run();
    }

    #[test]
    fn historical_summary() {
        SszStaticHandler::<HistoricalSummary, MinimalEthSpec>::capella_and_later().run();
        SszStaticHandler::<HistoricalSummary, MainnetEthSpec>::capella_and_later().run();
    }

    #[test]
    fn consolidation() {
        SszStaticHandler::<Consolidation, MinimalEthSpec>::electra_and_later().run();
        SszStaticHandler::<Consolidation, MainnetEthSpec>::electra_and_later().run();
    }

<<<<<<< HEAD
    #[test]
    fn deposit_request() {
        SszStaticHandler::<DepositRequest, MinimalEthSpec>::electra_and_later().run();
        SszStaticHandler::<DepositRequest, MainnetEthSpec>::electra_and_later().run();
    }
=======
    // TODO(electra) re-enable when EF tests are updated
    // #[test]
    // fn deposit_request() {
    //     SszStaticHandler::<DepositRequest, MinimalEthSpec>::electra_and_later().run();
    //     SszStaticHandler::<DepositRequest, MainnetEthSpec>::electra_and_later().run();
    // }
>>>>>>> 30d18680

    #[test]
    fn withdrawal_request() {
        SszStaticHandler::<WithdrawalRequest, MinimalEthSpec>::electra_and_later().run();
        SszStaticHandler::<WithdrawalRequest, MainnetEthSpec>::electra_and_later().run();
    }

    #[test]
    fn pending_balance_deposit() {
        SszStaticHandler::<PendingBalanceDeposit, MinimalEthSpec>::electra_and_later().run();
        SszStaticHandler::<PendingBalanceDeposit, MainnetEthSpec>::electra_and_later().run();
    }

    #[test]
    fn pending_consolidation() {
        SszStaticHandler::<PendingConsolidation, MinimalEthSpec>::electra_and_later().run();
        SszStaticHandler::<PendingConsolidation, MainnetEthSpec>::electra_and_later().run();
    }

    #[test]
    fn pending_partial_withdrawal() {
        SszStaticHandler::<PendingPartialWithdrawal, MinimalEthSpec>::electra_and_later().run();
        SszStaticHandler::<PendingPartialWithdrawal, MainnetEthSpec>::electra_and_later().run();
    }
}

#[test]
fn ssz_generic() {
    SszGenericHandler::<BasicVector>::default().run();
    SszGenericHandler::<Bitlist>::default().run();
    SszGenericHandler::<Bitvector>::default().run();
    SszGenericHandler::<Boolean>::default().run();
    SszGenericHandler::<Uints>::default().run();
    SszGenericHandler::<Containers>::default().run();
}

#[test]
fn epoch_processing_justification_and_finalization() {
    EpochProcessingHandler::<MinimalEthSpec, JustificationAndFinalization>::default().run();
    EpochProcessingHandler::<MainnetEthSpec, JustificationAndFinalization>::default().run();
}

#[test]
fn epoch_processing_rewards_and_penalties() {
    EpochProcessingHandler::<MinimalEthSpec, RewardsAndPenalties>::default().run();
    EpochProcessingHandler::<MainnetEthSpec, RewardsAndPenalties>::default().run();
}

#[test]
fn epoch_processing_registry_updates() {
    EpochProcessingHandler::<MinimalEthSpec, RegistryUpdates>::default().run();
    EpochProcessingHandler::<MainnetEthSpec, RegistryUpdates>::default().run();
}

#[test]
fn epoch_processing_slashings() {
    EpochProcessingHandler::<MinimalEthSpec, Slashings>::default().run();
    EpochProcessingHandler::<MainnetEthSpec, Slashings>::default().run();
}

#[test]
fn epoch_processing_eth1_data_reset() {
    EpochProcessingHandler::<MinimalEthSpec, Eth1DataReset>::default().run();
    EpochProcessingHandler::<MainnetEthSpec, Eth1DataReset>::default().run();
}

#[test]
fn epoch_processing_pending_balance_deposits() {
    EpochProcessingHandler::<MinimalEthSpec, PendingBalanceDeposits>::default().run();
    EpochProcessingHandler::<MainnetEthSpec, PendingBalanceDeposits>::default().run();
}

#[test]
fn epoch_processing_pending_consolidations() {
    EpochProcessingHandler::<MinimalEthSpec, PendingConsolidations>::default().run();
    EpochProcessingHandler::<MainnetEthSpec, PendingConsolidations>::default().run();
}

#[test]
fn epoch_processing_effective_balance_updates() {
    EpochProcessingHandler::<MinimalEthSpec, EffectiveBalanceUpdates>::default().run();
    EpochProcessingHandler::<MainnetEthSpec, EffectiveBalanceUpdates>::default().run();
}

#[test]
fn epoch_processing_slashings_reset() {
    EpochProcessingHandler::<MinimalEthSpec, SlashingsReset>::default().run();
    EpochProcessingHandler::<MainnetEthSpec, SlashingsReset>::default().run();
}

#[test]
fn epoch_processing_randao_mixes_reset() {
    EpochProcessingHandler::<MinimalEthSpec, RandaoMixesReset>::default().run();
    EpochProcessingHandler::<MainnetEthSpec, RandaoMixesReset>::default().run();
}

#[test]
fn epoch_processing_historical_roots_update() {
    EpochProcessingHandler::<MinimalEthSpec, HistoricalRootsUpdate>::default().run();
    EpochProcessingHandler::<MainnetEthSpec, HistoricalRootsUpdate>::default().run();
}

#[test]
fn epoch_processing_historical_summaries_update() {
    EpochProcessingHandler::<MinimalEthSpec, HistoricalSummariesUpdate>::default().run();
    EpochProcessingHandler::<MainnetEthSpec, HistoricalSummariesUpdate>::default().run();
}

#[test]
fn epoch_processing_participation_record_updates() {
    EpochProcessingHandler::<MinimalEthSpec, ParticipationRecordUpdates>::default().run();
    EpochProcessingHandler::<MainnetEthSpec, ParticipationRecordUpdates>::default().run();
}

#[test]
fn epoch_processing_sync_committee_updates() {
    // There are presently no mainnet tests, see:
    // https://github.com/ethereum/consensus-spec-tests/issues/29
    EpochProcessingHandler::<MinimalEthSpec, SyncCommitteeUpdates>::default().run();
}

#[test]
fn epoch_processing_inactivity_updates() {
    EpochProcessingHandler::<MinimalEthSpec, InactivityUpdates>::default().run();
    EpochProcessingHandler::<MainnetEthSpec, InactivityUpdates>::default().run();
}

#[test]
fn epoch_processing_participation_flag_updates() {
    EpochProcessingHandler::<MinimalEthSpec, ParticipationFlagUpdates>::default().run();
    EpochProcessingHandler::<MainnetEthSpec, ParticipationFlagUpdates>::default().run();
}

#[test]
fn fork_upgrade() {
    ForkHandler::<MinimalEthSpec>::default().run();
    ForkHandler::<MainnetEthSpec>::default().run();
}

#[test]
fn transition() {
    TransitionHandler::<MinimalEthSpec>::default().run();
    TransitionHandler::<MainnetEthSpec>::default().run();
}

#[test]
fn finality() {
    FinalityHandler::<MinimalEthSpec>::default().run();
    FinalityHandler::<MainnetEthSpec>::default().run();
}

#[test]
fn fork_choice_get_head() {
    ForkChoiceHandler::<MinimalEthSpec>::new("get_head").run();
    ForkChoiceHandler::<MainnetEthSpec>::new("get_head").run();
}

#[test]
fn fork_choice_on_block() {
    ForkChoiceHandler::<MinimalEthSpec>::new("on_block").run();
    ForkChoiceHandler::<MainnetEthSpec>::new("on_block").run();
}

#[test]
fn fork_choice_on_merge_block() {
    ForkChoiceHandler::<MinimalEthSpec>::new("on_merge_block").run();
    ForkChoiceHandler::<MainnetEthSpec>::new("on_merge_block").run();
}

#[test]
fn fork_choice_ex_ante() {
    ForkChoiceHandler::<MinimalEthSpec>::new("ex_ante").run();
    ForkChoiceHandler::<MainnetEthSpec>::new("ex_ante").run();
}

#[test]
fn fork_choice_reorg() {
    ForkChoiceHandler::<MinimalEthSpec>::new("reorg").run();
    // There is no mainnet variant for this test.
}

#[test]
fn fork_choice_withholding() {
    ForkChoiceHandler::<MinimalEthSpec>::new("withholding").run();
    // There is no mainnet variant for this test.
}

#[test]
fn fork_choice_should_override_forkchoice_update() {
    ForkChoiceHandler::<MinimalEthSpec>::new("should_override_forkchoice_update").run();
    ForkChoiceHandler::<MainnetEthSpec>::new("should_override_forkchoice_update").run();
}

#[test]
fn fork_choice_get_proposer_head() {
    ForkChoiceHandler::<MinimalEthSpec>::new("get_proposer_head").run();
    ForkChoiceHandler::<MainnetEthSpec>::new("get_proposer_head").run();
}

#[test]
fn optimistic_sync() {
    OptimisticSyncHandler::<MinimalEthSpec>::default().run();
    OptimisticSyncHandler::<MainnetEthSpec>::default().run();
}

#[test]
fn genesis_initialization() {
    GenesisInitializationHandler::<MinimalEthSpec>::default().run();
}

#[test]
fn genesis_validity() {
    GenesisValidityHandler::<MinimalEthSpec>::default().run();
    // Note: there are no genesis validity tests for mainnet
}

#[test]
fn kzg_blob_to_kzg_commitment() {
    KZGBlobToKZGCommitmentHandler::<MainnetEthSpec>::default().run();
}

#[test]
fn kzg_compute_blob_kzg_proof() {
    KZGComputeBlobKZGProofHandler::<MainnetEthSpec>::default().run();
}

#[test]
fn kzg_compute_kzg_proof() {
    KZGComputeKZGProofHandler::<MainnetEthSpec>::default().run();
}

#[test]
fn kzg_verify_blob_kzg_proof() {
    KZGVerifyBlobKZGProofHandler::<MainnetEthSpec>::default().run();
}

#[test]
fn kzg_verify_blob_kzg_proof_batch() {
    KZGVerifyBlobKZGProofBatchHandler::<MainnetEthSpec>::default().run();
}

#[test]
fn kzg_verify_kzg_proof() {
    KZGVerifyKZGProofHandler::<MainnetEthSpec>::default().run();
}

#[test]
fn merkle_proof_validity() {
    MerkleProofValidityHandler::<MainnetEthSpec>::default().run();
}

#[test]
#[cfg(feature = "fake_crypto")]
fn kzg_inclusion_merkle_proof_validity() {
    KzgInclusionMerkleProofValidityHandler::<MainnetEthSpec>::default().run();
    KzgInclusionMerkleProofValidityHandler::<MinimalEthSpec>::default().run();
}

#[test]
fn rewards() {
    for handler in &["basic", "leak", "random"] {
        RewardsHandler::<MinimalEthSpec>::new(handler).run();
        RewardsHandler::<MainnetEthSpec>::new(handler).run();
    }
}<|MERGE_RESOLUTION|>--- conflicted
+++ resolved
@@ -101,14 +101,8 @@
 #[test]
 #[cfg(not(feature = "fake_crypto"))]
 fn operations_deposit_requests() {
-<<<<<<< HEAD
     OperationsHandler::<MinimalEthSpec, DepositRequest>::default().run();
     OperationsHandler::<MainnetEthSpec, DepositRequest>::default().run();
-=======
-    //TODO(electra): re-enable mainnet once they update the name for this
-    // OperationsHandler::<MinimalEthSpec, DepositRequest>::default().run();
-    // OperationsHandler::<MainnetEthSpec, DepositRequest>::default().run();
->>>>>>> 30d18680
 }
 
 #[test]
@@ -247,15 +241,9 @@
     use types::blob_sidecar::BlobIdentifier;
     use types::historical_summary::HistoricalSummary;
     use types::{
-<<<<<<< HEAD
         AttesterSlashingBase, AttesterSlashingElectra, ConsolidationRequest, DepositRequest,
         LightClientBootstrapAltair, PendingBalanceDeposit, PendingPartialWithdrawal,
         WithdrawalRequest, *,
-=======
-        AttesterSlashingBase, AttesterSlashingElectra, Consolidation,
-        ExecutionLayerWithdrawalRequest, LightClientBootstrapAltair, PendingBalanceDeposit,
-        PendingPartialWithdrawal, *,
->>>>>>> 30d18680
     };
 
     ssz_static_test!(attestation_data, AttestationData);
@@ -645,20 +633,11 @@
         SszStaticHandler::<Consolidation, MainnetEthSpec>::electra_and_later().run();
     }
 
-<<<<<<< HEAD
     #[test]
     fn deposit_request() {
         SszStaticHandler::<DepositRequest, MinimalEthSpec>::electra_and_later().run();
         SszStaticHandler::<DepositRequest, MainnetEthSpec>::electra_and_later().run();
     }
-=======
-    // TODO(electra) re-enable when EF tests are updated
-    // #[test]
-    // fn deposit_request() {
-    //     SszStaticHandler::<DepositRequest, MinimalEthSpec>::electra_and_later().run();
-    //     SszStaticHandler::<DepositRequest, MainnetEthSpec>::electra_and_later().run();
-    // }
->>>>>>> 30d18680
 
     #[test]
     fn withdrawal_request() {
