--- conflicted
+++ resolved
@@ -2,17 +2,12 @@
 use crate::{Epoch, Hash256};
 use rand::RngCore;
 use serde_derive::Serialize;
-<<<<<<< HEAD
-use ssz::{hash, TreeHash};
-use ssz_derive::{Decode, Encode};
+use ssz_derive::{Decode, Encode, TreeHash};
 use test_random_derive::TestRandom;
 
-#[derive(Debug, Clone, PartialEq, Default, Serialize, Hash, Encode, Decode, TestRandom)]
-=======
-use ssz_derive::{Decode, Encode, TreeHash};
-
-#[derive(Debug, Clone, PartialEq, Default, Serialize, Hash, Encode, Decode, TreeHash)]
->>>>>>> 87ea95ce
+#[derive(
+    Debug, Clone, PartialEq, Default, Serialize, Hash, Encode, Decode, TreeHash, TestRandom,
+)]
 pub struct Crosslink {
     pub epoch: Epoch,
     pub shard_block_root: Hash256,
@@ -25,24 +20,6 @@
             epoch: Epoch::new(0),
             shard_block_root: Hash256::zero(),
         }
-    }
-}
-
-<<<<<<< HEAD
-impl TreeHash for Crosslink {
-    fn hash_tree_root_internal(&self) -> Vec<u8> {
-        let mut result: Vec<u8> = vec![];
-        result.append(&mut self.epoch.hash_tree_root_internal());
-        result.append(&mut self.shard_block_root.hash_tree_root_internal());
-        hash(&result)
-=======
-impl<T: RngCore> TestRandom<T> for Crosslink {
-    fn random_for_test(rng: &mut T) -> Self {
-        Self {
-            epoch: <_>::random_for_test(rng),
-            shard_block_root: <_>::random_for_test(rng),
-        }
->>>>>>> 87ea95ce
     }
 }
 
