--- conflicted
+++ resolved
@@ -1,7 +1,3 @@
-<<<<<<< HEAD
-use super::serde_vistors::HexVisitor;
-=======
->>>>>>> e12ce2bd
 use super::{PublicKey, SecretKey, BLS_SIG_BYTE_SIZE};
 use bls_aggregates::Signature as RawSignature;
 use hex::encode as hex_encode;
@@ -140,13 +136,8 @@
     where
         D: Deserializer<'de>,
     {
-<<<<<<< HEAD
-        let bytes: Vec<u8> = deserializer.deserialize_str(HexVisitor)?;
-        let signature = Signature::from_bytes(&bytes[..])
-=======
         let bytes = deserializer.deserialize_str(HexVisitor)?;
         let signature = decode(&bytes[..])
->>>>>>> e12ce2bd
             .map_err(|e| serde::de::Error::custom(format!("invalid ssz ({:?})", e)))?;
         Ok(signature)
     }
