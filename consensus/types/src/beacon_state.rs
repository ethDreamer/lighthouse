--- conflicted
+++ resolved
@@ -300,19 +300,11 @@
     pub latest_execution_payload_header: ExecutionPayloadHeaderDeneb<T>,
 
     // Capella
-<<<<<<< HEAD
     #[superstruct(only(Capella, Deneb), partial_getter(copy))]
-    #[serde(with = "eth2_serde_utils::quoted_u64")]
+    #[serde(with = "serde_utils::quoted_u64")]
     pub next_withdrawal_index: u64,
     #[superstruct(only(Capella, Deneb), partial_getter(copy))]
-    #[serde(with = "eth2_serde_utils::quoted_u64")]
-=======
-    #[superstruct(only(Capella), partial_getter(copy))]
     #[serde(with = "serde_utils::quoted_u64")]
-    pub next_withdrawal_index: u64,
-    #[superstruct(only(Capella), partial_getter(copy))]
-    #[serde(with = "serde_utils::quoted_u64")]
->>>>>>> c547a11b
     pub next_withdrawal_validator_index: u64,
     // Deep history valid from Capella onwards.
     #[superstruct(only(Capella, Deneb))]
