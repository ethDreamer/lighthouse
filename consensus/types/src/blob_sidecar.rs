--- conflicted
+++ resolved
@@ -75,13 +75,9 @@
 }
 
 pub type BlobSidecarList<T> = VariableList<Arc<BlobSidecar<T>>, <T as EthSpec>::MaxBlobsPerBlock>;
-<<<<<<< HEAD
 pub type FixedBlobSidecarList<T> =
     FixedVector<Option<Arc<BlobSidecar<T>>>, <T as EthSpec>::MaxBlobsPerBlock>;
-pub type Blobs<T> = VariableList<Blob<T>, <T as EthSpec>::MaxExtraDataBytes>;
-=======
 pub type Blobs<T> = VariableList<Blob<T>, <T as EthSpec>::MaxBlobsPerBlock>;
->>>>>>> c1d47da0
 
 impl<T: EthSpec> SignedRoot for BlobSidecar<T> {}
 
